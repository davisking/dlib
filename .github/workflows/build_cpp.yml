--- conflicted
+++ resolved
@@ -174,7 +174,6 @@
     - name: Build ffmpeg example
       run: cmake --build build --config Release --target ffmpeg_video_muxing_ex --parallel 4
 
-<<<<<<< HEAD
   ubuntu-latest-mkl-sequential:
     runs-on: 'ubuntu-latest'
     steps:
@@ -274,7 +273,7 @@
     - name: Test
       run: build/dtest --runall -q
 
-=======
+
   ubuntu-22-04-ffmpeg711:
     runs-on: 'ubuntu-22.04'
     steps:
@@ -308,7 +307,6 @@
     - name: Build ffmpeg example
       run: cmake --build build --config Release --target ffmpeg_video_muxing_ex --parallel 4
       
->>>>>>> 0d2153ab
   windows-latest:
     runs-on: 'windows-latest'
     steps:
