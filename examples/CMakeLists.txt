#
#  _______ _    _ _____  _____     _____  _____                 
# |__   __| |  | |_   _|/ ____|   |_   _|/ ____|       /\       
#    | |  | |__| | | | | (___       | | | (___        /  \      
#    | |  |  __  | | |  \___ \      | |  \___ \      / /\ \     
#    | |  | |  | |_| |_ ____) |    _| |_ ____) |    / ____ \    
#    |_|__|_|_ |_|_____|_____/__  |_____|_____/    /_/  _ \_\   
#   |__   __| |  | |__   __/ __ \|  __ \|_   _|   /\   | |      
#      | |  | |  | |  | | | |  | | |__) | | |    /  \  | |      
#      | |  | |  | |  | | | |  | |  _  /  | |   / /\ \ | |      
#      | |  | |__| |  | | | |__| | | \ \ _| |_ / ____ \| |____  
#      |_|   \____/   |_|  \____/|_|  \_\_____/_/    \_\______| 
#
#
#    _____  ______          _____      _______ _    _ ______       
#   |  __ \|  ____|   /\   |  __ \    |__   __| |  | |  ____|      
#   | |__) | |__     /  \  | |  | |      | |  | |__| | |__         
#   |  _  /|  __|   / /\ \ | |  | |      | |  |  __  |  __|        
#   | | \ \| |____ / ____ \| |__| |      | |  | |  | | |____       
#   |_|__\_\______/_/_ __\_\_____/__ _   |_|__|_|_ |_|______|_ _ _ 
#  / ____/ __ \|  \/  |  \/  |  ____| \ | |__   __/ ____| | | | | |
# | |   | |  | | \  / | \  / | |__  |  \| |  | | | (___   | | | | |
# | |   | |  | | |\/| | |\/| |  __| | . ` |  | |  \___ \  | | | | |
# | |___| |__| | |  | | |  | | |____| |\  |  | |  ____) | |_|_|_|_|
#  \_____\____/|_|  |_|_|  |_|______|_| \_|  |_| |_____/  (_|_|_|_)
#                                                                  
#
#
# This is a CMake makefile.  CMake is a tool that helps you build C++ programs.
# You can download CMake from http://www.cmake.org.  This CMakeLists.txt file
# you are reading builds dlib's example programs. 
#


cmake_minimum_required(VERSION 2.8.12)
# Every project needs a name.  We call this the "examples" project.
project(examples)


# Tell cmake we will need dlib.  This command will pull in dlib and compile it
# into your project.  Note that you don't need to compile or install dlib.  All
# it needs is the dlib source code folder and it will take care of everything.
include(../dlib/cmake)


# The next thing we need to do is tell CMake about the code you want to
# compile.  We do this with the add_executable() statement which takes the name
# of the output executable and then a list of .cpp files to compile.  Here we
# are going to compile one of the dlib example programs which has only one .cpp
# file, assignment_learning_ex.cpp.  If your program consisted of multiple .cpp
# files you would simply list them here in the add_executable() statement.  
add_executable(assignment_learning_ex assignment_learning_ex.cpp)
# Finally, you need to tell CMake that this program, assignment_learning_ex,
# depends on dlib.  You do that with this statement: 
target_link_libraries(assignment_learning_ex dlib::dlib)



# To compile this program all you need to do is ask cmake.  You would type
# these commands from within the directory containing this CMakeLists.txt
# file:
#   mkdir build
#   cd build
#   cmake ..
#   cmake --build . --config Release
#
# The cmake .. command looks in the parent folder for a file named
# CMakeLists.txt, reads it, sets up everything needed to build program.  Also,
# note that CMake can also generate Visual Studio or XCode project files.  So
# if instead you had written:
#   mkdir build
#   cmake .. -G "Visual Studio 14 2015 Win64" ..
#
# You would be able to open the resulting visual studio project and compile and
# edit the example programs within the visual studio IDE.  CMake can generate a
# lot of different types of IDE projects.  Run the cmake -h command to see a list
# of arguments to -G to see what kinds of projects cmake can generate for you.
# It probably includes your favorite IDE in the list.




#################################################################################
#################################################################################
#  A CMakeLists.txt file can compile more than just one program.  So below we
#  tell it to compile the other dlib example programs using pretty much the
#  same CMake commands we used above.
#################################################################################
#################################################################################


# Since there are a lot of examples I'm going to use a macro to simply this
# CMakeLists.txt file.  However, usually you will create only one executable in
# your cmake projects and use the syntax shown above.
macro(add_example name)
   add_executable(${name} ${name}.cpp)
   target_link_libraries(${name} dlib::dlib )
endmacro()

# if an example requires GUI, call this macro to check DLIB_NO_GUI_SUPPORT to include or exclude
macro(add_gui_example name)
   if (DLIB_NO_GUI_SUPPORT)
      message("No GUI support, so we won't build the ${name} example.")
   else()
      add_example(${name})
   endif()
endmacro()

# The deep learning toolkit requires a compiler with essentially complete C++11
# support.  However, versions of Visual Studio prior to October 2016 didn't
# provide enough C++11 support to compile the DNN tooling, but were good enough
# to compile the rest of dlib.  
if (NOT USING_OLD_VISUAL_STUDIO_COMPILER)
   add_example(dnn_metric_learning_ex)
   add_gui_example(dnn_face_recognition_ex)
   add_example(dnn_introduction_ex)
   add_example(dnn_introduction2_ex)
   add_example(dnn_inception_ex)
   add_gui_example(dnn_mmod_ex)
   add_gui_example(dnn_mmod_face_detection_ex)
   add_gui_example(random_cropper_ex)
   add_gui_example(dnn_mmod_dog_hipsterizer)
   add_gui_example(dnn_imagenet_ex)
<<<<<<< HEAD
   add_gui_example(dnn_semantic_segmentation_ex)
   add_example(dnn_semantic_segmentation_train_ex)
=======
   add_gui_example(dnn_mmod_find_cars_ex)
   add_example(dnn_mmod_train_find_cars_ex)
>>>>>>> ef57efc7
   if (NOT MSVC)
      # Don't try to compile this program using Visual Studio since it causes the
      # compiler to run out of RAM and to crash.  Maybe someday Visual Studio
      # won't be broken :(
      # (NB: While the 32-bit compiler launched by the IDE will run out of memory,
      #  running a 64-bit MSBuild.exe on the Command Prompt seems to work fine.
      #  It does take quite a while to build these examples, though!
      #  Note that you may additionally need to set Debug Information Format to
      #  C7 compatible (/Z7), in case you get compiler error "cannot update
      #  program database".)
      add_example(dnn_imagenet_train_ex)
      add_example(dnn_metric_learning_on_images_ex)
      #add_example(dnn_semantic_segmentation_train_ex)
   endif()
endif()


if (DLIB_NO_GUI_SUPPORT)
   message("No GUI support, so we won't build the webcam_face_pose_ex example.")
else()
   find_package(OpenCV QUIET)
   if (OpenCV_FOUND)
      include_directories(${OpenCV_INCLUDE_DIRS})

      add_executable(webcam_face_pose_ex webcam_face_pose_ex.cpp)
      target_link_libraries(webcam_face_pose_ex dlib::dlib ${OpenCV_LIBS} )
   else()
      message("OpenCV not found, so we won't build the webcam_face_pose_ex example.")
   endif()
endif()



#here we apply our macros 
add_gui_example(3d_point_cloud_ex)
add_example(bayes_net_ex)
add_example(bayes_net_from_disk_ex)
add_gui_example(bayes_net_gui_ex)
add_example(bridge_ex)
add_example(bsp_ex)
add_example(compress_stream_ex)
add_example(config_reader_ex)
add_example(custom_trainer_ex)
add_example(dir_nav_ex)
add_example(empirical_kernel_map_ex)
add_gui_example(face_detection_ex)
add_gui_example(face_landmark_detection_ex)
add_gui_example(fhog_ex)
add_gui_example(fhog_object_detector_ex)
add_example(file_to_code_ex)
add_example(graph_labeling_ex)
add_gui_example(gui_api_ex)
add_gui_example(hough_transform_ex)
add_gui_example(image_ex)
add_example(integrate_function_adapt_simp_ex)
add_example(iosockstream_ex)
add_example(kcentroid_ex)
add_example(kkmeans_ex)
add_example(krls_ex)
add_example(krls_filter_ex)
add_example(krr_classification_ex)
add_example(krr_regression_ex)
add_example(learning_to_track_ex)
add_example(least_squares_ex)
add_example(linear_manifold_regularizer_ex)
add_example(logger_custom_output_ex)
add_example(logger_ex)
add_example(logger_ex_2)
add_example(matrix_ex)
add_example(matrix_expressions_ex)
add_example(max_cost_assignment_ex)
add_example(member_function_pointer_ex)
add_example(mlp_ex)
add_example(model_selection_ex)
add_gui_example(mpc_ex)
add_example(multiclass_classification_ex)
add_example(multithreaded_object_ex)
add_gui_example(object_detector_advanced_ex)
add_gui_example(object_detector_ex)
add_gui_example(one_class_classifiers_ex)
add_example(optimization_ex)
add_example(parallel_for_ex)
add_example(pipe_ex)
add_example(pipe_ex_2)
add_example(quantum_computing_ex)
add_example(queue_ex)
add_example(rank_features_ex)
add_example(running_stats_ex)
add_example(rvm_ex)
add_example(rvm_regression_ex)
add_example(sequence_labeler_ex)
add_example(sequence_segmenter_ex)
add_example(server_http_ex)
add_example(server_iostream_ex)
add_example(sockets_ex)
add_example(sockstreambuf_ex)
add_example(std_allocator_ex)
add_gui_example(surf_ex)
add_example(svm_c_ex)
add_example(svm_ex)
add_example(svm_pegasos_ex)
add_example(svm_rank_ex)
add_example(svm_sparse_ex)
add_example(svm_struct_ex)
add_example(svr_ex)
add_example(thread_function_ex)
add_example(thread_pool_ex)
add_example(threaded_object_ex)
add_example(threads_ex)
add_example(timer_ex)
add_gui_example(train_object_detector)
add_example(train_shape_predictor_ex)
add_example(using_custom_kernels_ex)
add_gui_example(video_tracking_ex)
add_example(xml_parser_ex)


if (DLIB_LINK_WITH_SQLITE3)
   add_example(sqlite_ex)
endif()

<|MERGE_RESOLUTION|>--- conflicted
+++ resolved
@@ -121,13 +121,10 @@
    add_gui_example(random_cropper_ex)
    add_gui_example(dnn_mmod_dog_hipsterizer)
    add_gui_example(dnn_imagenet_ex)
-<<<<<<< HEAD
+   add_gui_example(dnn_mmod_find_cars_ex)
+   add_example(dnn_mmod_train_find_cars_ex)
    add_gui_example(dnn_semantic_segmentation_ex)
    add_example(dnn_semantic_segmentation_train_ex)
-=======
-   add_gui_example(dnn_mmod_find_cars_ex)
-   add_example(dnn_mmod_train_find_cars_ex)
->>>>>>> ef57efc7
    if (NOT MSVC)
       # Don't try to compile this program using Visual Studio since it causes the
       # compiler to run out of RAM and to crash.  Maybe someday Visual Studio
