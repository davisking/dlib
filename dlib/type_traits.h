--- conflicted
+++ resolved
@@ -224,7 +224,13 @@
 
 // ----------------------------------------------------------------------------------------
 
-<<<<<<< HEAD
+     /*!A disjunction 
+        
+        Takes a list of type traits and gives you the logical OR of them.  E.g.
+
+        disjunction<is_same_type<int,int>, is_same_type<char,char>>::value == true
+        disjunction<is_same_type<int,int>, is_same_type<char,float>>::value == true 
+    !*/
     template<class...>
     struct disjunction : std::false_type {};
 
@@ -241,13 +247,11 @@
 
 // ----------------------------------------------------------------------------------------
 
-=======
     /*!A are_nothrow_move_constructible 
         
         A type trait class telling you if all the types given to it are no-throw move constructable.
         
     !*/
->>>>>>> b74a6710
     template <typename ...Types>
     struct are_nothrow_move_constructible : And<std::is_nothrow_move_constructible<Types>::value...> {};
 
@@ -351,23 +355,33 @@
 
 // ----------------------------------------------------------------------------------------
 
-<<<<<<< HEAD
+    /*!A is_swappable_via_member 
+        
+        A type trait telling you if T can be swapped by a member swap() function.
+        I.e. if this would compile:
+            T a, b;
+            a.swap(b);
+        Then is_swappable_via_member<T>::value == true. 
+    !*/
     template<class T>
     using is_swappable_via_member = std::integral_constant<bool, swappable_details::swap_member_traits<T>::is_swappable>;
 
 // ----------------------------------------------------------------------------------------
 
+    /*!A is_nothrow_swappable_via_member 
+        
+        A type trait telling you if T can be swapped by a member swap() function that is declared noexcept 
+        then is_nothrow_swappable_via_member<T>::value == true. 
+    !*/
     template<class T>
     using is_nothrow_swappable_via_member = std::integral_constant<bool, swappable_details::swap_member_traits<T>::is_nothrow>;
 
 // ----------------------------------------------------------------------------------------
 
-=======
     /*!A are_nothrow_swappable 
         
         A type trait telling you if a list of types are all no-throw swappable.
     !*/
->>>>>>> b74a6710
     template <typename ...Types>
     struct are_nothrow_swappable : And<is_nothrow_swappable<Types>::value...> {};
 
