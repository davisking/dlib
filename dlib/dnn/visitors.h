--- conflicted
+++ resolved
@@ -1029,7 +1029,6 @@
                 update(i);
             }
 
-<<<<<<< HEAD
             template <unsigned long ne, unsigned long ed, typename U, typename E>
             void operator()(size_t i, const add_layer<embeddings_<ne, ed>, U, E>& l)
             {
@@ -1047,7 +1046,7 @@
                 end_node();
                 update(i);
             }
-=======
+
             template <long diag, typename tag, long num, long den, typename U, typename E>
             void operator()(size_t i, const add_layer<tril_<diag, tag, num, den>, U, E>&)
             {
@@ -1062,8 +1061,7 @@
                 out << "}}";
                 end_node();
                 update(i);
-            }         
->>>>>>> 4e53f831
+            }
 
             template <typename T, typename U, typename E>
             void operator()(size_t i, const add_layer<T, U, E>&)
