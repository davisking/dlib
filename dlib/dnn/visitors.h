--- conflicted
+++ resolved
@@ -1029,7 +1029,6 @@
                 update(i);
             }
 
-<<<<<<< HEAD
             template <typename U, typename E>
             void operator()(size_t i, const add_layer<positional_encodings_, U, E>&)
             {
@@ -1037,7 +1036,7 @@
                 end_node();
                 update(i);
             }
-=======
+
             template <long diag, typename tag, long num, long den, typename U, typename E>
             void operator()(size_t i, const add_layer<tril_<diag, tag, num, den>, U, E>&)
             {
@@ -1052,8 +1051,7 @@
                 out << "}}";
                 end_node();
                 update(i);
-            }         
->>>>>>> 4e53f831
+            }
 
             template <typename T, typename U, typename E>
             void operator()(size_t i, const add_layer<T, U, E>&)
