// Copyright (C) 2022  Davis E. King (davis@dlib.net)
// License: Boost Software License   See LICENSE.txt for the full license.
#ifndef DLIB_DNn_VISITORS_H_
#define DLIB_DNn_VISITORS_H_

#include "visitors_abstract.h"
#include "input.h"
#include "layers.h"
#include "loss.h"

namespace dlib
{

// ----------------------------------------------------------------------------------------

    namespace impl
    {

        class visitor_net_map_input_to_output
        {
        public:

            visitor_net_map_input_to_output(dpoint& p_) : p(p_) {}

            dpoint& p;

            template<typename input_layer_type>
            void operator()(const input_layer_type& )
            {
            }

            template <typename T, typename U>
            void operator()(const add_loss_layer<T,U>& net)
            {
                (*this)(net.subnet());
            }

            template <typename T, typename U, typename E>
            void operator()(const add_layer<T,U,E>& net)
            {
                (*this)(net.subnet());
                p = net.layer_details().map_input_to_output(p);
            }
            template <bool B, typename T, typename U, typename E>
            void operator()(const dimpl::subnet_wrapper<add_layer<T,U,E>,B>& net)
            {
                (*this)(net.subnet());
                p = net.layer_details().map_input_to_output(p);
            }
            template <size_t N, template <typename> class R, typename U>
            void operator()(const repeat<N, R, U>& net)
            {
                (*this)(net.subnet());
                for (size_t i = 0; i < N; ++i)
                {
                    (*this)(net.get_repeated_layer(N-1-i).subnet());
                }
            }


            template <unsigned long ID, typename U, typename E>
            void operator()(const add_tag_layer<ID,U,E>& net)
            {
                // tag layers are an identity transform, so do nothing
                (*this)(net.subnet());
            }
            template <bool is_first, unsigned long ID, typename U, typename E>
            void operator()(const dimpl::subnet_wrapper<add_tag_layer<ID,U,E>,is_first>& net)
            {
                // tag layers are an identity transform, so do nothing
                (*this)(net.subnet());
            }


            template <template<typename> class TAG_TYPE, typename U>
            void operator()(const add_skip_layer<TAG_TYPE,U>& net)
            {
                (*this)(layer<TAG_TYPE>(net));
            }
            template <bool is_first, template<typename> class TAG_TYPE, typename SUBNET>
            void operator()(const dimpl::subnet_wrapper<add_skip_layer<TAG_TYPE,SUBNET>,is_first>& net)
            {
                // skip layers are an identity transform, so do nothing
                (*this)(layer<TAG_TYPE>(net));
            }

        };

        class visitor_net_map_output_to_input
        {
        public:
            visitor_net_map_output_to_input(dpoint& p_) : p(p_) {}

            dpoint& p;

            template<typename input_layer_type>
            void operator()(const input_layer_type& )
            {
            }

            template <typename T, typename U>
            void operator()(const add_loss_layer<T,U>& net)
            {
                (*this)(net.subnet());
            }

            template <typename T, typename U, typename E>
            void operator()(const add_layer<T,U,E>& net)
            {
                p = net.layer_details().map_output_to_input(p);
                (*this)(net.subnet());
            }
            template <bool B, typename T, typename U, typename E>
            void operator()(const dimpl::subnet_wrapper<add_layer<T,U,E>,B>& net)
            {
                p = net.layer_details().map_output_to_input(p);
                (*this)(net.subnet());
            }
            template <size_t N, template <typename> class R, typename U>
            void operator()(const repeat<N, R, U>& net)
            {
                for (size_t i = 0; i < N; ++i)
                {
                    (*this)(net.get_repeated_layer(i).subnet());
                }
                (*this)(net.subnet());
            }


            template <unsigned long ID, typename U, typename E>
            void operator()(const add_tag_layer<ID,U,E>& net)
            {
                // tag layers are an identity transform, so do nothing
                (*this)(net.subnet());
            }
            template <bool is_first, unsigned long ID, typename U, typename E>
            void operator()(const dimpl::subnet_wrapper<add_tag_layer<ID,U,E>,is_first>& net)
            {
                // tag layers are an identity transform, so do nothing
                (*this)(net.subnet());
            }


            template <template<typename> class TAG_TYPE, typename U>
            void operator()(const add_skip_layer<TAG_TYPE,U>& net)
            {
                (*this)(layer<TAG_TYPE>(net));
            }
            template <bool is_first, template<typename> class TAG_TYPE, typename SUBNET>
            void operator()(const dimpl::subnet_wrapper<add_skip_layer<TAG_TYPE,SUBNET>,is_first>& net)
            {
                // skip layers are an identity transform, so do nothing
                (*this)(layer<TAG_TYPE>(net));
            }

        };
    }

    template <typename net_type>
    inline dpoint input_tensor_to_output_tensor(
        const net_type& net,
        dpoint p
    )
    {
        impl::visitor_net_map_input_to_output temp(p);
        temp(net);
        return p;
    }

    template <typename net_type>
    inline dpoint output_tensor_to_input_tensor(
        const net_type& net,
        dpoint p
    )
    {
        impl::visitor_net_map_output_to_input temp(p);
        temp(net);
        return p;
    }

// ----------------------------------------------------------------------------------------

    template <typename net_type>
    size_t count_parameters(
        const net_type& net
    )
    {
        size_t num_parameters = 0;
        visit_layer_parameters(net, [&](const tensor& t) { num_parameters += t.size(); });
        return num_parameters;
    }

// ----------------------------------------------------------------------------------------

    namespace impl
    {
        class visitor_learning_rate_multiplier
        {
        public:
            visitor_learning_rate_multiplier(double new_learning_rate_multiplier_) :
                new_learning_rate_multiplier(new_learning_rate_multiplier_) {}

            template <typename layer>
            void operator()(layer& l) const
            {
                set_learning_rate_multiplier(l, new_learning_rate_multiplier);
            }

        private:

            double new_learning_rate_multiplier;
        };
    }

    template <typename net_type>
    void set_all_learning_rate_multipliers(
        net_type& net,
        double learning_rate_multiplier
    )
    {
        DLIB_CASSERT(learning_rate_multiplier >= 0);
        impl::visitor_learning_rate_multiplier temp(learning_rate_multiplier);
        visit_computational_layers(net, temp);
    }

    template <size_t begin, size_t end, typename net_type>
    void set_learning_rate_multipliers_range(
        net_type& net,
        double learning_rate_multiplier
    )
    {
        static_assert(begin <= end, "Invalid range");
        static_assert(end <= net_type::num_layers, "Invalid range");
        DLIB_CASSERT(learning_rate_multiplier >= 0);
        impl::visitor_learning_rate_multiplier temp(learning_rate_multiplier);
        visit_computational_layers_range<begin, end>(net, temp);
    }

// ----------------------------------------------------------------------------------------

    namespace impl
    {
        class visitor_bn_running_stats_window_size
        {
        public:

            visitor_bn_running_stats_window_size(unsigned long new_window_size_) : new_window_size(new_window_size_) {}

            template <typename T>
            void set_window_size(T&) const
            {
                // ignore other layer detail types
            }

            template < layer_mode mode >
            void set_window_size(bn_<mode>& l) const
            {
                l.set_running_stats_window_size(new_window_size);
            }

            template<typename input_layer_type>
            void operator()(size_t , input_layer_type& )  const
            {
                // ignore other layers
            }

            template <typename T, typename U, typename E>
            void operator()(size_t , add_layer<T,U,E>& l)  const
            {
                set_window_size(l.layer_details());
            }

        private:

            unsigned long new_window_size;
        };
    }

    template <typename net_type>
    void set_all_bn_running_stats_window_sizes (
        net_type& net,
        unsigned long new_window_size
    )
    {
        visit_layers(net, impl::visitor_bn_running_stats_window_size(new_window_size));
    }

// ----------------------------------------------------------------------------------------

    namespace impl
    {
        class visitor_disable_input_bias
        {
        public:

            template <typename T>
            void disable_input_bias(T&) const
            {
                // ignore other layer types
            }

            // handle the standard case
            template <typename U, typename E>
            void disable_input_bias(add_layer<layer_norm_, U, E>& l)
            {
                disable_bias(l.subnet().layer_details());
                set_bias_learning_rate_multiplier(l.subnet().layer_details(), 0);
                set_bias_weight_decay_multiplier(l.subnet().layer_details(), 0);
            }

            template <typename U, typename E>
            void disable_input_bias(add_layer<rms_norm_, U, E>& l)
            {
                disable_bias(l.subnet().layer_details());
                set_bias_learning_rate_multiplier(l.subnet().layer_details(), 0);
                set_bias_weight_decay_multiplier(l.subnet().layer_details(), 0);
            }            

            template <layer_mode mode, typename U, typename E>
            void disable_input_bias(add_layer<bn_<mode>, U, E>& l)
            {
                disable_bias(l.subnet().layer_details());
                set_bias_learning_rate_multiplier(l.subnet().layer_details(), 0);
                set_bias_weight_decay_multiplier(l.subnet().layer_details(), 0);
            }

            // handle input repeat layer case
            template <layer_mode mode, size_t N, template <typename> class R, typename U, typename E>
            void disable_input_bias(add_layer<bn_<mode>, repeat<N, R, U>, E>& l)
            {
                disable_bias(l.subnet().get_repeated_layer(0).layer_details());
                set_bias_learning_rate_multiplier(l.subnet().get_repeated_layer(0).layer_details(), 0);
                set_bias_weight_decay_multiplier(l.subnet().get_repeated_layer(0).layer_details(), 0);
            }

            template <size_t N, template <typename> class R, typename U, typename E>
            void disable_input_bias(add_layer<layer_norm_, repeat<N, R, U>, E>& l)
            {
                disable_bias(l.subnet().get_repeated_layer(0).layer_details());
                set_bias_learning_rate_multiplier(l.subnet().get_repeated_layer(0).layer_details(), 0);
                set_bias_weight_decay_multiplier(l.subnet().get_repeated_layer(0).layer_details(), 0);
            }

            template <size_t N, template <typename> class R, typename U, typename E>
            void disable_input_bias(add_layer<rms_norm_, repeat<N, R, U>, E>& l)
            {
                disable_bias(l.subnet().get_repeated_layer(0).layer_details());
                set_bias_learning_rate_multiplier(l.subnet().get_repeated_layer(0).layer_details(), 0);
                set_bias_weight_decay_multiplier(l.subnet().get_repeated_layer(0).layer_details(), 0);
            }            

            // handle input repeat layer with tag case
            template <layer_mode mode, unsigned long ID, typename E>
            void disable_input_bias(add_layer<bn_<mode>, add_tag_layer<ID, impl::repeat_input_layer>, E>& )
            {
            }

            template <unsigned long ID, typename E>
            void disable_input_bias(add_layer<layer_norm_, add_tag_layer<ID, impl::repeat_input_layer>, E>& )
            {
            }

            template <unsigned long ID, typename E>
            void disable_input_bias(add_layer<rms_norm_, add_tag_layer<ID, impl::repeat_input_layer>, E>& )
            {
            }            

            // handle tag layer case
            template <layer_mode mode, unsigned long ID, typename U, typename E>
            void disable_input_bias(add_layer<bn_<mode>, add_tag_layer<ID, U>, E>& )
            {
            }

            template <unsigned long ID, typename U, typename E>
            void disable_input_bias(add_layer<layer_norm_, add_tag_layer<ID, U>, E>& )
            {
            }

            template <unsigned long ID, typename U, typename E>
            void disable_input_bias(add_layer<rms_norm_, add_tag_layer<ID, U>, E>& )
            {
            }            

            // handle skip layer case
            template <layer_mode mode, template <typename> class TAG, typename U, typename E>
            void disable_input_bias(add_layer<bn_<mode>, add_skip_layer<TAG, U>, E>& )
            {
            }

            template <template <typename> class TAG, typename U, typename E>
            void disable_input_bias(add_layer<layer_norm_, add_skip_layer<TAG, U>, E>& )
            {
            }

            template <template <typename> class TAG, typename U, typename E>
            void disable_input_bias(add_layer<rms_norm_, add_skip_layer<TAG, U>, E>& )
            {
            }            

            template<typename input_layer_type>
            void operator()(size_t , input_layer_type& ) const
            {
                // ignore other layers
            }

            template <typename T, typename U, typename E>
            void operator()(size_t , add_layer<T,U,E>& l)
            {
                disable_input_bias(l);
            }
        };
    }


    template <typename net_type>
    void disable_duplicative_biases (
        net_type& net
    )
    {
        visit_layers(net, impl::visitor_disable_input_bias());
    }

// ----------------------------------------------------------------------------------------

    namespace impl
    {
        class visitor_fuse_layers
        {
            public:
            template <typename T>
            void fuse_convolution(T&) const
            {
                // disable other layer types
            }

            // handle the case of convolutional layer followed by relu
            template <long nf, long nr, long nc, int sy, int sx, int py, int px, typename U, typename R>
            void fuse_convolution(add_layer<relu_, add_layer<con_<nf, nr, nc, sy, sx, py, px>, U>, R>& l)
            {
                if (l.layer_details().is_disabled())
                    return;

                // get the convolution below the relu layer
                auto& conv = l.subnet().layer_details();

                conv.enable_relu();

                // disable the relu layer
                l.layer_details().disable();
            }

            // handle the case of convolutional layer followed by affine followed by relu
            template <long nf, long nr, long nc, int sy, int sx, int py, int px, typename U, typename E, typename R>
            void fuse_convolution(add_layer<relu_, add_layer<affine_, add_layer<con_<nf, nr, nc, sy, sx, py, px>, U>, E>, R>& l)
            {
                if (l.layer_details().is_disabled())
                    return;

                // fuse the convolutional layer followed by affine
                fuse_convolution(l.subnet());

                // get the convolution below the affine layer
                auto& conv = l.subnet().subnet().layer_details();

                conv.enable_relu();

                // disable the relu layer
                l.layer_details().disable();
            }

            // handle the case of convolutional layer followed by affine
            template <long nf, long nr, long nc, int sy, int sx, int py, int px, typename U, typename E>
            void fuse_convolution(add_layer<affine_, add_layer<con_<nf, nr, nc, sy, sx, py, px>, U>, E>& l)
            {
                if (l.layer_details().is_disabled())
                    return;

                // get the convolution below the affine layer
                auto& conv = l.subnet().layer_details();

                // get the parameters from the affine layer as alias_tensor_instance
                alias_tensor_instance gamma = l.layer_details().get_gamma();
                alias_tensor_instance beta = l.layer_details().get_beta();

                if (conv.bias_is_disabled())
                {
                    conv.enable_bias();
                }

                tensor& params = conv.get_layer_params();

                // update the biases
                auto biases = alias_tensor(1, conv.num_filters());
                biases(params, params.size() - conv.num_filters()) += mat(beta);

                // guess the number of input channels
                const long k_in = (params.size() - conv.num_filters()) / conv.num_filters() / conv.nr() / conv.nc();

                // rescale the filters
                DLIB_CASSERT(conv.num_filters() == gamma.k());
                alias_tensor filter(1, k_in, conv.nr(), conv.nc());
                const float* g = gamma.host();
                for (long n = 0; n < conv.num_filters(); ++n)
                {
                    filter(params, n * filter.size()) *= g[n];
                }

                // disable the affine layer
                l.layer_details().disable();
            }

            template <typename input_layer_type>
            void operator()(size_t , input_layer_type& ) const
            {
                // ignore other layers
            }

            template <typename T, typename U, typename E>
            void operator()(size_t , add_layer<T, U, E>& l)
            {
                fuse_convolution(l);
            }
        };
    }

    template <typename net_type>
    void fuse_layers (
        net_type& net
    )
    {
        DLIB_CASSERT(count_parameters(net) > 0, "The network has to be allocated before fusing the layers.");
        visit_layers(net, impl::visitor_fuse_layers());
    }

// ----------------------------------------------------------------------------------------

    namespace impl
    {
        class visitor_net_to_xml
        {
        public:

            visitor_net_to_xml(std::ostream& out_) : out(out_) {}

            template<typename input_layer_type>
            void operator()(size_t idx, const input_layer_type& l)
            {
                out << "<layer idx='"<<idx<<"' type='input'>\n";
                to_xml(l,out);
                out << "</layer>\n";
            }

            template <typename T, typename U>
            void operator()(size_t idx, const add_loss_layer<T,U>& l)
            {
                out << "<layer idx='"<<idx<<"' type='loss'>\n";
                to_xml(l.loss_details(),out);
                out << "</layer>\n";
            }

            template <typename T, typename U, typename E>
            void operator()(size_t idx, const add_layer<T,U,E>& l)
            {
                out << "<layer idx='"<<idx<<"' type='comp'>\n";
                to_xml(l.layer_details(),out);
                out << "</layer>\n";
            }

            template <unsigned long ID, typename U, typename E>
            void operator()(size_t idx, const add_tag_layer<ID,U,E>& /*l*/)
            {
                out << "<layer idx='"<<idx<<"' type='tag' id='"<<ID<<"'/>\n";
            }

            template <template<typename> class T, typename U>
            void operator()(size_t idx, const add_skip_layer<T,U>& /*l*/)
            {
                out << "<layer idx='"<<idx<<"' type='skip' id='"<<(tag_id<T>::id)<<"'/>\n";
            }

        private:

            std::ostream& out;
        };
    }

    template <typename net_type>
    void net_to_xml (
        const net_type& net,
        std::ostream& out
    )
    {
        auto old_precision = out.precision(9);
        out << "<net>\n";
        visit_layers(net, impl::visitor_net_to_xml(out));
        out << "</net>\n";
        // restore the original stream precision.
        out.precision(old_precision);
    }

    template <typename net_type>
    void net_to_xml (
        const net_type& net,
        const std::string& filename
    )
    {
        std::ofstream fout(filename);
        net_to_xml(net, fout);
    }

// ----------------------------------------------------------------------------------------

    namespace impl
    {
        class visitor_net_to_dot
        {
        public:

            visitor_net_to_dot(std::ostream& out) : out(out) {}

            template <typename input_layer_type>
            void operator()(size_t i, input_layer_type&)
            {
                start_node(i, "input");
                end_node();
                from = i;
            }

            template <typename T, typename U>
            void operator()(size_t i, const add_loss_layer<T, U>&)
            {
                start_node(i, "loss");
                end_node();
                update(i);
            }

            template <template <typename> class... TAGS, typename U>
            void operator()(size_t i, const add_loss_layer<loss_yolo_<TAGS...>, U>&)
            {
                start_node(i, "loss_yolo");
                end_node();
                std::ostringstream sout;
                concat_helper_impl<TAGS...>::list_tags(sout);
                const auto tags = dlib::split(sout.str(), ",");
                for (const auto& tag : tags)
                    out << tag_to_layer.at(std::stoul(tag)) << " -> " << i << '\n';
            }

            template <unsigned long ID, typename U, typename E>
            void operator()(size_t i, const add_tag_layer<ID, U, E>&)
            {
                // check for consecutive tag layers
                tagged_layers.push_back(i);
                std::sort(tagged_layers.begin(), tagged_layers.end());
                std::vector<unsigned long> diffs;
                std::adjacent_difference(tagged_layers.begin(), tagged_layers.end(), std::back_inserter(diffs));
                from = i + 1;
                if (diffs.size() > 1 && diffs[1] == 1)
                {
                    for (size_t id = 1; id < diffs.size(); ++id)
                    {
                        if (diffs[id] == 1)
                            ++from;
                        else
                            break;
                    }
                }
                tag_to_layer[ID] = from;

                // In case we wanted to draw the tagged layers, instead:
                // tag_to_layer[ID] = i;
                // start_node(i, "tag", "Mrecord");
                // out << " | {id|{" << ID << "}}";
                // end_node();
                // update(i);
            }

            // Handle the special case when the tag layer is followed by a skip layer
            template <unsigned long ID, template <typename> class TAG, typename U, typename E>
            void operator()(size_t i, const add_tag_layer<ID, add_skip_layer<TAG, U>, E>&)
            {
                tagged_layers.push_back(i);
                const auto t = tag_id<TAG>::id;
                tag_to_layer.at(t) = from;
            }

            template <template <typename> class TAG, typename U>
            void operator()(size_t, const add_skip_layer<TAG, U>&)
            {
                const auto t = tag_id<TAG>::id;
                from = tag_to_layer.at(t);
            }

            template <long nf, long nr, long nc, int sy, int sx, int py, int px, typename U, typename E>
            void operator()(size_t i, const add_layer<con_<nf, nr, nc, sy, sx, py, px>, U, E>& l)
            {
                start_node(i, "con");
                out << " | {filters|{" << l.layer_details().num_filters() << "}}";
                out << " | {size|{" << nr << "," << nc << "}}";
                if (sy != 1 || sx != 1)
                    out << " | {stride|{" << sy<< "," << sx << "}}";
                if (py != 0 || px != 0)
                    out << " | {pad|{" << py<< "," << px << "}}";
                end_node();
                update(i);
            }

            template <long nf, long nr, long nc, int sy, int sx, int py, int px, typename U, typename E>
            void operator()(size_t i, const add_layer<cont_<nf, nr, nc, sy, sx, py, px>, U, E>& l)
            {
                start_node(i, "cont");
                out << " | {filters|{" << l.layer_details().num_filters() << "}}";
                out << " | {size|{" << nr << "," << nc << "}}";
                if (sy != 1 || sx != 1)
                    out << " | {stride|{" << sy<< "," << sx << "}}";
                if (py != 0 || px != 0)
                    out << " | {pad|{" << py<< "," << px << "}}";
                end_node();
                update(i);
            }

            template <int sy, int sx, typename U, typename E>
            void operator()(size_t i, const add_layer<upsample_<sy, sx>, U, E>&)
            {
                start_node(i, "upsample");
                if (sy != 1 || sx != 1)
                    out << " | {scale|{" << sy<< "," << sx << "}}";
                end_node();
                update(i);
            }

            template <int NR, int NC, typename U, typename E>
            void operator()(size_t i, const add_layer<resize_to_<NR, NC>, U, E>&)
            {
                start_node(i, "resize_to");
                out << " | {size|{" << NR << "," << NC << "}}";
                end_node();
                update(i);
            }

            template <long nr, long nc, int sy, int sx, int py, int px, typename U, typename E>
            void operator()(size_t i, const add_layer<max_pool_<nr, nc, sy, sx, py, px>, U, E>&)
            {
                start_node(i, "max_pool");
                out << " | {size|{" << nr << "," << nc << "}}";
                if (sy != 1 || sx != 1)
                    out << " | {stride|{" << sy<< "," << sx << "}}";
                if (py != 0 || px != 0)
                    out << " | {pad|{" << py<< "," << px << "}}";
                end_node();
                update(i);
            }

            template <long nr, long nc, int sy, int sx, int py, int px, typename U, typename E>
            void operator()(size_t i, const add_layer<avg_pool_<nr, nc, sy, sx, py, px>, U, E>&)
            {
                start_node(i, "avg_pool");
                out << " | {size|{" << nr << "," << nc << "}}";
                if (sy != 1 || sx != 1)
                    out << " | {stride|{" << sy<< "," << sx << "}}";
                if (py != 0 || px != 0)
                    out << " | {pad|{" << py<< "," << px << "}}";
                end_node();
                update(i);
            }

            template <typename U, typename E>
            void operator()(size_t i, const add_layer<layer_norm_, U, E>&)
            {
                start_node(i, "layer_norm");
                end_node();
                update(i);
            }

            template <typename U, typename E>
            void operator()(size_t i, const add_layer<rms_norm_, U, E>&)
            {
                start_node(i, "rms_norm");
                end_node();
                update(i);
            }            

            template <layer_mode MODE, typename U, typename E>
            void operator()(size_t i, const add_layer<bn_<MODE>, U, E>&)
            {
                start_node(i, "batch_norm");
                end_node();
                update(i);
            }

            template <unsigned long no, fc_bias_mode bm, typename U, typename E>
            void operator()(size_t i, const add_layer<fc_<no, bm>, U, E>& l)
            {
                start_node(i, "fc");
                out << " | { outputs |{" << l.layer_details().get_num_outputs() << "}}";
                end_node();
                update(i);
            }

            template <typename U, typename E>
            void operator()(size_t i, const add_layer<dropout_, U, E>&)
            {
                start_node(i, "dropout");
                end_node();
                update(i);
            }

            template <typename U, typename E>
            void operator()(size_t i, const add_layer<multiply_, U, E>&)
            {
                start_node(i, "multiply");
                end_node();
                update(i);
            }

            template <typename U, typename E>
            void operator()(size_t i, const add_layer<affine_, U, E>&)
            {
                start_node(i, "affine");
                end_node();
                update(i);
            }

            template <template <typename> class TAG, typename U, typename E>
            void operator()(size_t i, const add_layer<add_prev_<TAG>, U, E>&)
            {
                start_node(i, "add");
                end_node();
                const auto t = tag_id<TAG>::id;
                out << tag_to_layer.at(t) << " -> " << i << '\n';
                update(i);
            }

            template <template <typename> class TAG, typename U, typename E>
            void operator()(size_t i, const add_layer<mult_prev_<TAG>, U, E>&)
            {
                start_node(i, "mult");
                end_node();
                const auto t = tag_id<TAG>::id;
                out << tag_to_layer.at(t) << " -> " << i << '\n';
                update(i);
            }

            template <template <typename> class TAG, typename U, typename E>
            void operator()(size_t i, const add_layer<resize_prev_to_tagged_<TAG>, U, E>&)
            {
                start_node(i, "resize_as");
                end_node();
                const auto t = tag_id<TAG>::id;
                out << i << " -> " << tag_to_layer.at(t) << "[style=dashed]\n";
                update(i);
                from = i;
            }

            template <template <typename> class TAG, typename U, typename E>
            void operator()(size_t i, const add_layer<scale_<TAG>, U, E>&)
            {
                start_node(i, "scale");
                end_node();
                const auto t = tag_id<TAG>::id;
                out << tag_to_layer.at(t) << " -> " << i << '\n';
                update(i);
            }

            template <template <typename> class TAG, typename U, typename E>
            void operator()(size_t i, const add_layer<scale_prev_<TAG>, U, E>&)
            {
                start_node(i, "scale");
                end_node();
                const auto t = tag_id<TAG>::id;
                out << tag_to_layer.at(t) << " -> " << i << '\n';
                update(i);
            }

            template <typename U, typename E>
            void operator()(size_t i, const add_layer<relu_, U, E>&)
            {
                start_node(i, "relu");
                end_node();
                update(i);
            }

            template <typename U, typename E>
            void operator()(size_t i, const add_layer<prelu_, U, E>&)
            {
                start_node(i, "prelu");
                end_node();
                update(i);
            }

            template <typename U, typename E>
            void operator()(size_t i, const add_layer<leaky_relu_, U, E>& l)
            {
                start_node(i, "leaky_relu");
                out << " | { alpha |{" << l.layer_details().get_alpha() << "}}";
                end_node();
                update(i);
            }

            template <typename U, typename E>
            void operator()(size_t i, const add_layer<sig_, U, E>&)
            {
                start_node(i, "sigmoid");
                end_node();
                update(i);
            }

            template <typename U, typename E>
            void operator()(size_t i, const add_layer<mish_, U, E>&)
            {
                start_node(i, "mish");
                end_node();
                update(i);
            }

            template <typename U, typename E>
            void operator()(size_t i, const add_layer<htan_, U, E>&)
            {
                start_node(i, "htan");
                end_node();
                update(i);
            }

            template <typename U, typename E>
            void operator()(size_t i, const add_layer<clipped_relu_, U, E>&)
            {
                start_node(i, "clipped_relu");
                end_node();
                update(i);
            }

            template <typename U, typename E>
            void operator()(size_t i, const add_layer<elu_, U, E>&)
            {
                start_node(i, "elu");
                end_node();
                update(i);
            }

            template <typename U, typename E>
            void operator()(size_t i, const add_layer<gelu_, U, E>&)
            {
                start_node(i, "gelu");
                end_node();
                update(i);
            }

            template <typename U, typename E>
            void operator()(size_t i, const add_layer<smelu_, U, E>& l)
            {
                start_node(i, "smelu");
                out << " | { beta |{" << l.layer_details().get_beta() << "}}";
                end_node();
                update(i);
            }

            template <typename U, typename E>
            void operator()(size_t i, const add_layer<silu_, U, E>&)
            {
                start_node(i, "silu");
                end_node();
                update(i);
            }

            template <unsigned long sm, typename U, typename E>
            void operator()(size_t i, const add_layer<softmax_<sm>, U, E>&)
            {
                start_node(i, "softmax");
                end_node();
                update(i);
            }

            template <typename U, typename E>
            void operator()(size_t i, const add_layer<softmax_all_, U, E>&)
            {
                start_node(i, "softmax_all");
                end_node();
                update(i);
            }

            template <template <typename> class... TAGS, typename U, typename E>
            void operator()(size_t i, const add_layer<concat_<TAGS...>, U, E>&)
            {
                start_node(i, "concat");
                end_node();
                std::ostringstream sout;
                concat_helper_impl<TAGS...>::list_tags(sout);
                const auto tags = dlib::split(sout.str(), ",");
                for (const auto& tag : tags)
                    out << tag_to_layer.at(std::stoul(tag)) << " -> " << i << '\n';
                from = i;
            }

            template <typename U, typename E>
            void operator()(size_t i, const add_layer<l2normalize_, U, E>&)
            {
                start_node(i, "l2normalize");
                end_node();
                update(i);
            }

            template <long offset, long k, int nr, int nc, typename U, typename E>
            void operator()(size_t i, const add_layer<extract_<offset, k, nr, nc>, U, E>&)
            {
                start_node(i, "extract");
                out << " | {offset|{" << offset << "}}";
                out << " | {k|{" << k << "}}";
                out << " | {nr|{" << nr << "}}";
                out << " | {nc|{" << nc << "}}";
                end_node();
                update(i);
            }

            template <long long sy, long long sx, typename U, typename E>
            void operator()(size_t i, const add_layer<reorg_<sy, sx>, U, E>&)
            {
                start_node(i, "reorg");
                if (sy != 1 || sx != 1)
                    out << " | {stride|{" << sy<< "," << sx << "}}";
                end_node();
                update(i);
            }

            template <typename U, typename E>
            void operator()(size_t i, const add_layer<transpose_, U, E>&)
            {
                start_node(i, "transpose");
                end_node();
                update(i);
            }

<<<<<<< HEAD
=======
            template <unsigned long ne, unsigned long ed, typename U, typename E>
            void operator()(size_t i, const add_layer<embeddings_<ne, ed>, U, E>& l)
            {
                start_node(i, "embeddings");
                out << " | {num_embeddings|{" << l.layer_details().get_num_embeddings() << "}}";
                out << " | {embedding_dim|{" << l.layer_details().get_embedding_dim() << "}}";
                end_node();
                update(i);
            }            

>>>>>>> 39240959
            template <typename U, typename E>
            void operator()(size_t i, const add_layer<positional_encodings_, U, E>&)
            {
                start_node(i, "positional_encodings");
                end_node();
                update(i);
            }

            template <long diag, typename tag, long num, long den, typename U, typename E>
            void operator()(size_t i, const add_layer<tril_<diag, tag, num, den>, U, E>&)
            {
                start_node(i, "tril");
                out << " | {diag|{" << diag << "}}";
                out << " | {diag_value|{";
                
                if (std::is_same<tag, neg_infinity_tag>::value) out << "-inf";
                else if (std::is_same<tag, zero_tag>::value) out << "0";
                else out << static_cast<float>(num) / static_cast<float>(den);
                
                out << "}}";
                end_node();
                update(i);
            }

            template <typename T, typename U, typename E>
            void operator()(size_t i, const add_layer<T, U, E>&)
            {
                start_node(i, "unhandled layer");
                update(i);
            }

        private:
            size_t from;
            std::ostream& out;
            std::unordered_map<size_t, size_t> tag_to_layer;
            std::vector<size_t> tagged_layers;
            void update(const size_t i)
            {
                out << from << " -> " << i << '\n';
                from = i;
            }
            void start_node(const size_t i, const std::string& name, const std::string& shape = "record")
            {
                out << i << " [shape=" << shape << ", label=\"{layer|{" << i << "}} | " << name;
            }
            void end_node()
            {
                out << "\"]\n";
            }

        };
    }
    template <typename net_type>
    void net_to_dot (
        const net_type& net,
        std::ostream& out
    )
    {
        out << "digraph G {\n";
        out << "rankdir = BT\n";
        visit_layers_backwards(net, impl::visitor_net_to_dot(out));
        out << "}";
    }

    template <typename net_type>
    void net_to_dot (
        const net_type& net,
        const std::string& filename
    )
    {
        std::ofstream fout(filename);
        net_to_dot(net, fout);
    }

// ----------------------------------------------------------------------------------------

}

#endif // DLIB_DNn_VISITORS_H_
<|MERGE_RESOLUTION|>--- conflicted
+++ resolved
@@ -1029,8 +1029,6 @@
                 update(i);
             }
 
-<<<<<<< HEAD
-=======
             template <unsigned long ne, unsigned long ed, typename U, typename E>
             void operator()(size_t i, const add_layer<embeddings_<ne, ed>, U, E>& l)
             {
@@ -1041,7 +1039,6 @@
                 update(i);
             }            
 
->>>>>>> 39240959
             template <typename U, typename E>
             void operator()(size_t i, const add_layer<positional_encodings_, U, E>&)
             {
