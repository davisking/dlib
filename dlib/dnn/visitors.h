// Copyright (C) 2022  Davis E. King (davis@dlib.net)
// License: Boost Software License   See LICENSE.txt for the full license.
#ifndef DLIB_DNn_VISITORS_H_
#define DLIB_DNn_VISITORS_H_

#include "visitors_abstract.h"
#include "input.h"
#include "layers.h"
#include "loss.h"

namespace dlib
{

// ----------------------------------------------------------------------------------------

    namespace impl
    {

        class visitor_net_map_input_to_output
        {
        public:

            visitor_net_map_input_to_output(dpoint& p_) : p(p_) {}

            dpoint& p;

            template<typename input_layer_type>
            void operator()(const input_layer_type& )
            {
            }

            template <typename T, typename U>
            void operator()(const add_loss_layer<T,U>& net)
            {
                (*this)(net.subnet());
            }

            template <typename T, typename U, typename E>
            void operator()(const add_layer<T,U,E>& net)
            {
                (*this)(net.subnet());
                p = net.layer_details().map_input_to_output(p);
            }
            template <bool B, typename T, typename U, typename E>
            void operator()(const dimpl::subnet_wrapper<add_layer<T,U,E>,B>& net)
            {
                (*this)(net.subnet());
                p = net.layer_details().map_input_to_output(p);
            }
            template <size_t N, template <typename> class R, typename U>
            void operator()(const repeat<N, R, U>& net)
            {
                (*this)(net.subnet());
                for (size_t i = 0; i < N; ++i)
                {
                    (*this)(net.get_repeated_layer(N-1-i).subnet());
                }
            }


            template <unsigned long ID, typename U, typename E>
            void operator()(const add_tag_layer<ID,U,E>& net)
            {
                // tag layers are an identity transform, so do nothing
                (*this)(net.subnet());
            }
            template <bool is_first, unsigned long ID, typename U, typename E>
            void operator()(const dimpl::subnet_wrapper<add_tag_layer<ID,U,E>,is_first>& net)
            {
                // tag layers are an identity transform, so do nothing
                (*this)(net.subnet());
            }


            template <template<typename> class TAG_TYPE, typename U>
            void operator()(const add_skip_layer<TAG_TYPE,U>& net)
            {
                (*this)(layer<TAG_TYPE>(net));
            }
            template <bool is_first, template<typename> class TAG_TYPE, typename SUBNET>
            void operator()(const dimpl::subnet_wrapper<add_skip_layer<TAG_TYPE,SUBNET>,is_first>& net)
            {
                // skip layers are an identity transform, so do nothing
                (*this)(layer<TAG_TYPE>(net));
            }

        };

        class visitor_net_map_output_to_input
        {
        public:
            visitor_net_map_output_to_input(dpoint& p_) : p(p_) {}

            dpoint& p;

            template<typename input_layer_type>
            void operator()(const input_layer_type& )
            {
            }

            template <typename T, typename U>
            void operator()(const add_loss_layer<T,U>& net)
            {
                (*this)(net.subnet());
            }

            template <typename T, typename U, typename E>
            void operator()(const add_layer<T,U,E>& net)
            {
                p = net.layer_details().map_output_to_input(p);
                (*this)(net.subnet());
            }
            template <bool B, typename T, typename U, typename E>
            void operator()(const dimpl::subnet_wrapper<add_layer<T,U,E>,B>& net)
            {
                p = net.layer_details().map_output_to_input(p);
                (*this)(net.subnet());
            }
            template <size_t N, template <typename> class R, typename U>
            void operator()(const repeat<N, R, U>& net)
            {
                for (size_t i = 0; i < N; ++i)
                {
                    (*this)(net.get_repeated_layer(i).subnet());
                }
                (*this)(net.subnet());
            }


            template <unsigned long ID, typename U, typename E>
            void operator()(const add_tag_layer<ID,U,E>& net)
            {
                // tag layers are an identity transform, so do nothing
                (*this)(net.subnet());
            }
            template <bool is_first, unsigned long ID, typename U, typename E>
            void operator()(const dimpl::subnet_wrapper<add_tag_layer<ID,U,E>,is_first>& net)
            {
                // tag layers are an identity transform, so do nothing
                (*this)(net.subnet());
            }


            template <template<typename> class TAG_TYPE, typename U>
            void operator()(const add_skip_layer<TAG_TYPE,U>& net)
            {
                (*this)(layer<TAG_TYPE>(net));
            }
            template <bool is_first, template<typename> class TAG_TYPE, typename SUBNET>
            void operator()(const dimpl::subnet_wrapper<add_skip_layer<TAG_TYPE,SUBNET>,is_first>& net)
            {
                // skip layers are an identity transform, so do nothing
                (*this)(layer<TAG_TYPE>(net));
            }

        };
    }

    template <typename net_type>
    inline dpoint input_tensor_to_output_tensor(
        const net_type& net,
        dpoint p
    )
    {
        impl::visitor_net_map_input_to_output temp(p);
        temp(net);
        return p;
    }

    template <typename net_type>
    inline dpoint output_tensor_to_input_tensor(
        const net_type& net,
        dpoint p
    )
    {
        impl::visitor_net_map_output_to_input temp(p);
        temp(net);
        return p;
    }

// ----------------------------------------------------------------------------------------

    template <typename net_type>
    size_t count_parameters(
        const net_type& net
    )
    {
        size_t num_parameters = 0;
        visit_layer_parameters(net, [&](const tensor& t) { num_parameters += t.size(); });
        return num_parameters;
    }

// ----------------------------------------------------------------------------------------

    namespace impl
    {
        class visitor_learning_rate_multiplier
        {
        public:
            visitor_learning_rate_multiplier(double new_learning_rate_multiplier_) :
                new_learning_rate_multiplier(new_learning_rate_multiplier_) {}

            template <typename layer>
            void operator()(layer& l) const
            {
                set_learning_rate_multiplier(l, new_learning_rate_multiplier);
            }

        private:

            double new_learning_rate_multiplier;
        };
    }

    template <typename net_type>
    void set_all_learning_rate_multipliers(
        net_type& net,
        double learning_rate_multiplier
    )
    {
        DLIB_CASSERT(learning_rate_multiplier >= 0);
        impl::visitor_learning_rate_multiplier temp(learning_rate_multiplier);
        visit_computational_layers(net, temp);
    }

    template <size_t begin, size_t end, typename net_type>
    void set_learning_rate_multipliers_range(
        net_type& net,
        double learning_rate_multiplier
    )
    {
        static_assert(begin <= end, "Invalid range");
        static_assert(end <= net_type::num_layers, "Invalid range");
        DLIB_CASSERT(learning_rate_multiplier >= 0);
        impl::visitor_learning_rate_multiplier temp(learning_rate_multiplier);
        visit_computational_layers_range<begin, end>(net, temp);
    }

// ----------------------------------------------------------------------------------------

    namespace impl
    {
        class visitor_bn_running_stats_window_size
        {
        public:

            visitor_bn_running_stats_window_size(unsigned long new_window_size_) : new_window_size(new_window_size_) {}

            template <typename T>
            void set_window_size(T&) const
            {
                // ignore other layer detail types
            }

            template < layer_mode mode >
            void set_window_size(bn_<mode>& l) const
            {
                l.set_running_stats_window_size(new_window_size);
            }

            template<typename input_layer_type>
            void operator()(size_t , input_layer_type& )  const
            {
                // ignore other layers
            }

            template <typename T, typename U, typename E>
            void operator()(size_t , add_layer<T,U,E>& l)  const
            {
                set_window_size(l.layer_details());
            }

        private:

            unsigned long new_window_size;
        };
    }

    template <typename net_type>
    void set_all_bn_running_stats_window_sizes (
        net_type& net,
        unsigned long new_window_size
    )
    {
        visit_layers(net, impl::visitor_bn_running_stats_window_size(new_window_size));
    }

// ----------------------------------------------------------------------------------------

    namespace impl
    {
        class visitor_disable_input_bias
        {
        public:

            template <typename T>
            void disable_input_bias(T&) const
            {
                // ignore other layer types
            }

            // handle the standard case
            template <typename U, typename E>
            void disable_input_bias(add_layer<layer_norm_, U, E>& l)
            {
                disable_bias(l.subnet().layer_details());
                set_bias_learning_rate_multiplier(l.subnet().layer_details(), 0);
                set_bias_weight_decay_multiplier(l.subnet().layer_details(), 0);
            }

            template <typename U, typename E>
            void disable_input_bias(add_layer<rms_norm_, U, E>& l)
            {
                disable_bias(l.subnet().layer_details());
                set_bias_learning_rate_multiplier(l.subnet().layer_details(), 0);
                set_bias_weight_decay_multiplier(l.subnet().layer_details(), 0);
            }            

            template <layer_mode mode, typename U, typename E>
            void disable_input_bias(add_layer<bn_<mode>, U, E>& l)
            {
                disable_bias(l.subnet().layer_details());
                set_bias_learning_rate_multiplier(l.subnet().layer_details(), 0);
                set_bias_weight_decay_multiplier(l.subnet().layer_details(), 0);
            }

            // handle input repeat layer case
            template <layer_mode mode, size_t N, template <typename> class R, typename U, typename E>
            void disable_input_bias(add_layer<bn_<mode>, repeat<N, R, U>, E>& l)
            {
                disable_bias(l.subnet().get_repeated_layer(0).layer_details());
                set_bias_learning_rate_multiplier(l.subnet().get_repeated_layer(0).layer_details(), 0);
                set_bias_weight_decay_multiplier(l.subnet().get_repeated_layer(0).layer_details(), 0);
            }

            template <size_t N, template <typename> class R, typename U, typename E>
            void disable_input_bias(add_layer<layer_norm_, repeat<N, R, U>, E>& l)
            {
                disable_bias(l.subnet().get_repeated_layer(0).layer_details());
                set_bias_learning_rate_multiplier(l.subnet().get_repeated_layer(0).layer_details(), 0);
                set_bias_weight_decay_multiplier(l.subnet().get_repeated_layer(0).layer_details(), 0);
            }

            template <size_t N, template <typename> class R, typename U, typename E>
            void disable_input_bias(add_layer<rms_norm_, repeat<N, R, U>, E>& l)
            {
                disable_bias(l.subnet().get_repeated_layer(0).layer_details());
                set_bias_learning_rate_multiplier(l.subnet().get_repeated_layer(0).layer_details(), 0);
                set_bias_weight_decay_multiplier(l.subnet().get_repeated_layer(0).layer_details(), 0);
            }            

            // handle input repeat layer with tag case
            template <layer_mode mode, unsigned long ID, typename E>
            void disable_input_bias(add_layer<bn_<mode>, add_tag_layer<ID, impl::repeat_input_layer>, E>& )
            {
            }

            template <unsigned long ID, typename E>
            void disable_input_bias(add_layer<layer_norm_, add_tag_layer<ID, impl::repeat_input_layer>, E>& )
            {
            }

            template <unsigned long ID, typename E>
            void disable_input_bias(add_layer<rms_norm_, add_tag_layer<ID, impl::repeat_input_layer>, E>& )
            {
            }            

            // handle tag layer case
            template <layer_mode mode, unsigned long ID, typename U, typename E>
            void disable_input_bias(add_layer<bn_<mode>, add_tag_layer<ID, U>, E>& )
            {
            }

            template <unsigned long ID, typename U, typename E>
            void disable_input_bias(add_layer<layer_norm_, add_tag_layer<ID, U>, E>& )
            {
            }

            template <unsigned long ID, typename U, typename E>
            void disable_input_bias(add_layer<rms_norm_, add_tag_layer<ID, U>, E>& )
            {
            }            

            // handle skip layer case
            template <layer_mode mode, template <typename> class TAG, typename U, typename E>
            void disable_input_bias(add_layer<bn_<mode>, add_skip_layer<TAG, U>, E>& )
            {
            }

            template <template <typename> class TAG, typename U, typename E>
            void disable_input_bias(add_layer<layer_norm_, add_skip_layer<TAG, U>, E>& )
            {
            }

            template <template <typename> class TAG, typename U, typename E>
            void disable_input_bias(add_layer<rms_norm_, add_skip_layer<TAG, U>, E>& )
            {
            }            

            template<typename input_layer_type>
            void operator()(size_t , input_layer_type& ) const
            {
                // ignore other layers
            }

            template <typename T, typename U, typename E>
            void operator()(size_t , add_layer<T,U,E>& l)
            {
                disable_input_bias(l);
            }
        };
    }


    template <typename net_type>
    void disable_duplicative_biases (
        net_type& net
    )
    {
        visit_layers(net, impl::visitor_disable_input_bias());
    }

// ----------------------------------------------------------------------------------------

    namespace impl
    {
        class visitor_fuse_layers
        {
            public:
            template <typename T>
            void fuse_convolution(T&) const
            {
                // disable other layer types
            }

            // handle the case of convolutional layer followed by relu
            template <long nf, long nr, long nc, int sy, int sx, int py, int px, typename U, typename R>
            void fuse_convolution(add_layer<relu_, add_layer<con_<nf, nr, nc, sy, sx, py, px>, U>, R>& l)
            {
                if (l.layer_details().is_disabled())
                    return;

                // get the convolution below the relu layer
                auto& conv = l.subnet().layer_details();

                conv.enable_relu();

                // disable the relu layer
                l.layer_details().disable();
            }

            // handle the case of convolutional layer followed by affine followed by relu
            template <long nf, long nr, long nc, int sy, int sx, int py, int px, typename U, typename E, typename R>
            void fuse_convolution(add_layer<relu_, add_layer<affine_, add_layer<con_<nf, nr, nc, sy, sx, py, px>, U>, E>, R>& l)
            {
                if (l.layer_details().is_disabled())
                    return;

                // fuse the convolutional layer followed by affine
                fuse_convolution(l.subnet());

                // get the convolution below the affine layer
                auto& conv = l.subnet().subnet().layer_details();

                conv.enable_relu();

                // disable the relu layer
                l.layer_details().disable();
            }

            // handle the case of convolutional layer followed by affine
            template <long nf, long nr, long nc, int sy, int sx, int py, int px, typename U, typename E>
            void fuse_convolution(add_layer<affine_, add_layer<con_<nf, nr, nc, sy, sx, py, px>, U>, E>& l)
            {
                if (l.layer_details().is_disabled())
                    return;

                // get the convolution below the affine layer
                auto& conv = l.subnet().layer_details();

                // get the parameters from the affine layer as alias_tensor_instance
                alias_tensor_instance gamma = l.layer_details().get_gamma();
                alias_tensor_instance beta = l.layer_details().get_beta();

                if (conv.bias_is_disabled())
                {
                    conv.enable_bias();
                }

                tensor& params = conv.get_layer_params();

                // update the biases
                auto biases = alias_tensor(1, conv.num_filters());
                biases(params, params.size() - conv.num_filters()) += mat(beta);

                // guess the number of input channels
                const long k_in = (params.size() - conv.num_filters()) / conv.num_filters() / conv.nr() / conv.nc();

                // rescale the filters
                DLIB_CASSERT(conv.num_filters() == gamma.k());
                alias_tensor filter(1, k_in, conv.nr(), conv.nc());
                const float* g = gamma.host();
                for (long n = 0; n < conv.num_filters(); ++n)
                {
                    filter(params, n * filter.size()) *= g[n];
                }

                // disable the affine layer
                l.layer_details().disable();
            }

            template <typename input_layer_type>
            void operator()(size_t , input_layer_type& ) const
            {
                // ignore other layers
            }

            template <typename T, typename U, typename E>
            void operator()(size_t , add_layer<T, U, E>& l)
            {
                fuse_convolution(l);
            }
        };
    }

    template <typename net_type>
    void fuse_layers (
        net_type& net
    )
    {
        DLIB_CASSERT(count_parameters(net) > 0, "The network has to be allocated before fusing the layers.");
        visit_layers(net, impl::visitor_fuse_layers());
    }

// ----------------------------------------------------------------------------------------

    namespace impl
    {
        class visitor_net_to_xml
        {
        public:

            visitor_net_to_xml(std::ostream& out_) : out(out_) {}

            template<typename input_layer_type>
            void operator()(size_t idx, const input_layer_type& l)
            {
                out << "<layer idx='"<<idx<<"' type='input'>\n";
                to_xml(l,out);
                out << "</layer>\n";
            }

            template <typename T, typename U>
            void operator()(size_t idx, const add_loss_layer<T,U>& l)
            {
                out << "<layer idx='"<<idx<<"' type='loss'>\n";
                to_xml(l.loss_details(),out);
                out << "</layer>\n";
            }

            template <typename T, typename U, typename E>
            void operator()(size_t idx, const add_layer<T,U,E>& l)
            {
                out << "<layer idx='"<<idx<<"' type='comp'>\n";
                to_xml(l.layer_details(),out);
                out << "</layer>\n";
            }

            template <unsigned long ID, typename U, typename E>
            void operator()(size_t idx, const add_tag_layer<ID,U,E>& /*l*/)
            {
                out << "<layer idx='"<<idx<<"' type='tag' id='"<<ID<<"'/>\n";
            }

            template <template<typename> class T, typename U>
            void operator()(size_t idx, const add_skip_layer<T,U>& /*l*/)
            {
                out << "<layer idx='"<<idx<<"' type='skip' id='"<<(tag_id<T>::id)<<"'/>\n";
            }

        private:

            std::ostream& out;
        };
    }

    template <typename net_type>
    void net_to_xml (
        const net_type& net,
        std::ostream& out
    )
    {
        auto old_precision = out.precision(9);
        out << "<net>\n";
        visit_layers(net, impl::visitor_net_to_xml(out));
        out << "</net>\n";
        // restore the original stream precision.
        out.precision(old_precision);
    }

    template <typename net_type>
    void net_to_xml (
        const net_type& net,
        const std::string& filename
    )
    {
        std::ofstream fout(filename);
        net_to_xml(net, fout);
    }

// ----------------------------------------------------------------------------------------

    namespace impl
    {
        class visitor_net_to_dot
        {
        public:

            visitor_net_to_dot(std::ostream& out) : out(out) {}

            template <typename input_layer_type>
            void operator()(size_t i, input_layer_type&)
            {
                start_node(i, "input");
                end_node();
                from = i;
            }

            template <typename T, typename U>
            void operator()(size_t i, const add_loss_layer<T, U>&)
            {
                start_node(i, "loss");
                end_node();
                update(i);
            }

            template <template <typename> class... TAGS, typename U>
            void operator()(size_t i, const add_loss_layer<loss_yolo_<TAGS...>, U>&)
            {
                start_node(i, "loss_yolo");
                end_node();
                std::ostringstream sout;
                concat_helper_impl<TAGS...>::list_tags(sout);
                const auto tags = dlib::split(sout.str(), ",");
                for (const auto& tag : tags)
                    out << tag_to_layer.at(std::stoul(tag)) << " -> " << i << '\n';
            }

            template <unsigned long ID, typename U, typename E>
            void operator()(size_t i, const add_tag_layer<ID, U, E>&)
            {
                // check for consecutive tag layers
                tagged_layers.push_back(i);
                std::sort(tagged_layers.begin(), tagged_layers.end());
                std::vector<unsigned long> diffs;
                std::adjacent_difference(tagged_layers.begin(), tagged_layers.end(), std::back_inserter(diffs));
                from = i + 1;
                if (diffs.size() > 1 && diffs[1] == 1)
                {
                    for (size_t id = 1; id < diffs.size(); ++id)
                    {
                        if (diffs[id] == 1)
                            ++from;
                        else
                            break;
                    }
                }
                tag_to_layer[ID] = from;

                // In case we wanted to draw the tagged layers, instead:
                // tag_to_layer[ID] = i;
                // start_node(i, "tag", "Mrecord");
                // out << " | {id|{" << ID << "}}";
                // end_node();
                // update(i);
            }

            // Handle the special case when the tag layer is followed by a skip layer
            template <unsigned long ID, template <typename> class TAG, typename U, typename E>
            void operator()(size_t i, const add_tag_layer<ID, add_skip_layer<TAG, U>, E>&)
            {
                tagged_layers.push_back(i);
                const auto t = tag_id<TAG>::id;
                tag_to_layer.at(t) = from;
            }

            template <template <typename> class TAG, typename U>
            void operator()(size_t, const add_skip_layer<TAG, U>&)
            {
                const auto t = tag_id<TAG>::id;
                from = tag_to_layer.at(t);
            }

            template <long nf, long nr, long nc, int sy, int sx, int py, int px, typename U, typename E>
            void operator()(size_t i, const add_layer<con_<nf, nr, nc, sy, sx, py, px>, U, E>& l)
            {
                start_node(i, "con");
                out << " | {filters|{" << l.layer_details().num_filters() << "}}";
                out << " | {size|{" << nr << "," << nc << "}}";
                if (sy != 1 || sx != 1)
                    out << " | {stride|{" << sy<< "," << sx << "}}";
                if (py != 0 || px != 0)
                    out << " | {pad|{" << py<< "," << px << "}}";
                end_node();
                update(i);
            }

            template <long nf, long nr, long nc, int sy, int sx, int py, int px, typename U, typename E>
            void operator()(size_t i, const add_layer<cont_<nf, nr, nc, sy, sx, py, px>, U, E>& l)
            {
                start_node(i, "cont");
                out << " | {filters|{" << l.layer_details().num_filters() << "}}";
                out << " | {size|{" << nr << "," << nc << "}}";
                if (sy != 1 || sx != 1)
                    out << " | {stride|{" << sy<< "," << sx << "}}";
                if (py != 0 || px != 0)
                    out << " | {pad|{" << py<< "," << px << "}}";
                end_node();
                update(i);
            }

            template <int sy, int sx, typename U, typename E>
            void operator()(size_t i, const add_layer<upsample_<sy, sx>, U, E>&)
            {
                start_node(i, "upsample");
                if (sy != 1 || sx != 1)
                    out << " | {scale|{" << sy<< "," << sx << "}}";
                end_node();
                update(i);
            }

            template <int NR, int NC, typename U, typename E>
            void operator()(size_t i, const add_layer<resize_to_<NR, NC>, U, E>&)
            {
                start_node(i, "resize_to");
                out << " | {size|{" << NR << "," << NC << "}}";
                end_node();
                update(i);
            }

            template <long nr, long nc, int sy, int sx, int py, int px, typename U, typename E>
            void operator()(size_t i, const add_layer<max_pool_<nr, nc, sy, sx, py, px>, U, E>&)
            {
                start_node(i, "max_pool");
                out << " | {size|{" << nr << "," << nc << "}}";
                if (sy != 1 || sx != 1)
                    out << " | {stride|{" << sy<< "," << sx << "}}";
                if (py != 0 || px != 0)
                    out << " | {pad|{" << py<< "," << px << "}}";
                end_node();
                update(i);
            }

            template <long nr, long nc, int sy, int sx, int py, int px, typename U, typename E>
            void operator()(size_t i, const add_layer<avg_pool_<nr, nc, sy, sx, py, px>, U, E>&)
            {
                start_node(i, "avg_pool");
                out << " | {size|{" << nr << "," << nc << "}}";
                if (sy != 1 || sx != 1)
                    out << " | {stride|{" << sy<< "," << sx << "}}";
                if (py != 0 || px != 0)
                    out << " | {pad|{" << py<< "," << px << "}}";
                end_node();
                update(i);
            }

            template <typename U, typename E>
            void operator()(size_t i, const add_layer<layer_norm_, U, E>&)
            {
                start_node(i, "layer_norm");
                end_node();
                update(i);
            }

            template <typename U, typename E>
            void operator()(size_t i, const add_layer<rms_norm_, U, E>&)
            {
                start_node(i, "rms_norm");
                end_node();
                update(i);
            }            

            template <layer_mode MODE, typename U, typename E>
            void operator()(size_t i, const add_layer<bn_<MODE>, U, E>&)
            {
                start_node(i, "batch_norm");
                end_node();
                update(i);
            }

            template <unsigned long no, fc_bias_mode bm, typename U, typename E>
            void operator()(size_t i, const add_layer<fc_<no, bm>, U, E>& l)
            {
                start_node(i, "fc");
                out << " | { outputs |{" << l.layer_details().get_num_outputs() << "}}";
                end_node();
                update(i);
            }

            template <typename U, typename E>
            void operator()(size_t i, const add_layer<dropout_, U, E>&)
            {
                start_node(i, "dropout");
                end_node();
                update(i);
            }

            template <typename U, typename E>
            void operator()(size_t i, const add_layer<multiply_, U, E>&)
            {
                start_node(i, "multiply");
                end_node();
                update(i);
            }

            template <typename U, typename E>
            void operator()(size_t i, const add_layer<affine_, U, E>&)
            {
                start_node(i, "affine");
                end_node();
                update(i);
            }

            template <template <typename> class TAG, typename U, typename E>
            void operator()(size_t i, const add_layer<add_prev_<TAG>, U, E>&)
            {
                start_node(i, "add");
                end_node();
                const auto t = tag_id<TAG>::id;
                out << tag_to_layer.at(t) << " -> " << i << '\n';
                update(i);
            }

            template <template <typename> class TAG, typename U, typename E>
            void operator()(size_t i, const add_layer<mult_prev_<TAG>, U, E>&)
            {
                start_node(i, "mult");
                end_node();
                const auto t = tag_id<TAG>::id;
                out << tag_to_layer.at(t) << " -> " << i << '\n';
                update(i);
            }

            template <template <typename> class TAG, typename U, typename E>
            void operator()(size_t i, const add_layer<resize_prev_to_tagged_<TAG>, U, E>&)
            {
                start_node(i, "resize_as");
                end_node();
                const auto t = tag_id<TAG>::id;
                out << i << " -> " << tag_to_layer.at(t) << "[style=dashed]\n";
                update(i);
                from = i;
            }

            template <template <typename> class TAG, typename U, typename E>
            void operator()(size_t i, const add_layer<scale_<TAG>, U, E>&)
            {
                start_node(i, "scale");
                end_node();
                const auto t = tag_id<TAG>::id;
                out << tag_to_layer.at(t) << " -> " << i << '\n';
                update(i);
            }

            template <template <typename> class TAG, typename U, typename E>
            void operator()(size_t i, const add_layer<scale_prev_<TAG>, U, E>&)
            {
                start_node(i, "scale");
                end_node();
                const auto t = tag_id<TAG>::id;
                out << tag_to_layer.at(t) << " -> " << i << '\n';
                update(i);
            }

            template <typename U, typename E>
            void operator()(size_t i, const add_layer<relu_, U, E>&)
            {
                start_node(i, "relu");
                end_node();
                update(i);
            }

            template <typename U, typename E>
            void operator()(size_t i, const add_layer<prelu_, U, E>&)
            {
                start_node(i, "prelu");
                end_node();
                update(i);
            }

            template <typename U, typename E>
            void operator()(size_t i, const add_layer<leaky_relu_, U, E>& l)
            {
                start_node(i, "leaky_relu");
                out << " | { alpha |{" << l.layer_details().get_alpha() << "}}";
                end_node();
                update(i);
            }

            template <typename U, typename E>
            void operator()(size_t i, const add_layer<sig_, U, E>&)
            {
                start_node(i, "sigmoid");
                end_node();
                update(i);
            }

            template <typename U, typename E>
            void operator()(size_t i, const add_layer<mish_, U, E>&)
            {
                start_node(i, "mish");
                end_node();
                update(i);
            }

            template <typename U, typename E>
            void operator()(size_t i, const add_layer<htan_, U, E>&)
            {
                start_node(i, "htan");
                end_node();
                update(i);
            }

            template <typename U, typename E>
            void operator()(size_t i, const add_layer<clipped_relu_, U, E>&)
            {
                start_node(i, "clipped_relu");
                end_node();
                update(i);
            }

            template <typename U, typename E>
            void operator()(size_t i, const add_layer<elu_, U, E>&)
            {
                start_node(i, "elu");
                end_node();
                update(i);
            }

            template <typename U, typename E>
            void operator()(size_t i, const add_layer<gelu_, U, E>&)
            {
                start_node(i, "gelu");
                end_node();
                update(i);
            }

            template <typename U, typename E>
            void operator()(size_t i, const add_layer<smelu_, U, E>& l)
            {
                start_node(i, "smelu");
                out << " | { beta |{" << l.layer_details().get_beta() << "}}";
                end_node();
                update(i);
            }

            template <typename U, typename E>
            void operator()(size_t i, const add_layer<silu_, U, E>&)
            {
                start_node(i, "silu");
                end_node();
                update(i);
            }

            template <typename U, typename E>
            void operator()(size_t i, const add_layer<softmax_, U, E>&)
            {
                start_node(i, "softmax");
                end_node();
                update(i);
            }

            template <typename U, typename E>
            void operator()(size_t i, const add_layer<softmax_all_, U, E>&)
            {
                start_node(i, "softmax_all");
                end_node();
                update(i);
            }

            template <template <typename> class... TAGS, typename U, typename E>
            void operator()(size_t i, const add_layer<concat_<TAGS...>, U, E>&)
            {
                start_node(i, "concat");
                end_node();
                std::ostringstream sout;
                concat_helper_impl<TAGS...>::list_tags(sout);
                const auto tags = dlib::split(sout.str(), ",");
                for (const auto& tag : tags)
                    out << tag_to_layer.at(std::stoul(tag)) << " -> " << i << '\n';
                from = i;
            }

            template <typename U, typename E>
            void operator()(size_t i, const add_layer<l2normalize_, U, E>&)
            {
                start_node(i, "l2normalize");
                end_node();
                update(i);
            }

            template <long offset, long k, int nr, int nc, typename U, typename E>
            void operator()(size_t i, const add_layer<extract_<offset, k, nr, nc>, U, E>&)
            {
                start_node(i, "extract");
                out << " | {offset|{" << offset << "}}";
                out << " | {k|{" << k << "}}";
                out << " | {nr|{" << nr << "}}";
                out << " | {nc|{" << nc << "}}";
                end_node();
                update(i);
            }

            template <long long sy, long long sx, typename U, typename E>
            void operator()(size_t i, const add_layer<reorg_<sy, sx>, U, E>&)
            {
                start_node(i, "reorg");
                if (sy != 1 || sx != 1)
                    out << " | {stride|{" << sy<< "," << sx << "}}";
                end_node();
                update(i);
            }

            template <typename U, typename E>
            void operator()(size_t i, const add_layer<transpose_, U, E>&)
            {
                start_node(i, "transpose");
                end_node();
                update(i);
            }

            template <unsigned long ne, unsigned long ed, typename U, typename E>
            void operator()(size_t i, const add_layer<embeddings_<ne, ed>, U, E>& l)
            {
                start_node(i, "embeddings");
                out << " | {num_embeddings|{" << l.layer_details().get_num_embeddings() << "}}";
                out << " | {embedding_dim|{" << l.layer_details().get_embedding_dim() << "}}";
                end_node();
                update(i);
            }            

            template <typename U, typename E>
            void operator()(size_t i, const add_layer<positional_encodings_, U, E>&)
            {
                start_node(i, "positional_encodings");
                end_node();
                update(i);
            }

            template <long diag, typename tag, long num, long den, typename U, typename E>
            void operator()(size_t i, const add_layer<tril_<diag, tag, num, den>, U, E>&)
            {
                start_node(i, "tril");
                out << " | {diag|{" << diag << "}}";
                out << " | {diag_value|{";
                
                if (std::is_same<tag, neg_infinity_tag>::value) out << "-inf";
                else if (std::is_same<tag, zero_tag>::value) out << "0";
                else out << static_cast<float>(num) / static_cast<float>(den);
                
                out << "}}";
                end_node();
                update(i);
            }
<<<<<<< HEAD

            template <typename U, typename E>
            void operator()(size_t i, const add_layer<positional_encodings_, U, E>&)
            {
                start_node(i, "positional_encodings");
                end_node();
                update(i);
            }
=======
>>>>>>> 6d29e0c7

            template <typename T, typename U, typename E>
            void operator()(size_t i, const add_layer<T, U, E>&)
            {
                start_node(i, "unhandled layer");
                update(i);
            }

        private:
            size_t from;
            std::ostream& out;
            std::unordered_map<size_t, size_t> tag_to_layer;
            std::vector<size_t> tagged_layers;
            void update(const size_t i)
            {
                out << from << " -> " << i << '\n';
                from = i;
            }
            void start_node(const size_t i, const std::string& name, const std::string& shape = "record")
            {
                out << i << " [shape=" << shape << ", label=\"{layer|{" << i << "}} | " << name;
            }
            void end_node()
            {
                out << "\"]\n";
            }

        };
    }
    template <typename net_type>
    void net_to_dot (
        const net_type& net,
        std::ostream& out
    )
    {
        out << "digraph G {\n";
        out << "rankdir = BT\n";
        visit_layers_backwards(net, impl::visitor_net_to_dot(out));
        out << "}";
    }

    template <typename net_type>
    void net_to_dot (
        const net_type& net,
        const std::string& filename
    )
    {
        std::ofstream fout(filename);
        net_to_dot(net, fout);
    }

// ----------------------------------------------------------------------------------------

}

#endif // DLIB_DNn_VISITORS_H_
<|MERGE_RESOLUTION|>--- conflicted
+++ resolved
@@ -1061,18 +1061,7 @@
                 out << "}}";
                 end_node();
                 update(i);
-            }
-<<<<<<< HEAD
-
-            template <typename U, typename E>
-            void operator()(size_t i, const add_layer<positional_encodings_, U, E>&)
-            {
-                start_node(i, "positional_encodings");
-                end_node();
-                update(i);
-            }
-=======
->>>>>>> 6d29e0c7
+            }         
 
             template <typename T, typename U, typename E>
             void operator()(size_t i, const add_layer<T, U, E>&)
