--- conflicted
+++ resolved
@@ -1706,14 +1706,6 @@
 
 // ----------------------------------------------------------------------------------------
 
-<<<<<<< HEAD
-    class loss_mean_squared_per_pixel_
-    {
-    public:
-
-        typedef matrix<float> training_label_type;
-        typedef matrix<float> output_label_type;
-=======
     class loss_multiclass_log_per_pixel_weighted_
     {
     public:
@@ -1734,42 +1726,11 @@
 
         typedef matrix<weighted_label> training_label_type;
         typedef matrix<uint16_t> output_label_type;
->>>>>>> a6602c37
 
         template <
             typename SUB_TYPE,
             typename label_iterator
             >
-<<<<<<< HEAD
-        void to_label (
-            const tensor& input_tensor,
-            const SUB_TYPE& sub,
-            label_iterator iter
-        ) const
-        {
-            DLIB_CASSERT(sub.sample_expansion_factor() == 1);
-
-            const tensor& output_tensor = sub.get_output();
-
-            DLIB_CASSERT(output_tensor.k() == 1, "output k = " << output_tensor.k());
-            DLIB_CASSERT(input_tensor.num_samples() == output_tensor.num_samples());
-
-            const float* out_data = output_tensor.host();
-            for (long i = 0; i < output_tensor.num_samples(); ++i, ++iter)
-            {
-                iter->set_size(output_tensor.nr(), output_tensor.nc());
-                for (long r = 0; r < output_tensor.nr(); ++r)
-                {
-                    for (long c = 0; c < output_tensor.nc(); ++c)
-                    {
-                        iter->operator()(r, c) = out_data[tensor_index(output_tensor, i, r, c, 0)];
-                    }
-                }
-            }
-        }
-
-
-=======
         static void to_label (
             const tensor& input_tensor,
             const SUB_TYPE& sub,
@@ -1779,7 +1740,6 @@
             loss_multiclass_log_per_pixel_::to_label(input_tensor, sub, iter);
         }
 
->>>>>>> a6602c37
         template <
             typename const_label_iterator,
             typename SUBNET
@@ -1795,39 +1755,18 @@
 
             DLIB_CASSERT(sub.sample_expansion_factor() == 1);
             DLIB_CASSERT(input_tensor.num_samples() != 0);
-<<<<<<< HEAD
-            DLIB_CASSERT(input_tensor.num_samples() % sub.sample_expansion_factor() == 0);
-=======
             DLIB_CASSERT(input_tensor.num_samples()%sub.sample_expansion_factor() == 0);
->>>>>>> a6602c37
             DLIB_CASSERT(input_tensor.num_samples() == grad.num_samples());
             DLIB_CASSERT(input_tensor.num_samples() == output_tensor.num_samples());
             DLIB_CASSERT(output_tensor.k() >= 1);
             DLIB_CASSERT(output_tensor.k() < std::numeric_limits<uint16_t>::max());
             DLIB_CASSERT(output_tensor.nr() == grad.nr() &&
-<<<<<<< HEAD
-                output_tensor.nc() == grad.nc() &&
-                output_tensor.k() == grad.k());
-=======
                          output_tensor.nc() == grad.nc() &&
                          output_tensor.k() == grad.k());
->>>>>>> a6602c37
             for (long idx = 0; idx < output_tensor.num_samples(); ++idx)
             {
                 const_label_iterator truth_matrix_ptr = (truth + idx);
                 DLIB_CASSERT(truth_matrix_ptr->nr() == output_tensor.nr() &&
-<<<<<<< HEAD
-                    truth_matrix_ptr->nc() == output_tensor.nc(),
-                    "truth size = " << truth_matrix_ptr->nr() << " x " << truth_matrix_ptr->nc() << ", "
-                    "output size = " << output_tensor.nr() << " x " << output_tensor.nc());
-            }
-
-            // The loss we output is the average loss over the mini-batch, and also over each element of the matrix output.
-            const double scale = 1.0 / (output_tensor.num_samples() * output_tensor.nr() * output_tensor.nc());
-            double loss = 0;
-            float* const g = grad.host();
-            const float* out_data = output_tensor.host();
-=======
                              truth_matrix_ptr->nc() == output_tensor.nc(),
                              "truth size = " << truth_matrix_ptr->nr() << " x " << truth_matrix_ptr->nc() << ", "
                              "output size = " << output_tensor.nr() << " x " << output_tensor.nc());
@@ -1839,21 +1778,12 @@
             const double scale = 1.0 / (output_tensor.num_samples() * output_tensor.nr() * output_tensor.nc());
             double loss = 0;
             float* const g = grad.host();
->>>>>>> a6602c37
             for (long i = 0; i < output_tensor.num_samples(); ++i, ++truth)
             {
                 for (long r = 0; r < output_tensor.nr(); ++r)
                 {
                     for (long c = 0; c < output_tensor.nc(); ++c)
                     {
-<<<<<<< HEAD
-                        const float y = truth->operator()(r, c);
-                        const size_t idx = tensor_index(output_tensor, i, r, c, 0);
-                        const float temp1 = y - out_data[idx];
-                        const float temp2 = scale*temp1;
-                        loss += 0.5*temp2*temp1;
-                        g[idx] = -temp2;
-=======
                         const weighted_label& weighted_label = truth->operator()(r, c);
                         const uint16_t y = weighted_label.label;
                         const float weight = weighted_label.weight;
@@ -1874,14 +1804,144 @@
                                 g[idx] = weight*scale*g[idx];
                             }
                         }
->>>>>>> a6602c37
                     }
                 }
             }
             return loss;
         }
 
-<<<<<<< HEAD
+        friend void serialize(const loss_multiclass_log_per_pixel_weighted_& , std::ostream& out)
+        {
+            serialize("loss_multiclass_log_per_pixel_weighted_", out);
+        }
+
+        friend void deserialize(loss_multiclass_log_per_pixel_weighted_& , std::istream& in)
+        {
+            std::string version;
+            deserialize(version, in);
+            if (version != "loss_multiclass_log_per_pixel_weighted_")
+                throw serialization_error("Unexpected version found while deserializing dlib::loss_multiclass_log_per_pixel_weighted_.");
+        }
+
+        friend std::ostream& operator<<(std::ostream& out, const loss_multiclass_log_per_pixel_weighted_& )
+        {
+            out << "loss_multiclass_log_per_pixel_weighted";
+            return out;
+        }
+
+        friend void to_xml(const loss_multiclass_log_per_pixel_weighted_& /*item*/, std::ostream& out)
+        {
+            out << "<loss_multiclass_log_per_pixel_weighted/>";
+        }
+
+    private:
+        static size_t tensor_index(const tensor& t, long sample, long row, long column, long k)
+        {
+            // See: https://github.com/davisking/dlib/blob/4dfeb7e186dd1bf6ac91273509f687293bd4230a/dlib/dnn/tensor_abstract.h#L38
+            return ((sample * t.k() + k) * t.nr() + row) * t.nc() + column;
+        }
+
+    };
+
+    template <typename SUBNET>
+    using loss_multiclass_log_per_pixel_weighted = add_loss_layer<loss_multiclass_log_per_pixel_weighted_, SUBNET>;
+
+// ----------------------------------------------------------------------------------------
+
+    class loss_mean_squared_per_pixel_
+    {
+    public:
+
+        typedef matrix<float> training_label_type;
+        typedef matrix<float> output_label_type;
+
+        template <
+            typename SUB_TYPE,
+            typename label_iterator
+            >
+        void to_label (
+            const tensor& input_tensor,
+            const SUB_TYPE& sub,
+            label_iterator iter
+        ) const
+        {
+            DLIB_CASSERT(sub.sample_expansion_factor() == 1);
+
+            const tensor& output_tensor = sub.get_output();
+
+            DLIB_CASSERT(output_tensor.k() == 1, "output k = " << output_tensor.k());
+            DLIB_CASSERT(input_tensor.num_samples() == output_tensor.num_samples());
+
+            const float* out_data = output_tensor.host();
+            for (long i = 0; i < output_tensor.num_samples(); ++i, ++iter)
+            {
+                iter->set_size(output_tensor.nr(), output_tensor.nc());
+                for (long r = 0; r < output_tensor.nr(); ++r)
+                {
+                    for (long c = 0; c < output_tensor.nc(); ++c)
+                    {
+                        iter->operator()(r, c) = out_data[tensor_index(output_tensor, i, r, c, 0)];
+                    }
+                }
+            }
+        }
+
+
+        template <
+            typename const_label_iterator,
+            typename SUBNET
+            >
+        double compute_loss_value_and_gradient (
+            const tensor& input_tensor,
+            const_label_iterator truth,
+            SUBNET& sub
+        ) const
+        {
+            const tensor& output_tensor = sub.get_output();
+            tensor& grad = sub.get_gradient_input();
+
+            DLIB_CASSERT(sub.sample_expansion_factor() == 1);
+            DLIB_CASSERT(input_tensor.num_samples() != 0);
+            DLIB_CASSERT(input_tensor.num_samples() % sub.sample_expansion_factor() == 0);
+            DLIB_CASSERT(input_tensor.num_samples() == grad.num_samples());
+            DLIB_CASSERT(input_tensor.num_samples() == output_tensor.num_samples());
+            DLIB_CASSERT(output_tensor.k() >= 1);
+            DLIB_CASSERT(output_tensor.k() < std::numeric_limits<uint16_t>::max());
+            DLIB_CASSERT(output_tensor.nr() == grad.nr() &&
+                output_tensor.nc() == grad.nc() &&
+                output_tensor.k() == grad.k());
+            for (long idx = 0; idx < output_tensor.num_samples(); ++idx)
+            {
+                const_label_iterator truth_matrix_ptr = (truth + idx);
+                DLIB_CASSERT(truth_matrix_ptr->nr() == output_tensor.nr() &&
+                    truth_matrix_ptr->nc() == output_tensor.nc(),
+                    "truth size = " << truth_matrix_ptr->nr() << " x " << truth_matrix_ptr->nc() << ", "
+                    "output size = " << output_tensor.nr() << " x " << output_tensor.nc());
+            }
+
+            // The loss we output is the average loss over the mini-batch, and also over each element of the matrix output.
+            const double scale = 1.0 / (output_tensor.num_samples() * output_tensor.nr() * output_tensor.nc());
+            double loss = 0;
+            float* const g = grad.host();
+            const float* out_data = output_tensor.host();
+            for (long i = 0; i < output_tensor.num_samples(); ++i, ++truth)
+            {
+                for (long r = 0; r < output_tensor.nr(); ++r)
+                {
+                    for (long c = 0; c < output_tensor.nc(); ++c)
+                    {
+                        const float y = truth->operator()(r, c);
+                        const size_t idx = tensor_index(output_tensor, i, r, c, 0);
+                        const float temp1 = y - out_data[idx];
+                        const float temp2 = scale*temp1;
+                        loss += 0.5*temp2*temp1;
+                        g[idx] = -temp2;
+                    }
+                }
+            }
+            return loss;
+        }
+
         friend void serialize(const loss_mean_squared_per_pixel_& , std::ostream& out)
         {
             serialize("loss_mean_squared_per_pixel_", out);
@@ -1904,30 +1964,6 @@
         friend void to_xml(const loss_mean_squared_per_pixel_& /*item*/, std::ostream& out)
         {
             out << "<loss_mean_squared_per_pixel/>";
-=======
-        friend void serialize(const loss_multiclass_log_per_pixel_weighted_& , std::ostream& out)
-        {
-            serialize("loss_multiclass_log_per_pixel_weighted_", out);
-        }
-
-        friend void deserialize(loss_multiclass_log_per_pixel_weighted_& , std::istream& in)
-        {
-            std::string version;
-            deserialize(version, in);
-            if (version != "loss_multiclass_log_per_pixel_weighted_")
-                throw serialization_error("Unexpected version found while deserializing dlib::loss_multiclass_log_per_pixel_weighted_.");
-        }
-
-        friend std::ostream& operator<<(std::ostream& out, const loss_multiclass_log_per_pixel_weighted_& )
-        {
-            out << "loss_multiclass_log_per_pixel_weighted";
-            return out;
-        }
-
-        friend void to_xml(const loss_multiclass_log_per_pixel_weighted_& /*item*/, std::ostream& out)
-        {
-            out << "<loss_multiclass_log_per_pixel_weighted/>";
->>>>>>> a6602c37
         }
 
     private:
@@ -1936,7 +1972,6 @@
             // See: https://github.com/davisking/dlib/blob/4dfeb7e186dd1bf6ac91273509f687293bd4230a/dlib/dnn/tensor_abstract.h#L38
             return ((sample * t.k() + k) * t.nr() + row) * t.nc() + column;
         }
-<<<<<<< HEAD
     };
 
     template <typename SUBNET>
@@ -1945,16 +1980,6 @@
 // ----------------------------------------------------------------------------------------
 
 
-=======
-
-    };
-
-    template <typename SUBNET>
-    using loss_multiclass_log_per_pixel_weighted = add_loss_layer<loss_multiclass_log_per_pixel_weighted_, SUBNET>;
-
-// ----------------------------------------------------------------------------------------
-
->>>>>>> a6602c37
 }
 
 #endif // DLIB_DNn_LOSS_H_
