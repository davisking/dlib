// Copyright (C) 2015  Davis E. King (davis@dlib.net)
// License: Boost Software License   See LICENSE.txt for the full license.
#ifndef DLIB_DNn_LAYERS_H_
#define DLIB_DNn_LAYERS_H_

#include "layers_abstract.h"
#include "../cuda/tensor.h"
#include "core.h"
#include <iostream>
#include <string>
#include "../rand.h"
#include "../string.h"
#include "../cuda/tensor_tools.h"
#include "../vectorstream.h"
#include "utilities.h"
#include <sstream>


namespace dlib
{

// ----------------------------------------------------------------------------------------

    struct num_con_outputs
    {
        num_con_outputs(unsigned long n) : num_outputs(n) {}
        unsigned long num_outputs;
    };

    template <
        long _num_filters,
        long _nr,
        long _nc,
        int _stride_y,
        int _stride_x,
        int _padding_y = _stride_y!=1? 0 : _nr/2,
        int _padding_x = _stride_x!=1? 0 : _nc/2
        >
    class con_
    {
    public:

        static_assert(_num_filters > 0, "The number of filters must be > 0");
        static_assert(_nr >= 0, "The number of rows in a filter must be >= 0");
        static_assert(_nc >= 0, "The number of columns in a filter must be >= 0");
        static_assert(_stride_y > 0, "The filter stride must be > 0");
        static_assert(_stride_x > 0, "The filter stride must be > 0");
        static_assert(_nr==0 || (0 <= _padding_y && _padding_y < _nr), "The padding must be smaller than the filter size.");
        static_assert(_nc==0 || (0 <= _padding_x && _padding_x < _nc), "The padding must be smaller than the filter size.");
        static_assert(_nr!=0 || 0 == _padding_y, "If _nr==0 then the padding must be set to 0 as well.");
        static_assert(_nc!=0 || 0 == _padding_x, "If _nr==0 then the padding must be set to 0 as well.");

        con_(
            num_con_outputs o
        ) : 
            learning_rate_multiplier(1),
            weight_decay_multiplier(1),
            bias_learning_rate_multiplier(1),
            bias_weight_decay_multiplier(0),
            num_filters_(o.num_outputs),
            padding_y_(_padding_y),
            padding_x_(_padding_x),
            use_bias(true),
            use_relu(false)
        {
            DLIB_CASSERT(num_filters_ > 0);
        }

        con_() : con_(num_con_outputs(_num_filters)) {}

        long num_filters() const { return num_filters_; }
        long nr() const 
        { 
            if (_nr==0)
                return filters.nr();
            else
                return _nr;
        }
        long nc() const 
        { 
            if (_nc==0)
                return filters.nc();
            else
                return _nc;
        }
        long stride_y() const { return _stride_y; }
        long stride_x() const { return _stride_x; }
        long padding_y() const { return padding_y_; }
        long padding_x() const { return padding_x_; }

        void set_num_filters(long num) 
        {
            DLIB_CASSERT(num > 0);
            if (num != num_filters_)
            {
                DLIB_CASSERT(get_layer_params().size() == 0, 
                    "You can't change the number of filters in con_ if the parameter tensor has already been allocated.");
                num_filters_ = num;
            }
        }

        double get_learning_rate_multiplier () const  { return learning_rate_multiplier; }
        double get_weight_decay_multiplier () const   { return weight_decay_multiplier; }
        void set_learning_rate_multiplier(double val) { learning_rate_multiplier = val; }
        void set_weight_decay_multiplier(double val)  { weight_decay_multiplier  = val; }

        double get_bias_learning_rate_multiplier () const  { return bias_learning_rate_multiplier; }
        double get_bias_weight_decay_multiplier () const   { return bias_weight_decay_multiplier; }
        void set_bias_learning_rate_multiplier(double val) { bias_learning_rate_multiplier = val; }
        void set_bias_weight_decay_multiplier(double val)  { bias_weight_decay_multiplier  = val; }

        bool relu_is_disabled() const { return !use_relu; }

        void disable_relu()
        {
            use_relu = false;
        }

        void enable_relu()
        {
            use_relu = true;
        }

        bool bias_is_disabled() const { return !use_bias; }

        void disable_bias()
        {
            if (use_bias == false)
                return;

            use_bias = false;
            if (params.size() == 0)
                return;

            DLIB_CASSERT(params.size() == filters.size() + num_filters_);
            auto temp = params;
            params.set_size(params.size() - num_filters_);
            std::copy(temp.begin(), temp.end() - num_filters_, params.begin());
            biases = alias_tensor();
        }

        void enable_bias()
        {
            if (use_bias == true)
                return;

            use_bias = true;
            if (params.size() == 0)
                return;

            DLIB_CASSERT(params.size() == filters.size());
            auto temp = params;
            params.set_size(params.size() + num_filters_);
            std::copy(temp.begin(), temp.end(), params.begin());
            biases = alias_tensor(1, num_filters_);
            biases(params, filters.size()) = 0;
        }

        inline dpoint map_input_to_output (
            dpoint p
        ) const
        {
            p.x() = (p.x()+padding_x()-nc()/2)/stride_x();
            p.y() = (p.y()+padding_y()-nr()/2)/stride_y();
            return p;
        }

        inline dpoint map_output_to_input (
            dpoint p
        ) const
        {
            p.x() = p.x()*stride_x() - padding_x() + nc()/2;
            p.y() = p.y()*stride_y() - padding_y() + nr()/2;
            return p;
        }

        con_ (
            const con_& item
        ) : 
            params(item.params),
            filters(item.filters),
            biases(item.biases),
            learning_rate_multiplier(item.learning_rate_multiplier),
            weight_decay_multiplier(item.weight_decay_multiplier),
            bias_learning_rate_multiplier(item.bias_learning_rate_multiplier),
            bias_weight_decay_multiplier(item.bias_weight_decay_multiplier),
            num_filters_(item.num_filters_),
            padding_y_(item.padding_y_),
            padding_x_(item.padding_x_),
            use_bias(item.use_bias),
            use_relu(item.use_relu)
        {
            // this->conv is non-copyable and basically stateless, so we have to write our
            // own copy to avoid trying to copy it and getting an error.
        }

        con_& operator= (
            const con_& item
        )
        {
            if (this == &item)
                return *this;

            // this->conv is non-copyable and basically stateless, so we have to write our
            // own copy to avoid trying to copy it and getting an error.
            params = item.params;
            filters = item.filters;
            biases = item.biases;
            padding_y_ = item.padding_y_;
            padding_x_ = item.padding_x_;
            learning_rate_multiplier = item.learning_rate_multiplier;
            weight_decay_multiplier = item.weight_decay_multiplier;
            bias_learning_rate_multiplier = item.bias_learning_rate_multiplier;
            bias_weight_decay_multiplier = item.bias_weight_decay_multiplier;
            num_filters_ = item.num_filters_;
            use_bias = item.use_bias;
            use_relu = item.use_relu;
            return *this;
        }

        template <typename SUBNET>
        void setup (const SUBNET& sub)
        {
            const long filt_nr = _nr!=0 ? _nr : sub.get_output().nr();
            const long filt_nc = _nc!=0 ? _nc : sub.get_output().nc();

            long num_inputs = filt_nr*filt_nc*sub.get_output().k();
            long num_outputs = num_filters_;
            // allocate params for the filters and also for the filter bias values.
            params.set_size(num_inputs*num_filters_ + static_cast<int>(use_bias) * num_filters_);

            dlib::rand rnd(std::rand());
            randomize_parameters(params, num_inputs+num_outputs, rnd);

            filters = alias_tensor(num_filters_, sub.get_output().k(), filt_nr, filt_nc);
            if (use_bias)
            {
                biases = alias_tensor(1,num_filters_);
                // set the initial bias values to zero
                biases(params,filters.size()) = 0;
            }
        }

        template <typename SUBNET>
        void forward(const SUBNET& sub, resizable_tensor& output)
        {
            conv.setup(sub.get_output(),
                       filters(params,0),
                       _stride_y,
                       _stride_x,
                       padding_y_,
                       padding_x_);

            if (use_bias)
            {
                conv(false, output,
                     sub.get_output(),
                     filters(params,0),
                     biases(params, filters.size()),
                     use_relu);
            }
            else
            {
                conv(false, output,
                     sub.get_output(),
                     filters(params,0));
            }
        }

        template <typename SUBNET>
        void backward(const tensor& gradient_input, SUBNET& sub, tensor& params_grad)
        {
            conv.get_gradient_for_data (true, gradient_input, filters(params,0), sub.get_gradient_input());
            // no point computing the parameter gradients if they won't be used.
            if (learning_rate_multiplier != 0)
            {
                auto filt = filters(params_grad,0);
                conv.get_gradient_for_filters (false, gradient_input, sub.get_output(), filt);
                if (use_bias)
                {
                    auto b = biases(params_grad, filters.size());
                    tt::assign_conv_bias_gradient(b, gradient_input);
                }
            }
        }

        const tensor& get_layer_params() const { return params; }
        tensor& get_layer_params() { return params; }

        friend void serialize(const con_& item, std::ostream& out)
        {
            serialize("con_6", out);
            serialize(item.params, out);
            serialize(item.num_filters_, out);
            serialize(_nr, out);
            serialize(_nc, out);
            serialize(_stride_y, out);
            serialize(_stride_x, out);
            serialize(item.padding_y_, out);
            serialize(item.padding_x_, out);
            serialize(item.filters, out);
            serialize(item.biases, out);
            serialize(item.learning_rate_multiplier, out);
            serialize(item.weight_decay_multiplier, out);
            serialize(item.bias_learning_rate_multiplier, out);
            serialize(item.bias_weight_decay_multiplier, out);
            serialize(item.use_bias, out);
            serialize(item.use_relu, out);
        }

        friend void deserialize(con_& item, std::istream& in)
        {
            std::string version;
            deserialize(version, in);
            long nr;
            long nc;
            int stride_y;
            int stride_x;
            if (version == "con_4" || version == "con_5" || version == "con_6")
            {
                deserialize(item.params, in);
                deserialize(item.num_filters_, in);
                deserialize(nr, in);
                deserialize(nc, in);
                deserialize(stride_y, in);
                deserialize(stride_x, in);
                deserialize(item.padding_y_, in);
                deserialize(item.padding_x_, in);
                deserialize(item.filters, in);
                deserialize(item.biases, in);
                deserialize(item.learning_rate_multiplier, in);
                deserialize(item.weight_decay_multiplier, in);
                deserialize(item.bias_learning_rate_multiplier, in);
                deserialize(item.bias_weight_decay_multiplier, in);
                if (item.padding_y_ != _padding_y) throw serialization_error("Wrong padding_y found while deserializing dlib::con_");
                if (item.padding_x_ != _padding_x) throw serialization_error("Wrong padding_x found while deserializing dlib::con_");
                if (nr != _nr) throw serialization_error("Wrong nr found while deserializing dlib::con_");
                if (nc != _nc) throw serialization_error("Wrong nc found while deserializing dlib::con_");
                if (stride_y != _stride_y) throw serialization_error("Wrong stride_y found while deserializing dlib::con_");
                if (stride_x != _stride_x) throw serialization_error("Wrong stride_x found while deserializing dlib::con_");
                if (version == "con_5" || version == "con_6")
                {
                    deserialize(item.use_bias, in);
                }
                if (version == "con_6")
                {
                    deserialize(item.use_relu, in);
                }
            }
            else
            {
                throw serialization_error("Unexpected version '"+version+"' found while deserializing dlib::con_.");
            }
        }


        friend std::ostream& operator<<(std::ostream& out, const con_& item)
        {
            out << "con\t ("
                << "num_filters="<<item.num_filters_
                << ", nr="<<item.nr()
                << ", nc="<<item.nc()
                << ", stride_y="<<_stride_y
                << ", stride_x="<<_stride_x
                << ", padding_y="<<item.padding_y_
                << ", padding_x="<<item.padding_x_
                << ")";
            out << " learning_rate_mult="<<item.learning_rate_multiplier;
            out << " weight_decay_mult="<<item.weight_decay_multiplier;
            if (item.use_bias)
            {
                out << " bias_learning_rate_mult="<<item.bias_learning_rate_multiplier;
                out << " bias_weight_decay_mult="<<item.bias_weight_decay_multiplier;
            }
            else
            {
                out << " use_bias=false";
            }
            if (item.use_relu)
            {
                out << " use_relu="<< std::boolalpha << item.use_relu;
            }
            return out;
        }

        friend void to_xml(const con_& item, std::ostream& out)
        {
            out << "<con"
                << " num_filters='"<<item.num_filters_<<"'"
                << " nr='"<<item.nr()<<"'"
                << " nc='"<<item.nc()<<"'"
                << " stride_y='"<<_stride_y<<"'"
                << " stride_x='"<<_stride_x<<"'"
                << " padding_y='"<<item.padding_y_<<"'"
                << " padding_x='"<<item.padding_x_<<"'"
                << " learning_rate_mult='"<<item.learning_rate_multiplier<<"'"
                << " weight_decay_mult='"<<item.weight_decay_multiplier<<"'"
                << " bias_learning_rate_mult='"<<item.bias_learning_rate_multiplier<<"'"
                << " bias_weight_decay_mult='"<<item.bias_weight_decay_multiplier<<"'"
                << " use_bias='"<<(item.use_bias?"true":"false")<<"'"
                << " use_relu='"<<(item.use_relu?"true":"false")<<"'"
                << ">\n";
            out << mat(item.params);
            out << "</con>\n";
        }

    private:

        resizable_tensor params;
        alias_tensor filters, biases;

        tt::tensor_conv conv;
        double learning_rate_multiplier;
        double weight_decay_multiplier;
        double bias_learning_rate_multiplier;
        double bias_weight_decay_multiplier;
        long num_filters_;

        // These are here only because older versions of con (which you might encounter
        // serialized to disk) used different padding settings.
        int padding_y_;
        int padding_x_;
        bool use_bias;
        bool use_relu;
    };

    template <
        long num_filters,
        long nr,
        long nc,
        int stride_y,
        int stride_x,
        typename SUBNET
        >
    using con = add_layer<con_<num_filters,nr,nc,stride_y,stride_x>, SUBNET>;

// ----------------------------------------------------------------------------------------

    template <
        long _num_filters,
        long _nr,
        long _nc,
        int _stride_y,
        int _stride_x,
        int _padding_y = _stride_y!=1? 0 : _nr/2,
        int _padding_x = _stride_x!=1? 0 : _nc/2
        >
    class cont_
    {
    public:

        static_assert(_num_filters > 0, "The number of filters must be > 0");
        static_assert(_nr > 0, "The number of rows in a filter must be > 0");
        static_assert(_nc > 0, "The number of columns in a filter must be > 0");
        static_assert(_stride_y > 0, "The filter stride must be > 0");
        static_assert(_stride_x > 0, "The filter stride must be > 0");
        static_assert(0 <= _padding_y && _padding_y < _nr, "The padding must be smaller than the filter size.");
        static_assert(0 <= _padding_x && _padding_x < _nc, "The padding must be smaller than the filter size.");

        cont_(
            num_con_outputs o
        ) : 
            learning_rate_multiplier(1),
            weight_decay_multiplier(1),
            bias_learning_rate_multiplier(1),
            bias_weight_decay_multiplier(0),
            num_filters_(o.num_outputs),
            padding_y_(_padding_y),
            padding_x_(_padding_x),
            use_bias(true)
        {
            DLIB_CASSERT(num_filters_ > 0);
        }

        cont_() : cont_(num_con_outputs(_num_filters)) {}

        long num_filters() const { return num_filters_; }
        long nr() const { return _nr; }
        long nc() const { return _nc; }
        long stride_y() const { return _stride_y; }
        long stride_x() const { return _stride_x; }
        long padding_y() const { return padding_y_; }
        long padding_x() const { return padding_x_; }

        void set_num_filters(long num)
        {
            DLIB_CASSERT(num > 0);
            if (num != num_filters_)
            {
                DLIB_CASSERT(get_layer_params().size() == 0,
                    "You can't change the number of filters in cont_ if the parameter tensor has already been allocated.");
                num_filters_ = num;
            }
        }

        double get_learning_rate_multiplier () const  { return learning_rate_multiplier; }
        double get_weight_decay_multiplier () const   { return weight_decay_multiplier; }
        void set_learning_rate_multiplier(double val) { learning_rate_multiplier = val; }
        void set_weight_decay_multiplier(double val)  { weight_decay_multiplier  = val; }

        double get_bias_learning_rate_multiplier () const  { return bias_learning_rate_multiplier; }
        double get_bias_weight_decay_multiplier () const   { return bias_weight_decay_multiplier; }
        void set_bias_learning_rate_multiplier(double val) { bias_learning_rate_multiplier = val; }
        void set_bias_weight_decay_multiplier(double val)  { bias_weight_decay_multiplier  = val; }
        void disable_bias() { use_bias = false; }
        bool bias_is_disabled() const { return !use_bias; }

        inline dpoint map_output_to_input (
            dpoint p
        ) const
        {
            p.x() = (p.x()+padding_x()-nc()/2)/stride_x();
            p.y() = (p.y()+padding_y()-nr()/2)/stride_y();
            return p;
        }

        inline dpoint map_input_to_output (
            dpoint p
        ) const
        {
            p.x() = p.x()*stride_x() - padding_x() + nc()/2;
            p.y() = p.y()*stride_y() - padding_y() + nr()/2;
            return p;
        }

        cont_ (
            const cont_& item
        ) : 
            params(item.params),
            filters(item.filters),
            biases(item.biases),
            learning_rate_multiplier(item.learning_rate_multiplier),
            weight_decay_multiplier(item.weight_decay_multiplier),
            bias_learning_rate_multiplier(item.bias_learning_rate_multiplier),
            bias_weight_decay_multiplier(item.bias_weight_decay_multiplier),
            num_filters_(item.num_filters_),
            padding_y_(item.padding_y_),
            padding_x_(item.padding_x_),
            use_bias(item.use_bias)
        {
            // this->conv is non-copyable and basically stateless, so we have to write our
            // own copy to avoid trying to copy it and getting an error.
        }

        cont_& operator= (
            const cont_& item
        )
        {
            if (this == &item)
                return *this;

            // this->conv is non-copyable and basically stateless, so we have to write our
            // own copy to avoid trying to copy it and getting an error.
            params = item.params;
            filters = item.filters;
            biases = item.biases;
            padding_y_ = item.padding_y_;
            padding_x_ = item.padding_x_;
            learning_rate_multiplier = item.learning_rate_multiplier;
            weight_decay_multiplier = item.weight_decay_multiplier;
            bias_learning_rate_multiplier = item.bias_learning_rate_multiplier;
            bias_weight_decay_multiplier = item.bias_weight_decay_multiplier;
            num_filters_ = item.num_filters_;
            use_bias = item.use_bias;
            return *this;
        }

        template <typename SUBNET>
        void setup (const SUBNET& sub)
        {
            long num_inputs = _nr*_nc*sub.get_output().k();
            long num_outputs = num_filters_;
            // allocate params for the filters and also for the filter bias values.
            params.set_size(num_inputs*num_filters_ + num_filters_ * static_cast<int>(use_bias));

            dlib::rand rnd(std::rand());
            randomize_parameters(params, num_inputs+num_outputs, rnd);

            filters = alias_tensor(sub.get_output().k(), num_filters_, _nr, _nc);
            if (use_bias)
            {
                biases = alias_tensor(1,num_filters_);
                // set the initial bias values to zero
                biases(params,filters.size()) = 0;
            }
        }

        template <typename SUBNET>
        void forward(const SUBNET& sub, resizable_tensor& output)
        {
            auto filt = filters(params,0);
            unsigned int gnr = _stride_y * (sub.get_output().nr() - 1) + filt.nr() - 2 * padding_y_;
            unsigned int gnc = _stride_x * (sub.get_output().nc() - 1) + filt.nc() - 2 * padding_x_;
            unsigned int gnsamps = sub.get_output().num_samples();
            unsigned int gk = filt.k();
            output.set_size(gnsamps,gk,gnr,gnc);
            conv.setup(output,filt,_stride_y,_stride_x,padding_y_,padding_x_);
            conv.get_gradient_for_data(false, sub.get_output(),filt,output);            
            if (use_bias)
            {
                tt::add(1,output,1,biases(params,filters.size()));
            }
        } 

        template <typename SUBNET>
        void backward(const tensor& gradient_input, SUBNET& sub, tensor& params_grad)
        {
            auto filt = filters(params,0);           
            conv(true, sub.get_gradient_input(),gradient_input, filt);
            // no point computing the parameter gradients if they won't be used.
            if (learning_rate_multiplier != 0)
            {
                auto filt = filters(params_grad,0);                
                conv.get_gradient_for_filters (false, sub.get_output(),gradient_input, filt);
                if (use_bias)
                {
                    auto b = biases(params_grad, filters.size());
                    tt::assign_conv_bias_gradient(b, gradient_input);
                }
            }
        }

        const tensor& get_layer_params() const { return params; }
        tensor& get_layer_params() { return params; }

        friend void serialize(const cont_& item, std::ostream& out)
        {
            serialize("cont_2", out);
            serialize(item.params, out);
            serialize(item.num_filters_, out);
            serialize(_nr, out);
            serialize(_nc, out);
            serialize(_stride_y, out);
            serialize(_stride_x, out);
            serialize(item.padding_y_, out);
            serialize(item.padding_x_, out);
            serialize(item.filters, out);
            serialize(item.biases, out);
            serialize(item.learning_rate_multiplier, out);
            serialize(item.weight_decay_multiplier, out);
            serialize(item.bias_learning_rate_multiplier, out);
            serialize(item.bias_weight_decay_multiplier, out);
            serialize(item.use_bias, out);
        }

        friend void deserialize(cont_& item, std::istream& in)
        {
            std::string version;
            deserialize(version, in);
            long nr;
            long nc;
            int stride_y;
            int stride_x;
            if (version == "cont_1" || version == "cont_2")
            {
                deserialize(item.params, in);
                deserialize(item.num_filters_, in);
                deserialize(nr, in);
                deserialize(nc, in);
                deserialize(stride_y, in);
                deserialize(stride_x, in);
                deserialize(item.padding_y_, in);
                deserialize(item.padding_x_, in);
                deserialize(item.filters, in);
                deserialize(item.biases, in);
                deserialize(item.learning_rate_multiplier, in);
                deserialize(item.weight_decay_multiplier, in);
                deserialize(item.bias_learning_rate_multiplier, in);
                deserialize(item.bias_weight_decay_multiplier, in);
                if (item.padding_y_ != _padding_y) throw serialization_error("Wrong padding_y found while deserializing dlib::con_");
                if (item.padding_x_ != _padding_x) throw serialization_error("Wrong padding_x found while deserializing dlib::con_");
                if (nr != _nr) throw serialization_error("Wrong nr found while deserializing dlib::con_");
                if (nc != _nc) throw serialization_error("Wrong nc found while deserializing dlib::con_");
                if (stride_y != _stride_y) throw serialization_error("Wrong stride_y found while deserializing dlib::con_");
                if (stride_x != _stride_x) throw serialization_error("Wrong stride_x found while deserializing dlib::con_");
                if (version == "cont_2")
                {
                    deserialize(item.use_bias, in);
                }
            }
            else
            {
                throw serialization_error("Unexpected version '"+version+"' found while deserializing dlib::con_.");
            }
        }


        friend std::ostream& operator<<(std::ostream& out, const cont_& item)
        {
            out << "cont\t ("
                << "num_filters="<<item.num_filters_
                << ", nr="<<_nr
                << ", nc="<<_nc
                << ", stride_y="<<_stride_y
                << ", stride_x="<<_stride_x
                << ", padding_y="<<item.padding_y_
                << ", padding_x="<<item.padding_x_
                << ")";
            out << " learning_rate_mult="<<item.learning_rate_multiplier;
            out << " weight_decay_mult="<<item.weight_decay_multiplier;
            if (item.use_bias)
            {
                out << " bias_learning_rate_mult="<<item.bias_learning_rate_multiplier;
                out << " bias_weight_decay_mult="<<item.bias_weight_decay_multiplier;
            }
            else
            {
                out << " use_bias=false";
            }
            return out;
        }

        friend void to_xml(const cont_& item, std::ostream& out)
        {
            out << "<cont"
                << " num_filters='"<<item.num_filters_<<"'"
                << " nr='"<<_nr<<"'"
                << " nc='"<<_nc<<"'"
                << " stride_y='"<<_stride_y<<"'"
                << " stride_x='"<<_stride_x<<"'"
                << " padding_y='"<<item.padding_y_<<"'"
                << " padding_x='"<<item.padding_x_<<"'"
                << " learning_rate_mult='"<<item.learning_rate_multiplier<<"'"
                << " weight_decay_mult='"<<item.weight_decay_multiplier<<"'"
                << " bias_learning_rate_mult='"<<item.bias_learning_rate_multiplier<<"'"
                << " bias_weight_decay_mult='"<<item.bias_weight_decay_multiplier<<"'"
                << " use_bias='"<<(item.use_bias?"true":"false")<<"'>\n";
            out << mat(item.params);
            out << "</cont>\n";
        }

    private:

        resizable_tensor params;
        alias_tensor filters, biases;

        tt::tensor_conv conv;
        double learning_rate_multiplier;
        double weight_decay_multiplier;
        double bias_learning_rate_multiplier;
        double bias_weight_decay_multiplier;
        long num_filters_;

        int padding_y_;
        int padding_x_;

        bool use_bias;

    };

    template <
        long num_filters,
        long nr,
        long nc,
        int stride_y,
        int stride_x,
        typename SUBNET
        >
    using cont = add_layer<cont_<num_filters,nr,nc,stride_y,stride_x>, SUBNET>;

// ----------------------------------------------------------------------------------------

    template <
        int scale_y, 
        int scale_x 
        >
    class upsample_
    {
    public:
        static_assert(scale_y >= 1, "upsampling scale factor can't be less than 1.");
        static_assert(scale_x >= 1, "upsampling scale factor can't be less than 1.");

        upsample_() 
        {
        }

        template <typename SUBNET>
        void setup (const SUBNET& /*sub*/)
        {
        }

        template <typename SUBNET>
        void forward(const SUBNET& sub, resizable_tensor& output)
        {
            output.set_size(
                sub.get_output().num_samples(),
                sub.get_output().k(),
                scale_y*sub.get_output().nr(),
                scale_x*sub.get_output().nc());
            tt::resize_bilinear(output, sub.get_output());
        } 

        template <typename SUBNET>
        void backward(const tensor& gradient_input, SUBNET& sub, tensor& /*params_grad*/)
        {
            tt::resize_bilinear_gradient(sub.get_gradient_input(), gradient_input);
        }

        inline dpoint map_input_to_output (dpoint p) const 
        { 
            p.x() = p.x()*scale_x;
            p.y() = p.y()*scale_y;
            return p; 
        }
        inline dpoint map_output_to_input (dpoint p) const 
        { 
            p.x() = p.x()/scale_x;
            p.y() = p.y()/scale_y;
            return p; 
        }

        const tensor& get_layer_params() const { return params; }
        tensor& get_layer_params() { return params; }

        friend void serialize(const upsample_& /*item*/, std::ostream& out)
        {
            serialize("upsample_", out);
            serialize(scale_y, out);
            serialize(scale_x, out);
        }

        friend void deserialize(upsample_& /*item*/, std::istream& in)
        {
            std::string version;
            deserialize(version, in);
            if (version != "upsample_")
                throw serialization_error("Unexpected version '"+version+"' found while deserializing dlib::upsample_.");

            int _scale_y;
            int _scale_x;
            deserialize(_scale_y, in);
            deserialize(_scale_x, in);
            if (_scale_y != scale_y || _scale_x != scale_x)
                throw serialization_error("Wrong scale found while deserializing dlib::upsample_");
        }

        friend std::ostream& operator<<(std::ostream& out, const upsample_& /*item*/)
        {
            out << "upsample\t ("
                << "scale_y="<<scale_y
                << ", scale_x="<<scale_x
                << ")";
            return out;
        }

        friend void to_xml(const upsample_& /*item*/, std::ostream& out)
        {
            out << "<upsample"
                << " scale_y='"<<scale_y<<"'"
                << " scale_x='"<<scale_x<<"'/>\n";
        }

    private:
        resizable_tensor params;
    };

    template <
        int scale,
        typename SUBNET
        >
    using upsample = add_layer<upsample_<scale,scale>, SUBNET>;

// ----------------------------------------------------------------------------------------

    template <
        long NR_, 
        long NC_
        >
    class resize_to_
    {
    public:
        static_assert(NR_ >= 1, "NR resize parameter can't be less than 1.");
        static_assert(NC_ >= 1, "NC resize parameter can't be less than 1.");
        
        resize_to_()
        {
        }
        
        template <typename SUBNET>
        void setup (const SUBNET& /*sub*/)
        {
        }
    
        template <typename SUBNET>
        void forward(const SUBNET& sub, resizable_tensor& output)
        {
            scale_y = (double)NR_/(double)sub.get_output().nr();
            scale_x = (double)NC_/(double)sub.get_output().nc();
            
            output.set_size(
                sub.get_output().num_samples(),
                sub.get_output().k(),
                NR_,
                NC_);
            tt::resize_bilinear(output, sub.get_output());
        } 
        
        template <typename SUBNET>
        void backward(const tensor& gradient_input, SUBNET& sub, tensor& /*params_grad*/)
        {
            tt::resize_bilinear_gradient(sub.get_gradient_input(), gradient_input);
        }
        
        inline dpoint map_input_to_output (dpoint p) const 
        { 
            p.x() = p.x()*scale_x;
            p.y() = p.y()*scale_y;
            return p; 
        }

        inline dpoint map_output_to_input (dpoint p) const 
        { 
            p.x() = p.x()/scale_x;
            p.y() = p.y()/scale_y;
            return p; 
        }
        
        const tensor& get_layer_params() const { return params; }
        tensor& get_layer_params() { return params; }
        
        friend void serialize(const resize_to_& item, std::ostream& out)
        {
            serialize("resize_to_", out);
            serialize(NR_, out);
            serialize(NC_, out);
            serialize(item.scale_y, out);
            serialize(item.scale_x, out);
        }
        
        friend void deserialize(resize_to_& item, std::istream& in)
        {
            std::string version;
            deserialize(version, in);
            if (version != "resize_to_")
                throw serialization_error("Unexpected version '"+version+"' found while deserializing dlib::resize_to_.");

            long _nr;
            long _nc;
            deserialize(_nr, in);
            deserialize(_nc, in);
            deserialize(item.scale_y, in);
            deserialize(item.scale_x, in);
            if (_nr != NR_ || _nc != NC_)
                throw serialization_error("Wrong size found while deserializing dlib::resize_to_");
        }
        
        friend std::ostream& operator<<(std::ostream& out, const resize_to_& /*item*/)
        {
            out << "resize_to ("
                << "nr=" << NR_
                << ", nc=" << NC_
                << ")";
            return out;
        }
        
        friend void to_xml(const resize_to_& /*item*/, std::ostream& out)
        {
            out << "<resize_to";
            out << " nr='" << NR_ << "'" ;
            out << " nc='" << NC_ << "'/>\n";
        }
    private:
        resizable_tensor params;
        double scale_y;
        double scale_x;
    
    };  // end of class resize_to_
    
    
    template <
        long NR,
        long NC,
        typename SUBNET
        >
    using resize_to = add_layer<resize_to_<NR,NC>, SUBNET>;
    
// ----------------------------------------------------------------------------------------

    template <
        long _nr,
        long _nc,
        int _stride_y,
        int _stride_x,
        int _padding_y = _stride_y!=1? 0 : _nr/2,
        int _padding_x = _stride_x!=1? 0 : _nc/2
        >
    class max_pool_
    {
        static_assert(_nr >= 0, "The number of rows in a filter must be >= 0");
        static_assert(_nc >= 0, "The number of columns in a filter must be >= 0");
        static_assert(_stride_y > 0, "The filter stride must be > 0");
        static_assert(_stride_x > 0, "The filter stride must be > 0");
        static_assert(0 <= _padding_y && ((_nr==0 && _padding_y == 0) || (_nr!=0 && _padding_y < _nr)), 
            "The padding must be smaller than the filter size, unless the filters size is 0.");
        static_assert(0 <= _padding_x && ((_nc==0 && _padding_x == 0) || (_nc!=0 && _padding_x < _nc)), 
            "The padding must be smaller than the filter size, unless the filters size is 0.");
    public:


        max_pool_(
        ) :
            padding_y_(_padding_y),
            padding_x_(_padding_x)
        {}

        long nr() const { return _nr; }
        long nc() const { return _nc; }
        long stride_y() const { return _stride_y; }
        long stride_x() const { return _stride_x; }
        long padding_y() const { return padding_y_; }
        long padding_x() const { return padding_x_; }

        inline dpoint map_input_to_output (
            dpoint p
        ) const
        {
            p.x() = (p.x()+padding_x()-nc()/2)/stride_x();
            p.y() = (p.y()+padding_y()-nr()/2)/stride_y();
            return p;
        }

        inline dpoint map_output_to_input (
            dpoint p
        ) const
        {
            p.x() = p.x()*stride_x() - padding_x() + nc()/2;
            p.y() = p.y()*stride_y() - padding_y() + nr()/2;
            return p;
        }

        max_pool_ (
            const max_pool_& item
        )  :
            padding_y_(item.padding_y_),
            padding_x_(item.padding_x_)
        {
            // this->mp is non-copyable so we have to write our own copy to avoid trying to
            // copy it and getting an error.
        }

        max_pool_& operator= (
            const max_pool_& item
        )
        {
            if (this == &item)
                return *this;

            padding_y_ = item.padding_y_;
            padding_x_ = item.padding_x_;

            // this->mp is non-copyable so we have to write our own copy to avoid trying to
            // copy it and getting an error.
            return *this;
        }

        template <typename SUBNET>
        void setup (const SUBNET& /*sub*/)
        {
        }

        template <typename SUBNET>
        void forward(const SUBNET& sub, resizable_tensor& output)
        {
            mp.setup_max_pooling(_nr!=0?_nr:sub.get_output().nr(), 
                                 _nc!=0?_nc:sub.get_output().nc(),
                                 _stride_y, _stride_x, padding_y_, padding_x_);

            mp(output, sub.get_output());
        } 

        template <typename SUBNET>
        void backward(const tensor& computed_output, const tensor& gradient_input, SUBNET& sub, tensor& /*params_grad*/)
        {
            mp.setup_max_pooling(_nr!=0?_nr:sub.get_output().nr(), 
                                 _nc!=0?_nc:sub.get_output().nc(),
                                 _stride_y, _stride_x, padding_y_, padding_x_);

            mp.get_gradient(gradient_input, computed_output, sub.get_output(), sub.get_gradient_input());
        }

        const tensor& get_layer_params() const { return params; }
        tensor& get_layer_params() { return params; }

        friend void serialize(const max_pool_& item, std::ostream& out)
        {
            serialize("max_pool_2", out);
            serialize(_nr, out);
            serialize(_nc, out);
            serialize(_stride_y, out);
            serialize(_stride_x, out);
            serialize(item.padding_y_, out);
            serialize(item.padding_x_, out);
        }

        friend void deserialize(max_pool_& item, std::istream& in)
        {
            std::string version;
            deserialize(version, in);
            long nr;
            long nc;
            int stride_y;
            int stride_x;
            if (version == "max_pool_2")
            {
                deserialize(nr, in);
                deserialize(nc, in);
                deserialize(stride_y, in);
                deserialize(stride_x, in);
                deserialize(item.padding_y_, in);
                deserialize(item.padding_x_, in);
            }
            else
            {
                throw serialization_error("Unexpected version '"+version+"' found while deserializing dlib::max_pool_.");
            }

            if (item.padding_y_ != _padding_y) throw serialization_error("Wrong padding_y found while deserializing dlib::max_pool_");
            if (item.padding_x_ != _padding_x) throw serialization_error("Wrong padding_x found while deserializing dlib::max_pool_");
            if (_nr != nr) throw serialization_error("Wrong nr found while deserializing dlib::max_pool_");
            if (_nc != nc) throw serialization_error("Wrong nc found while deserializing dlib::max_pool_");
            if (_stride_y != stride_y) throw serialization_error("Wrong stride_y found while deserializing dlib::max_pool_");
            if (_stride_x != stride_x) throw serialization_error("Wrong stride_x found while deserializing dlib::max_pool_");
        }

        friend std::ostream& operator<<(std::ostream& out, const max_pool_& item)
        {
            out << "max_pool ("
                << "nr="<<_nr
                << ", nc="<<_nc
                << ", stride_y="<<_stride_y
                << ", stride_x="<<_stride_x
                << ", padding_y="<<item.padding_y_
                << ", padding_x="<<item.padding_x_
                << ")";
            return out;
        }

        friend void to_xml(const max_pool_& item, std::ostream& out)
        {
            out << "<max_pool"
                << " nr='"<<_nr<<"'"
                << " nc='"<<_nc<<"'"
                << " stride_y='"<<_stride_y<<"'"
                << " stride_x='"<<_stride_x<<"'"
                << " padding_y='"<<item.padding_y_<<"'"
                << " padding_x='"<<item.padding_x_<<"'"
                << "/>\n";
        }


    private:


        tt::pooling mp;
        resizable_tensor params;

        int padding_y_;
        int padding_x_;
    };

    template <
        long nr,
        long nc,
        int stride_y,
        int stride_x,
        typename SUBNET
        >
    using max_pool = add_layer<max_pool_<nr,nc,stride_y,stride_x>, SUBNET>;

    template <
        typename SUBNET
        >
    using max_pool_everything = add_layer<max_pool_<0,0,1,1>, SUBNET>;

// ----------------------------------------------------------------------------------------

    template <
        long _nr,
        long _nc,
        int _stride_y,
        int _stride_x,
        int _padding_y = _stride_y!=1? 0 : _nr/2,
        int _padding_x = _stride_x!=1? 0 : _nc/2
        >
    class avg_pool_
    {
    public:
        static_assert(_nr >= 0, "The number of rows in a filter must be >= 0");
        static_assert(_nc >= 0, "The number of columns in a filter must be >= 0");
        static_assert(_stride_y > 0, "The filter stride must be > 0");
        static_assert(_stride_x > 0, "The filter stride must be > 0");
        static_assert(0 <= _padding_y && ((_nr==0 && _padding_y == 0) || (_nr!=0 && _padding_y < _nr)), 
            "The padding must be smaller than the filter size, unless the filters size is 0.");
        static_assert(0 <= _padding_x && ((_nc==0 && _padding_x == 0) || (_nc!=0 && _padding_x < _nc)), 
            "The padding must be smaller than the filter size, unless the filters size is 0.");

        avg_pool_(
        ) :
            padding_y_(_padding_y),
            padding_x_(_padding_x)
        {}

        long nr() const { return _nr; }
        long nc() const { return _nc; }
        long stride_y() const { return _stride_y; }
        long stride_x() const { return _stride_x; }
        long padding_y() const { return padding_y_; }
        long padding_x() const { return padding_x_; }

        inline dpoint map_input_to_output (
            dpoint p
        ) const
        {
            p.x() = (p.x()+padding_x()-nc()/2)/stride_x();
            p.y() = (p.y()+padding_y()-nr()/2)/stride_y();
            return p;
        }

        inline dpoint map_output_to_input (
            dpoint p
        ) const
        {
            p.x() = p.x()*stride_x() - padding_x() + nc()/2;
            p.y() = p.y()*stride_y() - padding_y() + nr()/2;
            return p;
        }

        avg_pool_ (
            const avg_pool_& item
        )  :
            padding_y_(item.padding_y_),
            padding_x_(item.padding_x_)
        {
            // this->ap is non-copyable so we have to write our own copy to avoid trying to
            // copy it and getting an error.
        }

        avg_pool_& operator= (
            const avg_pool_& item
        )
        {
            if (this == &item)
                return *this;

            padding_y_ = item.padding_y_;
            padding_x_ = item.padding_x_;

            // this->ap is non-copyable so we have to write our own copy to avoid trying to
            // copy it and getting an error.
            return *this;
        }

        template <typename SUBNET>
        void setup (const SUBNET& /*sub*/)
        {
        }

        template <typename SUBNET>
        void forward(const SUBNET& sub, resizable_tensor& output)
        {
            ap.setup_avg_pooling(_nr!=0?_nr:sub.get_output().nr(), 
                                 _nc!=0?_nc:sub.get_output().nc(),
                                 _stride_y, _stride_x, padding_y_, padding_x_);

            ap(output, sub.get_output());
        } 

        template <typename SUBNET>
        void backward(const tensor& computed_output, const tensor& gradient_input, SUBNET& sub, tensor& /*params_grad*/)
        {
            ap.setup_avg_pooling(_nr!=0?_nr:sub.get_output().nr(), 
                                 _nc!=0?_nc:sub.get_output().nc(),
                                 _stride_y, _stride_x, padding_y_, padding_x_);

            ap.get_gradient(gradient_input, computed_output, sub.get_output(), sub.get_gradient_input());
        }

        const tensor& get_layer_params() const { return params; }
        tensor& get_layer_params() { return params; }

        friend void serialize(const avg_pool_& item, std::ostream& out)
        {
            serialize("avg_pool_2", out);
            serialize(_nr, out);
            serialize(_nc, out);
            serialize(_stride_y, out);
            serialize(_stride_x, out);
            serialize(item.padding_y_, out);
            serialize(item.padding_x_, out);
        }

        friend void deserialize(avg_pool_& item, std::istream& in)
        {
            std::string version;
            deserialize(version, in);

            long nr;
            long nc;
            int stride_y;
            int stride_x;
            if (version == "avg_pool_2")
            {
                deserialize(nr, in);
                deserialize(nc, in);
                deserialize(stride_y, in);
                deserialize(stride_x, in);
                deserialize(item.padding_y_, in);
                deserialize(item.padding_x_, in);
            }
            else
            {
                throw serialization_error("Unexpected version '"+version+"' found while deserializing dlib::avg_pool_.");
            }

            if (item.padding_y_ != _padding_y) throw serialization_error("Wrong padding_y found while deserializing dlib::avg_pool_");
            if (item.padding_x_ != _padding_x) throw serialization_error("Wrong padding_x found while deserializing dlib::avg_pool_");
            if (_nr != nr) throw serialization_error("Wrong nr found while deserializing dlib::avg_pool_");
            if (_nc != nc) throw serialization_error("Wrong nc found while deserializing dlib::avg_pool_");
            if (_stride_y != stride_y) throw serialization_error("Wrong stride_y found while deserializing dlib::avg_pool_");
            if (_stride_x != stride_x) throw serialization_error("Wrong stride_x found while deserializing dlib::avg_pool_");
        }

        friend std::ostream& operator<<(std::ostream& out, const avg_pool_& item)
        {
            out << "avg_pool ("
                << "nr="<<_nr
                << ", nc="<<_nc
                << ", stride_y="<<_stride_y
                << ", stride_x="<<_stride_x
                << ", padding_y="<<item.padding_y_
                << ", padding_x="<<item.padding_x_
                << ")";
            return out;
        }

        friend void to_xml(const avg_pool_& item, std::ostream& out)
        {
            out << "<avg_pool"
                << " nr='"<<_nr<<"'"
                << " nc='"<<_nc<<"'"
                << " stride_y='"<<_stride_y<<"'"
                << " stride_x='"<<_stride_x<<"'"
                << " padding_y='"<<item.padding_y_<<"'"
                << " padding_x='"<<item.padding_x_<<"'"
                << "/>\n";
        }
    private:

        tt::pooling ap;
        resizable_tensor params;

        int padding_y_;
        int padding_x_;
    };

    template <
        long nr,
        long nc,
        int stride_y,
        int stride_x,
        typename SUBNET
        >
    using avg_pool = add_layer<avg_pool_<nr,nc,stride_y,stride_x>, SUBNET>;

    template <
        typename SUBNET
        >
    using avg_pool_everything = add_layer<avg_pool_<0,0,1,1>, SUBNET>;

// ----------------------------------------------------------------------------------------

    const double DEFAULT_LAYER_NORM_EPS = 1e-5;

    class layer_norm_
    {
    public:
        explicit layer_norm_(
            double eps_ = DEFAULT_LAYER_NORM_EPS
        ) :
            learning_rate_multiplier(1),
            weight_decay_multiplier(0),
            bias_learning_rate_multiplier(1),
            bias_weight_decay_multiplier(1),
            eps(eps_)
        {
        }

        double get_eps() const { return eps; }

        double get_learning_rate_multiplier () const  { return learning_rate_multiplier; }
        double get_weight_decay_multiplier () const   { return weight_decay_multiplier; }
        void set_learning_rate_multiplier(double val) { learning_rate_multiplier = val; }
        void set_weight_decay_multiplier(double val)  { weight_decay_multiplier  = val; }

        double get_bias_learning_rate_multiplier () const  { return bias_learning_rate_multiplier; }
        double get_bias_weight_decay_multiplier () const   { return bias_weight_decay_multiplier; }
        void set_bias_learning_rate_multiplier(double val) { bias_learning_rate_multiplier = val; }
        void set_bias_weight_decay_multiplier(double val)  { bias_weight_decay_multiplier  = val; }

        inline dpoint map_input_to_output (const dpoint& p) const { return p; }
        inline dpoint map_output_to_input (const dpoint& p) const { return p; }

        template <typename SUBNET>
        void setup (const SUBNET& sub)
        {
            gamma = alias_tensor(1, sub.get_output().k());
            beta = gamma;

            params.set_size(gamma.size()+beta.size());

            gamma(params,0) = 1;
            beta(params,gamma.size()) = 0;
        }

        template <typename SUBNET>
        void forward(const SUBNET& sub, resizable_tensor& output)
        {
            auto g = gamma(params,0);
            auto b = beta(params,gamma.size());
            tt::layer_normalize(eps, output, means, invstds, sub.get_output(), g, b);
        }

        template <typename SUBNET>
        void backward(const tensor& gradient_input, SUBNET& sub, tensor& params_grad)
        {
            auto g = gamma(params, 0);
            auto g_grad = gamma(params_grad, 0);
            auto b_grad = beta(params_grad, gamma.size());
            tt::layer_normalize_gradient(eps, gradient_input, means, invstds, sub.get_output(), g, sub.get_gradient_input(), g_grad, b_grad, dmeans, dvars);
        }

        const tensor& get_layer_params() const { return params; };
        tensor& get_layer_params() { return params; };

        friend void serialize(const layer_norm_& item, std::ostream& out)
        {
            serialize("layer_norm_", out);
            serialize(item.params, out);
            serialize(item.gamma, out);
            serialize(item.beta, out);
            serialize(item.means, out);
            serialize(item.invstds, out);
            serialize(item.learning_rate_multiplier, out);
            serialize(item.weight_decay_multiplier, out);
            serialize(item.bias_learning_rate_multiplier, out);
            serialize(item.bias_weight_decay_multiplier, out);
            serialize(item.eps, out);
        }

        friend void deserialize(layer_norm_& item, std::istream& in)
        {
            std::string version;
            deserialize(version, in);
            if (version != "layer_norm_")
                throw serialization_error("Unexpected version '"+version+"' found while deserializing dlib::layer_norm_.");
            deserialize(item.params, in);
            deserialize(item.gamma, in);
            deserialize(item.beta, in);
            deserialize(item.means, in);
            deserialize(item.invstds, in);
            deserialize(item.learning_rate_multiplier, in);
            deserialize(item.weight_decay_multiplier, in);
            deserialize(item.bias_learning_rate_multiplier, in);
            deserialize(item.bias_weight_decay_multiplier, in);
            deserialize(item.eps, in);
        }

        friend std::ostream& operator<<(std::ostream& out, const layer_norm_& item)
        {
            out << "layer_norm";
            out << " eps="<<item.eps;
            out << " learning_rate_mult="<<item.learning_rate_multiplier;
            out << " weight_decay_mult="<<item.weight_decay_multiplier;
            out << " bias_learning_rate_mult="<<item.bias_learning_rate_multiplier;
            out << " bias_weight_decay_mult="<<item.bias_weight_decay_multiplier;
            return out;
        }

        friend void to_xml(const layer_norm_& item, std::ostream& out)
        {
            out << "<layer_norm";
            out << " eps='"<<item.eps<<"'";
            out << " learning_rate_mult='"<<item.learning_rate_multiplier<<"'";
            out << " weight_decay_mult='"<<item.weight_decay_multiplier<<"'";
            out << " bias_learning_rate_mult='"<<item.bias_learning_rate_multiplier<<"'";
            out << " bias_weight_decay_mult='"<<item.bias_weight_decay_multiplier<<"'";
            out << ">\n";
            out << mat(item.params);
            out << "</layer_norm>\n";
        }

    private:
        resizable_tensor params;
        alias_tensor gamma, beta;
        resizable_tensor means, invstds;
        resizable_tensor dmeans, dvars;
        double learning_rate_multiplier;
        double weight_decay_multiplier;
        double bias_learning_rate_multiplier;
        double bias_weight_decay_multiplier;
        double eps;
    };

    template <typename SUBNET>
    using layer_norm = add_layer<layer_norm_, SUBNET>;

// ----------------------------------------------------------------------------------------
    
    const double DEFAULT_RMS_NORM_EPS = 1e-5;

    class rms_norm_
    {
    public:
        explicit rms_norm_(
            double eps_ = DEFAULT_RMS_NORM_EPS
        ) :
            learning_rate_multiplier(1),
            weight_decay_multiplier(0),
            bias_learning_rate_multiplier(1),
            bias_weight_decay_multiplier(1),
            eps(eps_)
        {
        }

        double get_eps() const { return eps; }

        double get_learning_rate_multiplier() const { return learning_rate_multiplier; }
        double get_weight_decay_multiplier() const { return weight_decay_multiplier; }
        void set_learning_rate_multiplier(double val) { learning_rate_multiplier = val; }
        void set_weight_decay_multiplier(double val) { weight_decay_multiplier = val; }

        double get_bias_learning_rate_multiplier() const { return bias_learning_rate_multiplier; }
        double get_bias_weight_decay_multiplier() const { return bias_weight_decay_multiplier; }
        void set_bias_learning_rate_multiplier(double val) { bias_learning_rate_multiplier = val; }
        void set_bias_weight_decay_multiplier(double val) { bias_weight_decay_multiplier = val; }

        inline dpoint map_input_to_output(const dpoint& p) const { return p; }
        inline dpoint map_output_to_input(const dpoint& p) const { return p; }

        template <typename SUBNET>
        void setup(const SUBNET& sub)
        {
            gamma = alias_tensor(1, sub.get_output().k());
            params.set_size(gamma.size());
            gamma(params, 0) = 1;
        }

        template <typename SUBNET>
        void forward(const SUBNET& sub, resizable_tensor& output)
        {
            auto g = gamma(params, 0);
            tt::rms_normalize(eps, output, scale, sub.get_output(), g);
        }

        template <typename SUBNET>
        void backward(const tensor& gradient_input, SUBNET& sub, tensor& params_grad)
        {
            auto g = gamma(params, 0);
            auto g_grad = gamma(params_grad, 0);
            tt::rms_normalize_gradient(gradient_input, scale, sub.get_output(), g, sub.get_gradient_input(), g_grad, dscale);
        }

        const tensor& get_layer_params() const { return params; };
        tensor& get_layer_params() { return params; };

        friend void serialize(const rms_norm_& item, std::ostream& out)
        {
            serialize("rms_norm_", out);
            serialize(item.params, out);
            serialize(item.gamma, out);
            serialize(item.learning_rate_multiplier, out);
            serialize(item.weight_decay_multiplier, out);
            serialize(item.bias_learning_rate_multiplier, out);
            serialize(item.bias_weight_decay_multiplier, out);
            serialize(item.eps, out);
        }

        friend void deserialize(rms_norm_& item, std::istream& in)
        {
            std::string version;
            deserialize(version, in);
            if (version != "rms_norm_")
                throw serialization_error("Unexpected version '" + version + "' found while deserializing dlib::rms_norm_.");
            deserialize(item.params, in);
            deserialize(item.gamma, in);
            deserialize(item.learning_rate_multiplier, in);
            deserialize(item.weight_decay_multiplier, in);
            deserialize(item.bias_learning_rate_multiplier, in);
            deserialize(item.bias_weight_decay_multiplier, in);
            deserialize(item.eps, in);
        }

        friend std::ostream& operator<<(std::ostream& out, const rms_norm_& item)
        {
            out << "rms_norm";
            out << " (eps=" << item.eps << ")";
            out << " learning_rate_mult=" << item.learning_rate_multiplier;
            out << " weight_decay_mult=" << item.weight_decay_multiplier;
            out << " bias_learning_rate_mult=" << item.bias_learning_rate_multiplier;
            out << " bias_weight_decay_mult=" << item.bias_weight_decay_multiplier;
            return out;
        }

        friend void to_xml(const rms_norm_& item, std::ostream& out)
        {
            out << "<rms_norm";
            out << " eps='" << item.eps << "'";
            out << " learning_rate_mult='" << item.learning_rate_multiplier << "'";
            out << " weight_decay_mult='" << item.weight_decay_multiplier << "'";
            out << " bias_learning_rate_mult='" << item.bias_learning_rate_multiplier << "'";
            out << " bias_weight_decay_mult='" << item.bias_weight_decay_multiplier << "'";
            out << ">\n";
            out << mat(item.params);
            out << "</rms_norm>\n";
        }

    private:
        resizable_tensor params;
        alias_tensor gamma;
        resizable_tensor scale;
        resizable_tensor dscale;
        double learning_rate_multiplier;
        double weight_decay_multiplier;
        double bias_learning_rate_multiplier;
        double bias_weight_decay_multiplier;
        double eps;
    };

    template <typename SUBNET>
    using rms_norm = add_layer<rms_norm_, SUBNET>;

// ----------------------------------------------------------------------------------------
    enum layer_mode
    {
        CONV_MODE = 0,
        FC_MODE = 1
    };

    const double DEFAULT_BATCH_NORM_EPS = 0.0001;

    template <
        layer_mode mode
        >
    class bn_
    {
    public:
        explicit bn_(
            unsigned long window_size,
            double eps_ = DEFAULT_BATCH_NORM_EPS
        ) : 
            num_updates(0), 
            running_stats_window_size(window_size),
            learning_rate_multiplier(1),
            weight_decay_multiplier(0),
            bias_learning_rate_multiplier(1),
            bias_weight_decay_multiplier(1),
            eps(eps_)
        {
            DLIB_CASSERT(window_size > 0, "The batch normalization running stats window size can't be 0.");
        }

        bn_() : bn_(100) {}

        layer_mode get_mode() const { return mode; }
        unsigned long get_running_stats_window_size () const { return running_stats_window_size; }
        void set_running_stats_window_size (unsigned long new_window_size ) 
        { 
            DLIB_CASSERT(new_window_size > 0, "The batch normalization running stats window size can't be 0.");
            running_stats_window_size = new_window_size; 
        }
        double get_eps() const { return eps; }

        double get_learning_rate_multiplier () const  { return learning_rate_multiplier; }
        double get_weight_decay_multiplier () const   { return weight_decay_multiplier; }
        void set_learning_rate_multiplier(double val) { learning_rate_multiplier = val; }
        void set_weight_decay_multiplier(double val)  { weight_decay_multiplier  = val; }

        double get_bias_learning_rate_multiplier () const  { return bias_learning_rate_multiplier; }
        double get_bias_weight_decay_multiplier () const   { return bias_weight_decay_multiplier; }
        void set_bias_learning_rate_multiplier(double val) { bias_learning_rate_multiplier = val; }
        void set_bias_weight_decay_multiplier(double val)  { bias_weight_decay_multiplier  = val; }

        inline dpoint map_input_to_output (const dpoint& p) const { return p; }
        inline dpoint map_output_to_input (const dpoint& p) const { return p; }


        template <typename SUBNET>
        void setup (const SUBNET& sub)
        {
            if (mode == FC_MODE)
            {
                gamma = alias_tensor(1,
                                sub.get_output().k(),
                                sub.get_output().nr(),
                                sub.get_output().nc());
            }
            else
            {
                gamma = alias_tensor(1, sub.get_output().k());
            }
            beta = gamma;

            params.set_size(gamma.size()+beta.size());

            gamma(params,0) = 1;
            beta(params,gamma.size()) = 0;

            running_means.copy_size(gamma(params,0));
            running_variances.copy_size(gamma(params,0));
            running_means = 0;
            running_variances = 1;
            num_updates = 0;
        }

        template <typename SUBNET>
        void forward(const SUBNET& sub, resizable_tensor& output)
        {
            auto g = gamma(params,0);
            auto b = beta(params,gamma.size());
            if (sub.get_output().num_samples() > 1)
            {
                const double decay = 1.0 - num_updates/(num_updates+1.0);
                ++num_updates;
                if (num_updates > running_stats_window_size)
                    num_updates = running_stats_window_size;

                if (mode == FC_MODE)
                    tt::batch_normalize(eps, output, means, invstds, decay, running_means, running_variances, sub.get_output(), g, b);
                else 
                    tt::batch_normalize_conv(eps, output, means, invstds, decay, running_means, running_variances, sub.get_output(), g, b);
            }
            else // we are running in testing mode so we just linearly scale the input tensor.
            {
                if (mode == FC_MODE)
                    tt::batch_normalize_inference(eps, output, sub.get_output(), g, b, running_means, running_variances);
                else
                    tt::batch_normalize_conv_inference(eps, output, sub.get_output(), g, b, running_means, running_variances);
            }
        } 

        template <typename SUBNET>
        void backward(const tensor& gradient_input, SUBNET& sub, tensor& params_grad)
        {
            auto g = gamma(params,0);
            auto g_grad = gamma(params_grad, 0);
            auto b_grad = beta(params_grad, gamma.size());
            if (mode == FC_MODE)
                tt::batch_normalize_gradient(eps, gradient_input, means, invstds, sub.get_output(), g, sub.get_gradient_input(), g_grad, b_grad );
            else
                tt::batch_normalize_conv_gradient(eps, gradient_input, means, invstds, sub.get_output(), g, sub.get_gradient_input(), g_grad, b_grad );
        }

        const tensor& get_layer_params() const { return params; }
        tensor& get_layer_params() { return params; }

        friend void serialize(const bn_& item, std::ostream& out)
        {
            if (mode == CONV_MODE)
                serialize("bn_con2", out);
            else // if FC_MODE
                serialize("bn_fc2", out);
            serialize(item.params, out);
            serialize(item.gamma, out);
            serialize(item.beta, out);
            serialize(item.means, out);
            serialize(item.invstds, out);
            serialize(item.running_means, out);
            serialize(item.running_variances, out);
            serialize(item.num_updates, out);
            serialize(item.running_stats_window_size, out);
            serialize(item.learning_rate_multiplier, out);
            serialize(item.weight_decay_multiplier, out);
            serialize(item.bias_learning_rate_multiplier, out);
            serialize(item.bias_weight_decay_multiplier, out);
            serialize(item.eps, out);
        }

        friend void deserialize(bn_& item, std::istream& in)
        {
            std::string version;
            deserialize(version, in);
            if (mode == CONV_MODE) 
            {
                if (version != "bn_con2")
                    throw serialization_error("Unexpected version '"+version+"' found while deserializing dlib::bn_.");
            }
            else // must be in FC_MODE
            {
                if (version != "bn_fc2")
                    throw serialization_error("Unexpected version '"+version+"' found while deserializing dlib::bn_.");
            }

            deserialize(item.params, in);
            deserialize(item.gamma, in);
            deserialize(item.beta, in);
            deserialize(item.means, in);
            deserialize(item.invstds, in);
            deserialize(item.running_means, in);
            deserialize(item.running_variances, in);
            deserialize(item.num_updates, in);
            deserialize(item.running_stats_window_size, in);
            deserialize(item.learning_rate_multiplier, in);
            deserialize(item.weight_decay_multiplier, in);
            deserialize(item.bias_learning_rate_multiplier, in);
            deserialize(item.bias_weight_decay_multiplier, in);
            deserialize(item.eps, in);
        }

        friend std::ostream& operator<<(std::ostream& out, const bn_& item)
        {
            if (mode == CONV_MODE)
                out << "bn_con  ";
            else
                out << "bn_fc   ";
            out << " eps="<<item.eps;
            out << " running_stats_window_size="<<item.running_stats_window_size;
            out << " learning_rate_mult="<<item.learning_rate_multiplier;
            out << " weight_decay_mult="<<item.weight_decay_multiplier;
            out << " bias_learning_rate_mult="<<item.bias_learning_rate_multiplier;
            out << " bias_weight_decay_mult="<<item.bias_weight_decay_multiplier;
            return out;
        }

        friend void to_xml(const bn_& item, std::ostream& out)
        {
            if (mode==CONV_MODE)
                out << "<bn_con";
            else
                out << "<bn_fc";

            out << " eps='"<<item.eps<<"'";
            out << " running_stats_window_size='"<<item.running_stats_window_size<<"'";
            out << " learning_rate_mult='"<<item.learning_rate_multiplier<<"'";
            out << " weight_decay_mult='"<<item.weight_decay_multiplier<<"'";
            out << " bias_learning_rate_mult='"<<item.bias_learning_rate_multiplier<<"'";
            out << " bias_weight_decay_mult='"<<item.bias_weight_decay_multiplier<<"'";
            out << ">\n";

            out << mat(item.params);

            if (mode==CONV_MODE)
                out << "</bn_con>\n";
            else
                out << "</bn_fc>\n";
        }

    private:

        friend class affine_;

        resizable_tensor params;
        alias_tensor gamma, beta;
        resizable_tensor means, running_means;
        resizable_tensor invstds, running_variances;
        unsigned long num_updates;
        unsigned long running_stats_window_size;
        double learning_rate_multiplier;
        double weight_decay_multiplier;
        double bias_learning_rate_multiplier;
        double bias_weight_decay_multiplier;
        double eps;
    };

    template <typename SUBNET>
    using bn_con = add_layer<bn_<CONV_MODE>, SUBNET>;
    template <typename SUBNET>
    using bn_fc = add_layer<bn_<FC_MODE>, SUBNET>;

// ----------------------------------------------------------------------------------------

    enum fc_bias_mode
    {
        FC_HAS_BIAS = 0,
        FC_NO_BIAS = 1
    };

    struct num_fc_outputs
    {
        num_fc_outputs(unsigned long n) : num_outputs(n) {}
        unsigned long num_outputs;
    };

    template <
        unsigned long num_outputs_,
        fc_bias_mode bias_mode
        >
    class fc_
    {
        static_assert(num_outputs_ > 0, "The number of outputs from a fc_ layer must be > 0");

    public:
        fc_(num_fc_outputs o) : num_outputs(o.num_outputs), num_inputs(0),
            learning_rate_multiplier(1),
            weight_decay_multiplier(1),
            bias_learning_rate_multiplier(1),
            bias_weight_decay_multiplier(0),
            use_bias(true)
        {}

        fc_() : fc_(num_fc_outputs(num_outputs_)) {}

        double get_learning_rate_multiplier () const  { return learning_rate_multiplier; }
        double get_weight_decay_multiplier () const   { return weight_decay_multiplier; }
        void set_learning_rate_multiplier(double val) { learning_rate_multiplier = val; }
        void set_weight_decay_multiplier(double val)  { weight_decay_multiplier  = val; }

        double get_bias_learning_rate_multiplier () const  { return bias_learning_rate_multiplier; }
        double get_bias_weight_decay_multiplier () const   { return bias_weight_decay_multiplier; }
        void set_bias_learning_rate_multiplier(double val) { bias_learning_rate_multiplier = val; }
        void set_bias_weight_decay_multiplier(double val)  { bias_weight_decay_multiplier  = val; }
        void disable_bias() { use_bias = false; }
        bool bias_is_disabled() const { return !use_bias; }

        unsigned long get_num_outputs (
        ) const { return num_outputs; }

        void set_num_outputs(long num) 
        {
            DLIB_CASSERT(num > 0);
            if (num != (long)num_outputs)
            {
                DLIB_CASSERT(get_layer_params().size() == 0, 
                    "You can't change the number of filters in fc_ if the parameter tensor has already been allocated.");
                num_outputs = num;
            }
        }

        fc_bias_mode get_bias_mode (
        ) const { return bias_mode; }

        template <typename SUBNET>
        void setup (const SUBNET& sub)
        {
            num_inputs = sub.get_output().nr()*sub.get_output().nc()*sub.get_output().k();
            if (bias_mode == FC_HAS_BIAS && use_bias)
                params.set_size(num_inputs+1, num_outputs);
            else
                params.set_size(num_inputs, num_outputs);

            dlib::rand rnd(std::rand());
            randomize_parameters(params, num_inputs+num_outputs, rnd);

            weights = alias_tensor(num_inputs, num_outputs);

            if (bias_mode == FC_HAS_BIAS && use_bias)
            {
                biases = alias_tensor(1,num_outputs);
                // set the initial bias values to zero
                biases(params,weights.size()) = 0;
            }
        }

        template <typename SUBNET>
        void forward(const SUBNET& sub, resizable_tensor& output)
        {
            DLIB_CASSERT((long)num_inputs == sub.get_output().nr()*sub.get_output().nc()*sub.get_output().k(),
                "The size of the input tensor to this fc layer doesn't match the size the fc layer was trained with.");
            output.set_size(sub.get_output().num_samples(), num_outputs);

            auto w = weights(params, 0);
            tt::gemm(0,output, 1,sub.get_output(),false, w,false);
            if (bias_mode == FC_HAS_BIAS && use_bias)
            {
                auto b = biases(params, weights.size());
                tt::add(1,output,1,b);
            }
        } 

        template <typename SUBNET>
        void backward(const tensor& gradient_input, SUBNET& sub, tensor& params_grad)
        {
            // no point computing the parameter gradients if they won't be used.
            if (learning_rate_multiplier != 0)
            {
                // compute the gradient of the weight parameters.  
                auto pw = weights(params_grad, 0);
                tt::gemm(0,pw, 1,sub.get_output(),true, gradient_input,false);

                if (bias_mode == FC_HAS_BIAS && use_bias)
                {
                    // compute the gradient of the bias parameters.  
                    auto pb = biases(params_grad, weights.size());
                    tt::assign_bias_gradient(pb, gradient_input);
                }
            }

            // compute the gradient for the data
            auto w = weights(params, 0);
            tt::gemm(1,sub.get_gradient_input(), 1,gradient_input,false, w,true);
        }

        alias_tensor_instance get_weights()
        {
            return weights(params, 0);
        }

        alias_tensor_const_instance get_weights() const
        {
            return weights(params, 0);
        }

        alias_tensor_instance get_biases()
        {
            static_assert(bias_mode == FC_HAS_BIAS, "This fc_ layer doesn't have a bias vector "
                "to be retrieved, as per template parameter 'bias_mode'.");
            return biases(params, weights.size());
        }

        alias_tensor_const_instance get_biases() const
        {
            static_assert(bias_mode == FC_HAS_BIAS, "This fc_ layer doesn't have a bias vector "
                "to be retrieved, as per template parameter 'bias_mode'.");
            return biases(params, weights.size());
        }

        const tensor& get_layer_params() const { return params; }
        tensor& get_layer_params() { return params; }

        friend void serialize(const fc_& item, std::ostream& out)
        {
            serialize("fc_3", out);
            serialize(item.num_outputs, out);
            serialize(item.num_inputs, out);
            serialize(item.params, out);
            serialize(item.weights, out);
            serialize(item.biases, out);
            serialize((int)bias_mode, out);
            serialize(item.learning_rate_multiplier, out);
            serialize(item.weight_decay_multiplier, out);
            serialize(item.bias_learning_rate_multiplier, out);
            serialize(item.bias_weight_decay_multiplier, out);
            serialize(item.use_bias, out);
        }

        friend void deserialize(fc_& item, std::istream& in)
        {
            std::string version;
            deserialize(version, in);
            if (version == "fc_2" || version == "fc_3")
            {
                deserialize(item.num_outputs, in);
                deserialize(item.num_inputs, in);
                deserialize(item.params, in);
                deserialize(item.weights, in);
                deserialize(item.biases, in);
                int bmode = 0;
                deserialize(bmode, in);
                if (bias_mode != (fc_bias_mode)bmode) throw serialization_error("Wrong fc_bias_mode found while deserializing dlib::fc_");
                deserialize(item.learning_rate_multiplier, in);
                deserialize(item.weight_decay_multiplier, in);
                deserialize(item.bias_learning_rate_multiplier, in);
                deserialize(item.bias_weight_decay_multiplier, in);
                if (version == "fc_3")
                {
                    deserialize(item.use_bias, in);
                }
            }
            else
            {
                throw serialization_error("Unexpected version '"+version+"' found while deserializing dlib::fc_.");
            }
        }

        friend std::ostream& operator<<(std::ostream& out, const fc_& item)
        {
            if (bias_mode == FC_HAS_BIAS)
            {
                out << "fc\t ("
                    << "num_outputs="<<item.num_outputs
                    << ")";
                out << " learning_rate_mult="<<item.learning_rate_multiplier;
                out << " weight_decay_mult="<<item.weight_decay_multiplier;
                if (item.use_bias)
                {
                    out << " bias_learning_rate_mult="<<item.bias_learning_rate_multiplier;
                    out << " bias_weight_decay_mult="<<item.bias_weight_decay_multiplier;
                }
                else
                {
                    out << " use_bias=false";
                }
            }
            else
            {
                out << "fc_no_bias ("
                    << "num_outputs="<<item.num_outputs
                    << ")";
                out << " learning_rate_mult="<<item.learning_rate_multiplier;
                out << " weight_decay_mult="<<item.weight_decay_multiplier;
            }
            return out;
        }

        friend void to_xml(const fc_& item, std::ostream& out)
        {
            if (bias_mode==FC_HAS_BIAS)
            {
                out << "<fc"
                    << " num_outputs='"<<item.num_outputs<<"'"
                    << " learning_rate_mult='"<<item.learning_rate_multiplier<<"'"
                    << " weight_decay_mult='"<<item.weight_decay_multiplier<<"'"
                    << " bias_learning_rate_mult='"<<item.bias_learning_rate_multiplier<<"'"
                    << " bias_weight_decay_mult='"<<item.bias_weight_decay_multiplier<<"'"
                    << " use_bias='"<<(item.use_bias?"true":"false")<<"'>\n";
                out << mat(item.params);
                out << "</fc>\n";
            }
            else
            {
                out << "<fc_no_bias"
                    << " num_outputs='"<<item.num_outputs<<"'"
                    << " learning_rate_mult='"<<item.learning_rate_multiplier<<"'"
                    << " weight_decay_mult='"<<item.weight_decay_multiplier<<"'";
                out << ">\n";
                out << mat(item.params);
                out << "</fc_no_bias>\n";
            }
        }

    private:

        unsigned long num_outputs;
        unsigned long num_inputs;
        resizable_tensor params;
        alias_tensor weights, biases;
        double learning_rate_multiplier;
        double weight_decay_multiplier;
        double bias_learning_rate_multiplier;
        double bias_weight_decay_multiplier;
        bool use_bias;
    };

    template <
        unsigned long num_outputs,
        typename SUBNET
        >
    using fc = add_layer<fc_<num_outputs,FC_HAS_BIAS>, SUBNET>;

    template <
        unsigned long num_outputs,
        typename SUBNET
        >
    using fc_no_bias = add_layer<fc_<num_outputs,FC_NO_BIAS>, SUBNET>;

// ----------------------------------------------------------------------------------------

    class dropout_
    {
    public:
        explicit dropout_(
            float drop_rate_ = 0.5
        ) :
            drop_rate(drop_rate_),
            rnd(std::rand())
        {
            DLIB_CASSERT(0 <= drop_rate && drop_rate <= 1);
        }

        // We have to add a copy constructor and assignment operator because the rnd object
        // is non-copyable.
        dropout_(
            const dropout_& item
        ) : drop_rate(item.drop_rate), mask(item.mask), rnd(std::rand())
        {}

        dropout_& operator= (
            const dropout_& item
        )
        {
            if (this == &item)
                return *this;

            drop_rate = item.drop_rate;
            mask = item.mask;
            return *this;
        }

        float get_drop_rate (
        ) const { return drop_rate; }

        template <typename SUBNET>
        void setup (const SUBNET& /*sub*/)
        {
        }

        void forward_inplace(const tensor& input, tensor& output)
        {
            // create a random mask and use it to filter the data
            mask.copy_size(input);
            rnd.fill_uniform(mask);
            tt::threshold(mask, drop_rate);
            tt::multiply(false, output, input, mask);
        } 

        void backward_inplace(
            const tensor& gradient_input, 
            tensor& data_grad, 
            tensor& /*params_grad*/
        )
        {
            if (is_same_object(gradient_input, data_grad))
                tt::multiply(false, data_grad, mask, gradient_input);
            else
                tt::multiply(true, data_grad, mask, gradient_input);
        }

        inline dpoint map_input_to_output (const dpoint& p) const { return p; }
        inline dpoint map_output_to_input (const dpoint& p) const { return p; }

        const tensor& get_layer_params() const { return params; }
        tensor& get_layer_params() { return params; }

        friend void serialize(const dropout_& item, std::ostream& out)
        {
            serialize("dropout_", out);
            serialize(item.drop_rate, out);
            serialize(item.mask, out);
        }

        friend void deserialize(dropout_& item, std::istream& in)
        {
            std::string version;
            deserialize(version, in);
            if (version != "dropout_")
                throw serialization_error("Unexpected version '"+version+"' found while deserializing dlib::dropout_.");
            deserialize(item.drop_rate, in);
            deserialize(item.mask, in);
        }

        void clean(
        ) 
        {
            mask.clear();
        }

        friend std::ostream& operator<<(std::ostream& out, const dropout_& item)
        {
            out << "dropout\t ("
                << "drop_rate="<<item.drop_rate
                << ")";
            return out;
        }

        friend void to_xml(const dropout_& item, std::ostream& out)
        {
            out << "<dropout"
                << " drop_rate='"<<item.drop_rate<<"'";
            out << "/>\n";
        }

    private:
        float drop_rate;
        resizable_tensor mask;

        tt::tensor_rand rnd;
        resizable_tensor params; // unused
    };


    template <typename SUBNET>
    using dropout = add_layer<dropout_, SUBNET>;

// ----------------------------------------------------------------------------------------

    template <int DROP_RATE_PERCENT>
    class dropout_rate_ : public dropout_
    {
    public:
        explicit dropout_rate_() : dropout_(static_cast<float>(DROP_RATE_PERCENT) / 100.0f)
        {
            static_assert(DROP_RATE_PERCENT >= 0 && DROP_RATE_PERCENT <= 100,
                "DROP_RATE_PERCENT must be between 0 and 100, inclusive.");
        }
    };
    
    template <int DROP_RATE, typename SUBNET>
    using dropout_rate = add_layer<dropout_rate_<DROP_RATE>, SUBNET>;
    template <typename SUBNET>
    using dropout_10 = add_layer<dropout_rate_<10>, SUBNET>;

// ----------------------------------------------------------------------------------------

    class multiply_
    {
    public:
        explicit multiply_(
            float val_ = 0.5
        ) :
            val(val_)
        {
        }

        multiply_ (
            const dropout_& item
        ) : val(1-item.get_drop_rate()) {}

        float get_multiply_value (
        ) const { return val; }

        template <typename SUBNET>
        void setup (const SUBNET& /*sub*/)
        {
        }

        void forward_inplace(const tensor& input, tensor& output)
        {
            tt::affine_transform(output, input, val);
        } 

        inline dpoint map_input_to_output (const dpoint& p) const { return p; }
        inline dpoint map_output_to_input (const dpoint& p) const { return p; }

        void backward_inplace(
            const tensor& gradient_input, 
            tensor& data_grad, 
            tensor& /*params_grad*/
        )
        {
            if (is_same_object(gradient_input, data_grad))
                tt::affine_transform(data_grad, gradient_input, val);
            else
                tt::affine_transform(data_grad, data_grad, gradient_input, 1, val);
        }

        const tensor& get_layer_params() const { return params; }
        tensor& get_layer_params() { return params; }

        friend void serialize(const multiply_& item, std::ostream& out)
        {
            serialize("multiply_", out);
            serialize(item.val, out);
        }

        friend void deserialize(multiply_& item, std::istream& in)
        {
            std::string version;
            deserialize(version, in);
            if (version == "dropout_")
            {
                // Since we can build a multiply_ from a dropout_ we check if that's what
                // is in the stream and if so then just convert it right here.
                unserialize sin(version, in);
                dropout_ temp;
                deserialize(temp, sin);
                item = temp;
                return;
            }

            if (version != "multiply_")
                throw serialization_error("Unexpected version '"+version+"' found while deserializing dlib::multiply_.");
            deserialize(item.val, in);
        }

        friend std::ostream& operator<<(std::ostream& out, const multiply_& item)
        {
            out << "multiply ("
                << "val="<<item.val
                << ")";
            return out;
        }

        friend void to_xml(const multiply_& item, std::ostream& out)
        {
            out << "<multiply"
                << " val='"<<item.val<<"'";
            out << "/>\n";
        }
    private:
        float val;
        resizable_tensor params; // unused
    };

    template <typename SUBNET>
    using multiply = add_layer<multiply_, SUBNET>;

// ----------------------------------------------------------------------------------------

    class affine_
    {
    public:
        affine_(
        ) : mode(FC_MODE)
        {
        }

        affine_(
            layer_mode mode_
        ) : mode(mode_)
        {
        }

        template <
            layer_mode bnmode
            >
        affine_(
            const bn_<bnmode>& item
        )
        {
            gamma = item.gamma;
            beta = item.beta;
            mode = bnmode;

            params.copy_size(item.params);

            auto g = gamma(params,0);
            auto b = beta(params,gamma.size());

            resizable_tensor temp(item.params);
            auto sg = gamma(temp,0);
            auto sb = beta(temp,gamma.size());

            g = pointwise_divide(mat(sg), sqrt(mat(item.running_variances)+item.get_eps()));
            b = mat(sb) - pointwise_multiply(mat(g), mat(item.running_means));
        }

        layer_mode get_mode() const { return mode; }

        void disable()
        {
            params.clear();
            disabled = true;
        }

        bool is_disabled() const { return disabled; }

        inline dpoint map_input_to_output (const dpoint& p) const { return p; }
        inline dpoint map_output_to_input (const dpoint& p) const { return p; }

        template <typename SUBNET>
        void setup (const SUBNET& sub)
        {
            if (disabled)
                return;

            if (mode == FC_MODE)
            {
                gamma = alias_tensor(1,
                                sub.get_output().k(),
                                sub.get_output().nr(),
                                sub.get_output().nc());
            }
            else
            {
                gamma = alias_tensor(1, sub.get_output().k());
            }
            beta = gamma;

            params.set_size(gamma.size()+beta.size());

            gamma(params,0) = 1;
            beta(params,gamma.size()) = 0;
        }

        void forward_inplace(const tensor& input, tensor& output)
        {
            if (disabled)
                return;

            auto g = gamma(params,0);
            auto b = beta(params,gamma.size());
            if (mode == FC_MODE)
                tt::affine_transform(output, input, g, b);
            else
                tt::affine_transform_conv(output, input, g, b);
        } 

        void backward_inplace(
            const tensor& gradient_input, 
            tensor& data_grad, 
            tensor& /*params_grad*/
        )
        {
            if (disabled)
                return;

            auto g = gamma(params,0);
            auto b = beta(params,gamma.size());

            // We are computing the gradient of dot(gradient_input, computed_output*g + b)
            if (mode == FC_MODE)
            {
                if (is_same_object(gradient_input, data_grad))
                    tt::multiply(false, data_grad, gradient_input, g);
                else
                    tt::multiply(true, data_grad, gradient_input, g);
            }
            else
            {
                if (is_same_object(gradient_input, data_grad))
                    tt::multiply_conv(false, data_grad, gradient_input, g);
                else
                    tt::multiply_conv(true, data_grad, gradient_input, g);
            }
        }

        alias_tensor_instance get_gamma() { return gamma(params, 0); };
        alias_tensor_const_instance get_gamma() const { return gamma(params, 0); };

        alias_tensor_instance get_beta() { return beta(params, gamma.size()); };
        alias_tensor_const_instance get_beta() const { return beta(params, gamma.size()); };

        const tensor& get_layer_params() const { return empty_params; }
        tensor& get_layer_params() { return empty_params; }

        friend void serialize(const affine_& item, std::ostream& out)
        {
            serialize("affine_2", out);
            serialize(item.params, out);
            serialize(item.gamma, out);
            serialize(item.beta, out);
            serialize((int)item.mode, out);
            serialize(item.disabled, out);
        }

        friend void deserialize(affine_& item, std::istream& in)
        {
            std::string version;
            deserialize(version, in);
            if (version == "bn_con2")
            {
                // Since we can build an affine_ from a bn_ we check if that's what is in
                // the stream and if so then just convert it right here.
                unserialize sin(version, in);
                bn_<CONV_MODE> temp;
                deserialize(temp, sin);
                item = temp;
                return;
            }
            else if (version == "bn_fc2")
            {
                // Since we can build an affine_ from a bn_ we check if that's what is in
                // the stream and if so then just convert it right here.
                unserialize sin(version, in);
                bn_<FC_MODE> temp;
                deserialize(temp, sin);
                item = temp;
                return;
            }

            if (version != "affine_" && version != "affine_2")
                throw serialization_error("Unexpected version '"+version+"' found while deserializing dlib::affine_.");
            deserialize(item.params, in);
            deserialize(item.gamma, in);
            deserialize(item.beta, in);
            int mode;
            deserialize(mode, in);
            item.mode = (layer_mode)mode;
            if (version == "affine_2")
                deserialize(item.disabled, in);
        }

        friend std::ostream& operator<<(std::ostream& out, const affine_& item)
        {
            out << "affine";
            if (item.disabled)
                out << "\t (disabled)";
            return out;
        }

        friend void to_xml(const affine_& item, std::ostream& out)
        {
            if (item.mode==CONV_MODE)
                out << "<affine_con";
            else
                out << "<affine_fc";
            if (item.disabled)
                out << " disabled='"<< std::boolalpha << item.disabled << "'";
            out << ">\n";
            out << mat(item.params);

            if (item.mode==CONV_MODE)
                out << "</affine_con>\n";
            else
                out << "</affine_fc>\n";
        }

    private:
        resizable_tensor params, empty_params; 
        alias_tensor gamma, beta;
        layer_mode mode;
        bool disabled = false;
    };

    template <typename SUBNET>
    using affine = add_layer<affine_, SUBNET>;

// ----------------------------------------------------------------------------------------

    template <
        template<typename> class tag
        >
    class add_prev_
    {
    public:
        const static unsigned long id = tag_id<tag>::id;

        add_prev_() 
        {
        }

        template <typename SUBNET>
        void setup (const SUBNET& /*sub*/)
        {
        }

        template <typename SUBNET>
        void forward(const SUBNET& sub, resizable_tensor& output)
        {
            auto&& t1 = sub.get_output();
            auto&& t2 = layer<tag>(sub).get_output();
            output.set_size(std::max(t1.num_samples(),t2.num_samples()),
                            std::max(t1.k(),t2.k()),
                            std::max(t1.nr(),t2.nr()),
                            std::max(t1.nc(),t2.nc()));
            tt::add(output, t1, t2);
        }

        template <typename SUBNET>
        void backward(const tensor& gradient_input, SUBNET& sub, tensor& /*params_grad*/)
        {
            // The gradient just flows backwards to the two layers that forward() added
            // together.
            tt::add(sub.get_gradient_input(), sub.get_gradient_input(), gradient_input);
            tt::add(layer<tag>(sub).get_gradient_input(), layer<tag>(sub).get_gradient_input(), gradient_input);
        }

        const tensor& get_layer_params() const { return params; }
        tensor& get_layer_params() { return params; }

        inline dpoint map_input_to_output (const dpoint& p) const { return p; }
        inline dpoint map_output_to_input (const dpoint& p) const { return p; }

        friend void serialize(const add_prev_& /*item*/, std::ostream& out)
        {
            serialize("add_prev_", out);
        }

        friend void deserialize(add_prev_& /*item*/, std::istream& in)
        {
            std::string version;
            deserialize(version, in);
            if (version != "add_prev_")
                throw serialization_error("Unexpected version '"+version+"' found while deserializing dlib::add_prev_.");
        }
        friend std::ostream& operator<<(std::ostream& out, const add_prev_& /*item*/)
        {
            out << "add_prev"<<id;
            return out;
        }

        friend void to_xml(const add_prev_& /*item*/, std::ostream& out)
        {
            out << "<add_prev tag='"<<id<<"'/>\n";
        }

    private:
        resizable_tensor params;
    };

    template <
        template<typename> class tag,
        typename SUBNET
        >
    using add_prev = add_layer<add_prev_<tag>, SUBNET>;

    template <typename SUBNET> using add_prev1  = add_prev<tag1, SUBNET>;
    template <typename SUBNET> using add_prev2  = add_prev<tag2, SUBNET>;
    template <typename SUBNET> using add_prev3  = add_prev<tag3, SUBNET>;
    template <typename SUBNET> using add_prev4  = add_prev<tag4, SUBNET>;
    template <typename SUBNET> using add_prev5  = add_prev<tag5, SUBNET>;
    template <typename SUBNET> using add_prev6  = add_prev<tag6, SUBNET>;
    template <typename SUBNET> using add_prev7  = add_prev<tag7, SUBNET>;
    template <typename SUBNET> using add_prev8  = add_prev<tag8, SUBNET>;
    template <typename SUBNET> using add_prev9  = add_prev<tag9, SUBNET>;
    template <typename SUBNET> using add_prev10 = add_prev<tag10, SUBNET>;

    using add_prev1_  = add_prev_<tag1>;
    using add_prev2_  = add_prev_<tag2>;
    using add_prev3_  = add_prev_<tag3>;
    using add_prev4_  = add_prev_<tag4>;
    using add_prev5_  = add_prev_<tag5>;
    using add_prev6_  = add_prev_<tag6>;
    using add_prev7_  = add_prev_<tag7>;
    using add_prev8_  = add_prev_<tag8>;
    using add_prev9_  = add_prev_<tag9>;
    using add_prev10_ = add_prev_<tag10>;

// ----------------------------------------------------------------------------------------

    template <
        template<typename> class tag
        >
    class mult_prev_
    {
    public:
        const static unsigned long id = tag_id<tag>::id;

        mult_prev_() 
        {
        }

        template <typename SUBNET>
        void setup (const SUBNET& /*sub*/)
        {
        }

        template <typename SUBNET>
        void forward(const SUBNET& sub, resizable_tensor& output)
        {
            auto&& t1 = sub.get_output();
            auto&& t2 = layer<tag>(sub).get_output();
            output.set_size(std::max(t1.num_samples(),t2.num_samples()),
                            std::max(t1.k(),t2.k()),
                            std::max(t1.nr(),t2.nr()),
                            std::max(t1.nc(),t2.nc()));
            tt::multiply_zero_padded(false, output, t1, t2);
        }

        template <typename SUBNET>
        void backward(const tensor& gradient_input, SUBNET& sub, tensor& /*params_grad*/)
        {
            auto&& t1 = sub.get_output();
            auto&& t2 = layer<tag>(sub).get_output();
            // The gradient just flows backwards to the two layers that forward()
            // multiplied together.
            tt::multiply_zero_padded(true, sub.get_gradient_input(), t2, gradient_input);
            tt::multiply_zero_padded(true, layer<tag>(sub).get_gradient_input(), t1, gradient_input);
        }

        const tensor& get_layer_params() const { return params; }
        tensor& get_layer_params() { return params; }

        inline dpoint map_input_to_output (const dpoint& p) const { return p; }
        inline dpoint map_output_to_input (const dpoint& p) const { return p; }

        friend void serialize(const mult_prev_& /*item*/, std::ostream& out)
        {
            serialize("mult_prev_", out);
        }

        friend void deserialize(mult_prev_& /*item*/, std::istream& in)
        {
            std::string version;
            deserialize(version, in);
            if (version != "mult_prev_")
                throw serialization_error("Unexpected version '"+version+"' found while deserializing dlib::mult_prev_.");
        }

        friend std::ostream& operator<<(std::ostream& out, const mult_prev_& /*item*/)
        {
            out << "mult_prev"<<id;
            return out;
        }

        friend void to_xml(const mult_prev_& /*item*/, std::ostream& out)
        {
            out << "<mult_prev tag='"<<id<<"'/>\n";
        }

    private:
        resizable_tensor params;
    };

    template <
        template<typename> class tag,
        typename SUBNET
        >
    using mult_prev = add_layer<mult_prev_<tag>, SUBNET>;

    template <typename SUBNET> using mult_prev1  = mult_prev<tag1, SUBNET>;
    template <typename SUBNET> using mult_prev2  = mult_prev<tag2, SUBNET>;
    template <typename SUBNET> using mult_prev3  = mult_prev<tag3, SUBNET>;
    template <typename SUBNET> using mult_prev4  = mult_prev<tag4, SUBNET>;
    template <typename SUBNET> using mult_prev5  = mult_prev<tag5, SUBNET>;
    template <typename SUBNET> using mult_prev6  = mult_prev<tag6, SUBNET>;
    template <typename SUBNET> using mult_prev7  = mult_prev<tag7, SUBNET>;
    template <typename SUBNET> using mult_prev8  = mult_prev<tag8, SUBNET>;
    template <typename SUBNET> using mult_prev9  = mult_prev<tag9, SUBNET>;
    template <typename SUBNET> using mult_prev10 = mult_prev<tag10, SUBNET>;

    using mult_prev1_  = mult_prev_<tag1>;
    using mult_prev2_  = mult_prev_<tag2>;
    using mult_prev3_  = mult_prev_<tag3>;
    using mult_prev4_  = mult_prev_<tag4>;
    using mult_prev5_  = mult_prev_<tag5>;
    using mult_prev6_  = mult_prev_<tag6>;
    using mult_prev7_  = mult_prev_<tag7>;
    using mult_prev8_  = mult_prev_<tag8>;
    using mult_prev9_  = mult_prev_<tag9>;
    using mult_prev10_ = mult_prev_<tag10>;

// ----------------------------------------------------------------------------------------

    template <
        template<typename> class tag
        >
    class resize_prev_to_tagged_
    {
    public:
        const static unsigned long id = tag_id<tag>::id;

        resize_prev_to_tagged_()
        {
        }

        template <typename SUBNET>
        void setup (const SUBNET& /*sub*/)
        {
        }

        template <typename SUBNET>
        void forward(const SUBNET& sub, resizable_tensor& output)
        {
            auto& prev = sub.get_output();
            auto& tagged = layer<tag>(sub).get_output();

            DLIB_CASSERT(prev.num_samples() == tagged.num_samples());

            output.set_size(prev.num_samples(),
                            prev.k(),
                            tagged.nr(),
                            tagged.nc());

            if (prev.nr() == tagged.nr() && prev.nc() == tagged.nc())
            {
                tt::copy_tensor(false, output, 0, prev, 0, prev.k());
            }
            else
            {
                tt::resize_bilinear(output, prev);
            }
        }

        template <typename SUBNET>
        void backward(const tensor& gradient_input, SUBNET& sub, tensor& /*params_grad*/)
        {
            auto& prev = sub.get_gradient_input();

            DLIB_CASSERT(prev.k() == gradient_input.k());
            DLIB_CASSERT(prev.num_samples() == gradient_input.num_samples());

            if (prev.nr() == gradient_input.nr() && prev.nc() == gradient_input.nc())
            {
                tt::copy_tensor(true, prev, 0, gradient_input, 0, prev.k());
            }
            else
            {
                tt::resize_bilinear_gradient(prev, gradient_input);
            }
        }

        const tensor& get_layer_params() const { return params; }
        tensor& get_layer_params() { return params; }

        inline dpoint map_input_to_output (const dpoint& p) const { return p; }
        inline dpoint map_output_to_input (const dpoint& p) const { return p; }

        friend void serialize(const resize_prev_to_tagged_& /*item*/, std::ostream& out)
        {
            serialize("resize_prev_to_tagged_", out);
        }

        friend void deserialize(resize_prev_to_tagged_& /*item*/, std::istream& in)
        {
            std::string version;
            deserialize(version, in);
            if (version != "resize_prev_to_tagged_")
                throw serialization_error("Unexpected version '"+version+"' found while deserializing dlib::resize_prev_to_tagged_.");
        }

        friend std::ostream& operator<<(std::ostream& out, const resize_prev_to_tagged_& /*item*/)
        {
            out << "resize_prev_to_tagged"<<id;
            return out;
        }

        friend void to_xml(const resize_prev_to_tagged_& /*item*/, std::ostream& out)
        {
            out << "<resize_prev_to_tagged tag='"<<id<<"'/>\n";
        }

    private:
        resizable_tensor params;
    };

    template <
        template<typename> class tag,
        typename SUBNET
        >
    using resize_prev_to_tagged = add_layer<resize_prev_to_tagged_<tag>, SUBNET>;

// ----------------------------------------------------------------------------------------

    template <
        template<typename> class tag
        >
    class scale_
    {
    public:
        const static unsigned long id = tag_id<tag>::id;

        scale_() 
        {
        }

        template <typename SUBNET>
        void setup (const SUBNET& /*sub*/)
        {
        }

        template <typename SUBNET>
        void forward(const SUBNET& sub, resizable_tensor& output)
        {
            auto&& scales = sub.get_output();
            auto&& src = layer<tag>(sub).get_output();
            DLIB_CASSERT(scales.num_samples() == src.num_samples() &&
                         scales.k()           == src.k() &&
                         scales.nr()          == 1 &&
                         scales.nc()          == 1, 
                         "scales.k(): " << scales.k() <<
                         "\nsrc.k(): " << src.k() 
                         );

            output.copy_size(src);
            tt::scale_channels(false, output, src, scales);
        }

        template <typename SUBNET>
        void backward(const tensor& gradient_input, SUBNET& sub, tensor& /*params_grad*/)
        {
            auto&& scales = sub.get_output();
            auto&& src = layer<tag>(sub).get_output();
            // The gradient just flows backwards to the two layers that forward()
            // read from.
            tt::scale_channels(true, layer<tag>(sub).get_gradient_input(), gradient_input, scales);

            if (reshape_src.num_samples() != src.num_samples())
            {
                reshape_scales = alias_tensor(src.num_samples()*src.k());
                reshape_src = alias_tensor(src.num_samples()*src.k(),src.nr()*src.nc());
            }

            auto&& scales_grad = sub.get_gradient_input();
            auto sgrad = reshape_scales(scales_grad);
            tt::dot_prods(true, sgrad, reshape_src(src), reshape_src(gradient_input));
        }

        const tensor& get_layer_params() const { return params; }
        tensor& get_layer_params() { return params; }

        friend void serialize(const scale_& item, std::ostream& out)
        {
            serialize("scale_", out);
            serialize(item.reshape_scales, out);
            serialize(item.reshape_src, out);
        }

        friend void deserialize(scale_& item, std::istream& in)
        {
            std::string version;
            deserialize(version, in);
            if (version != "scale_")
                throw serialization_error("Unexpected version '"+version+"' found while deserializing dlib::scale_.");
            deserialize(item.reshape_scales, in);
            deserialize(item.reshape_src, in);
        }

        friend std::ostream& operator<<(std::ostream& out, const scale_& /*item*/)
        {
            out << "scale"<<id;
            return out;
        }

        friend void to_xml(const scale_& /*item*/, std::ostream& out)
        {
            out << "<scale tag='"<<id<<"'/>\n";
        }

    private:
        alias_tensor reshape_scales;
        alias_tensor reshape_src;
        resizable_tensor params;
    };

    template <
        template<typename> class tag,
        typename SUBNET
        >
    using scale = add_layer<scale_<tag>, SUBNET>;

    template <typename SUBNET> using scale1  = scale<tag1, SUBNET>;
    template <typename SUBNET> using scale2  = scale<tag2, SUBNET>;
    template <typename SUBNET> using scale3  = scale<tag3, SUBNET>;
    template <typename SUBNET> using scale4  = scale<tag4, SUBNET>;
    template <typename SUBNET> using scale5  = scale<tag5, SUBNET>;
    template <typename SUBNET> using scale6  = scale<tag6, SUBNET>;
    template <typename SUBNET> using scale7  = scale<tag7, SUBNET>;
    template <typename SUBNET> using scale8  = scale<tag8, SUBNET>;
    template <typename SUBNET> using scale9  = scale<tag9, SUBNET>;
    template <typename SUBNET> using scale10 = scale<tag10, SUBNET>;

    using scale1_  = scale_<tag1>;
    using scale2_  = scale_<tag2>;
    using scale3_  = scale_<tag3>;
    using scale4_  = scale_<tag4>;
    using scale5_  = scale_<tag5>;
    using scale6_  = scale_<tag6>;
    using scale7_  = scale_<tag7>;
    using scale8_  = scale_<tag8>;
    using scale9_  = scale_<tag9>;
    using scale10_ = scale_<tag10>;

// ----------------------------------------------------------------------------------------

    template <
        template<typename> class tag
        >
    class scale_prev_
    {
    public:
        const static unsigned long id = tag_id<tag>::id;

        scale_prev_()
        {
        }

        template <typename SUBNET>
        void setup (const SUBNET& /*sub*/)
        {
        }

        template <typename SUBNET>
        void forward(const SUBNET& sub, resizable_tensor& output)
        {
            auto&& src = sub.get_output();
            auto&& scales = layer<tag>(sub).get_output();
            DLIB_CASSERT(scales.num_samples() == src.num_samples() &&
                         scales.k()           == src.k() &&
                         scales.nr()          == 1 &&
                         scales.nc()          == 1,
                         "scales.k(): " << scales.k() <<
                         "\nsrc.k(): " << src.k()
                         );

            output.copy_size(src);
            tt::scale_channels(false, output, src, scales);
        }

        template <typename SUBNET>
        void backward(const tensor& gradient_input, SUBNET& sub, tensor& /*params_grad*/)
        {
            auto&& src = sub.get_output();
            auto&& scales = layer<tag>(sub).get_output();
            tt::scale_channels(true, sub.get_gradient_input(), gradient_input, scales);

            if (reshape_src.num_samples() != src.num_samples())
            {
                reshape_scales = alias_tensor(src.num_samples()*src.k());
                reshape_src = alias_tensor(src.num_samples()*src.k(),src.nr()*src.nc());
            }

            auto&& scales_grad = layer<tag>(sub).get_gradient_input();
            auto sgrad = reshape_scales(scales_grad);
            tt::dot_prods(true, sgrad, reshape_src(src), reshape_src(gradient_input));
        }

        const tensor& get_layer_params() const { return params; }
        tensor& get_layer_params() { return params; }

        inline dpoint map_input_to_output (const dpoint& p) const { return p; }
        inline dpoint map_output_to_input (const dpoint& p) const { return p; }

        friend void serialize(const scale_prev_& item, std::ostream& out)
        {
            serialize("scale_prev_", out);
            serialize(item.reshape_scales, out);
            serialize(item.reshape_src, out);
        }

        friend void deserialize(scale_prev_& item, std::istream& in)
        {
            std::string version;
            deserialize(version, in);
            if (version != "scale_prev_")
                throw serialization_error("Unexpected version '"+version+"' found while deserializing dlib::scale_prev_.");
            deserialize(item.reshape_scales, in);
            deserialize(item.reshape_src, in);
        }

        friend std::ostream& operator<<(std::ostream& out, const scale_prev_& /*item*/)
        {
            out << "scale_prev"<<id;
            return out;
        }

        friend void to_xml(const scale_prev_& /*item*/, std::ostream& out)
        {
            out << "<scale_prev tag='"<<id<<"'/>\n";
        }

    private:
        alias_tensor reshape_scales;
        alias_tensor reshape_src;
        resizable_tensor params;
    };

    template <
        template<typename> class tag,
        typename SUBNET
        >
    using scale_prev = add_layer<scale_prev_<tag>, SUBNET>;

    template <typename SUBNET> using scale_prev1  = scale_prev<tag1, SUBNET>;
    template <typename SUBNET> using scale_prev2  = scale_prev<tag2, SUBNET>;
    template <typename SUBNET> using scale_prev3  = scale_prev<tag3, SUBNET>;
    template <typename SUBNET> using scale_prev4  = scale_prev<tag4, SUBNET>;
    template <typename SUBNET> using scale_prev5  = scale_prev<tag5, SUBNET>;
    template <typename SUBNET> using scale_prev6  = scale_prev<tag6, SUBNET>;
    template <typename SUBNET> using scale_prev7  = scale_prev<tag7, SUBNET>;
    template <typename SUBNET> using scale_prev8  = scale_prev<tag8, SUBNET>;
    template <typename SUBNET> using scale_prev9  = scale_prev<tag9, SUBNET>;
    template <typename SUBNET> using scale_prev10 = scale_prev<tag10, SUBNET>;

    using scale_prev1_  = scale_prev_<tag1>;
    using scale_prev2_  = scale_prev_<tag2>;
    using scale_prev3_  = scale_prev_<tag3>;
    using scale_prev4_  = scale_prev_<tag4>;
    using scale_prev5_  = scale_prev_<tag5>;
    using scale_prev6_  = scale_prev_<tag6>;
    using scale_prev7_  = scale_prev_<tag7>;
    using scale_prev8_  = scale_prev_<tag8>;
    using scale_prev9_  = scale_prev_<tag9>;
    using scale_prev10_ = scale_prev_<tag10>;

// ----------------------------------------------------------------------------------------

    class relu_
    {
    public:
        relu_()
        {
        }

        void disable()
        {
            params.clear();
            disabled = true;
        }

        bool is_disabled() const { return disabled; }

        template <typename SUBNET>
        void setup (const SUBNET& /*sub*/)
        {
        }

        void forward_inplace(const tensor& input, tensor& output)
        {
            if (disabled)
                return;

            tt::relu(output, input);
        } 

        void backward_inplace(
            const tensor& computed_output,
            const tensor& gradient_input, 
            tensor& data_grad, 
            tensor& 
        )
        {
            if (disabled)
                return;

            tt::relu_gradient(data_grad, computed_output, gradient_input);
        }

        inline dpoint map_input_to_output (const dpoint& p) const { return p; }
        inline dpoint map_output_to_input (const dpoint& p) const { return p; }

        const tensor& get_layer_params() const { return params; }
        tensor& get_layer_params() { return params; }

        friend void serialize(const relu_& item, std::ostream& out)
        {
            serialize("relu_2", out);
            serialize(item.disabled, out);
        }

        friend void deserialize(relu_& item, std::istream& in)
        {
            std::string version;
            deserialize(version, in);
            if (version == "relu_2")
            {
                deserialize(item.disabled, in);
                return;
            }
            if (version != "relu_" && version != "relu_2")
                throw serialization_error("Unexpected version '"+version+"' found while deserializing dlib::relu_.");
        }

        friend std::ostream& operator<<(std::ostream& out, const relu_& item)
        {
            out << "relu";
            if (item.disabled)
            {
                out << "\t (disabled)";
            }
            return out;
        }

        friend void to_xml(const relu_& item, std::ostream& out)
        {
            out << "<relu";
            if (item.disabled)
            {
                out << " disabled='"<< std::boolalpha << item.disabled << "'";
            }
            out << "/>\n";
        }

    private:
        resizable_tensor params;
        bool disabled = false;
    };


    template <typename SUBNET>
    using relu = add_layer<relu_, SUBNET>;

// ----------------------------------------------------------------------------------------

    class prelu_
    {
    public:
        explicit prelu_(
            float initial_param_value_ = 0.25
        ) : initial_param_value(initial_param_value_)
        {
        }

        float get_initial_param_value (
        ) const { return initial_param_value; }

        template <typename SUBNET>
        void setup (const SUBNET& /*sub*/)
        {
            params.set_size(1);
            params = initial_param_value;
        }

        template <typename SUBNET>
        void forward(
            const SUBNET& sub, 
            resizable_tensor& data_output
        )
        {
            data_output.copy_size(sub.get_output());
            tt::prelu(data_output, sub.get_output(), params);
        }

        template <typename SUBNET>
        void backward(
            const tensor& gradient_input, 
            SUBNET& sub, 
            tensor& params_grad
        )
        {
            tt::prelu_gradient(sub.get_gradient_input(), sub.get_output(), 
                gradient_input, params, params_grad);
        }

        inline dpoint map_input_to_output (const dpoint& p) const { return p; }
        inline dpoint map_output_to_input (const dpoint& p) const { return p; }

        const tensor& get_layer_params() const { return params; }
        tensor& get_layer_params() { return params; }

        friend void serialize(const prelu_& item, std::ostream& out)
        {
            serialize("prelu_", out);
            serialize(item.params, out);
            serialize(item.initial_param_value, out);
        }

        friend void deserialize(prelu_& item, std::istream& in)
        {
            std::string version;
            deserialize(version, in);
            if (version != "prelu_")
                throw serialization_error("Unexpected version '"+version+"' found while deserializing dlib::prelu_.");
            deserialize(item.params, in);
            deserialize(item.initial_param_value, in);
        }

        friend std::ostream& operator<<(std::ostream& out, const prelu_& item)
        {
            out << "prelu\t ("
                << "initial_param_value="<<item.initial_param_value
                << ")";
            return out;
        }

        friend void to_xml(const prelu_& item, std::ostream& out)
        {
            out << "<prelu initial_param_value='"<<item.initial_param_value<<"'>\n";
            out << mat(item.params);
            out << "</prelu>\n";
        }

    private:
        resizable_tensor params;
        float initial_param_value;
    };

    template <typename SUBNET>
    using prelu = add_layer<prelu_, SUBNET>;

// ----------------------------------------------------------------------------------------

    class leaky_relu_
    {
    public:
        explicit leaky_relu_(
            float alpha_ = 0.01f
        ) : alpha(alpha_)
        {
        }

        float get_alpha(
        ) const {
            return alpha;
        }

        template <typename SUBNET>
        void setup(const SUBNET& /*sub*/)
        {
        }

        void forward_inplace(const tensor& input, tensor& output)
        {
            tt::leaky_relu(output, input, alpha);
        }

        void backward_inplace(
            const tensor& computed_output,
            const tensor& gradient_input,
            tensor& data_grad,
            tensor&
        )
        {
            tt::leaky_relu_gradient(data_grad, computed_output, gradient_input, alpha);
        }

        inline dpoint map_input_to_output (const dpoint& p) const { return p; }
        inline dpoint map_output_to_input (const dpoint& p) const { return p; }

        const tensor& get_layer_params() const { return params; }
        tensor& get_layer_params() { return params; }

        friend void serialize(const leaky_relu_& item, std::ostream& out)
        {
            serialize("leaky_relu_", out);
            serialize(item.alpha, out);
        }

        friend void deserialize(leaky_relu_& item, std::istream& in)
        {
            std::string version;
            deserialize(version, in);
            if (version != "leaky_relu_")
                throw serialization_error("Unexpected version '"+version+"' found while deserializing dlib::leaky_relu_.");
            deserialize(item.alpha, in);
        }

        friend std::ostream& operator<<(std::ostream& out, const leaky_relu_& item)
        {
            out << "leaky_relu\t("
                << "alpha=" << item.alpha
                << ")";
            return out;
        }

        friend void to_xml(const leaky_relu_& item, std::ostream& out)
        {
            out << "<leaky_relu alpha='"<< item.alpha << "'/>\n";
        }

    private:
        resizable_tensor params;
        float alpha;
    };

    template <typename SUBNET>
    using leaky_relu = add_layer<leaky_relu_, SUBNET>;

// ----------------------------------------------------------------------------------------

    class sig_
    {
    public:
        sig_() 
        {
        }

        template <typename SUBNET>
        void setup (const SUBNET& /*sub*/)
        {
        }

        void forward_inplace(const tensor& input, tensor& output)
        {
            tt::sigmoid(output, input);
        } 

        void backward_inplace(
            const tensor& computed_output,
            const tensor& gradient_input, 
            tensor& data_grad, 
            tensor& 
        )
        {
            tt::sigmoid_gradient(data_grad, computed_output, gradient_input);
        }

        inline dpoint map_input_to_output (const dpoint& p) const { return p; }
        inline dpoint map_output_to_input (const dpoint& p) const { return p; }

        const tensor& get_layer_params() const { return params; }
        tensor& get_layer_params() { return params; }

        friend void serialize(const sig_& /*item*/, std::ostream& out)
        {
            serialize("sig_", out);
        }

        friend void deserialize(sig_& /*item*/, std::istream& in)
        {
            std::string version;
            deserialize(version, in);
            if (version != "sig_")
                throw serialization_error("Unexpected version '"+version+"' found while deserializing dlib::sig_.");
        }

        friend std::ostream& operator<<(std::ostream& out, const sig_& /*item*/)
        {
            out << "sig";
            return out;
        }

        friend void to_xml(const sig_& /*item*/, std::ostream& out)
        {
            out << "<sig/>\n";
        }


    private:
        resizable_tensor params;
    };


    template <typename SUBNET>
    using sig = add_layer<sig_, SUBNET>;

// ----------------------------------------------------------------------------------------

    class mish_
    {
    public:
        mish_()
        {
        }

        template <typename SUBNET>
        void setup (const SUBNET& /*sub*/)
        {
        }

        template <typename SUBNET>
        void forward(
            const SUBNET& sub,
            resizable_tensor& data_output
        )
        {
            data_output.copy_size(sub.get_output());
            tt::mish(data_output, sub.get_output());
        }

        template <typename SUBNET>
        void backward(
            const tensor& gradient_input,
            SUBNET& sub,
            tensor&
        )
        {
            tt::mish_gradient(sub.get_gradient_input(), sub.get_output(), gradient_input);
        }

        inline dpoint map_input_to_output (const dpoint& p) const { return p; }
        inline dpoint map_output_to_input (const dpoint& p) const { return p; }

        const tensor& get_layer_params() const { return params; }
        tensor& get_layer_params() { return params; }

        friend void serialize(const mish_& /*item*/, std::ostream& out)
        {
            serialize("mish_", out);
        }

        friend void deserialize(mish_& /*item*/, std::istream& in)
        {
            std::string version;
            deserialize(version, in);
            if (version != "mish_")
                throw serialization_error("Unexpected version '"+version+"' found while deserializing dlib::mish_.");
        }

        friend std::ostream& operator<<(std::ostream& out, const mish_& /*item*/)
        {
            out << "mish";
            return out;
        }

        friend void to_xml(const mish_& /*item*/, std::ostream& out)
        {
            out << "<mish/>\n";
        }


    private:
        resizable_tensor params;
    };


    template <typename SUBNET>
    using mish = add_layer<mish_, SUBNET>;

// ----------------------------------------------------------------------------------------

    class htan_
    {
    public:
        htan_() 
        {
        }

        template <typename SUBNET>
        void setup (const SUBNET& /*sub*/)
        {
        }

        inline dpoint map_input_to_output (const dpoint& p) const { return p; }
        inline dpoint map_output_to_input (const dpoint& p) const { return p; }

        void forward_inplace(const tensor& input, tensor& output)
        {
            tt::tanh(output, input);
        } 

        void backward_inplace(
            const tensor& computed_output,
            const tensor& gradient_input, 
            tensor& data_grad, 
            tensor& 
        )
        {
            tt::tanh_gradient(data_grad, computed_output, gradient_input);
        }

        const tensor& get_layer_params() const { return params; }
        tensor& get_layer_params() { return params; }

        friend void serialize(const htan_& /*item*/, std::ostream& out)
        {
            serialize("htan_", out);
        }

        friend void deserialize(htan_& /*item*/, std::istream& in)
        {
            std::string version;
            deserialize(version, in);
            if (version != "htan_")
                throw serialization_error("Unexpected version '"+version+"' found while deserializing dlib::htan_.");
        }

        friend std::ostream& operator<<(std::ostream& out, const htan_& /*item*/)
        {
            out << "htan";
            return out;
        }

        friend void to_xml(const htan_& /*item*/, std::ostream& out)
        {
            out << "<htan/>\n";
        }


    private:
        resizable_tensor params;
    };


    template <typename SUBNET>
    using htan = add_layer<htan_, SUBNET>;

// ----------------------------------------------------------------------------------------

    class clipped_relu_
    {
    public:
        clipped_relu_(
            const float ceiling_ = 6.0f
        ) : ceiling(ceiling_)
        {
        }

        float get_ceiling(
        ) const {
            return ceiling;
        }

        template <typename SUBNET>
        void setup (const SUBNET& /*sub*/)
        {
        }

        void forward_inplace(const tensor& input, tensor& output)
        {
            tt::clipped_relu(output, input, ceiling);
        }

        void backward_inplace(
            const tensor& computed_output,
            const tensor& gradient_input,
            tensor& data_grad,
            tensor&
        )
        {
            tt::clipped_relu_gradient(data_grad, computed_output, gradient_input, ceiling);
        }

        inline dpoint map_input_to_output (const dpoint& p) const { return p; }
        inline dpoint map_output_to_input (const dpoint& p) const { return p; }

        const tensor& get_layer_params() const { return params; }
        tensor& get_layer_params() { return params; }

        friend void serialize(const clipped_relu_& item, std::ostream& out)
        {
            serialize("clipped_relu_", out);
            serialize(item.ceiling, out);
        }

        friend void deserialize(clipped_relu_& item, std::istream& in)
        {
            std::string version;
            deserialize(version, in);
            if (version != "clipped_relu_")
                throw serialization_error("Unexpected version '"+version+"' found while deserializing dlib::clipped_relu_.");
            deserialize(item.ceiling, in);
        }

        friend std::ostream& operator<<(std::ostream& out, const clipped_relu_& item)
        {
            out << "clipped_relu\t("
                << "ceiling=" << item.ceiling
                << ")";
            return out;
        }

        friend void to_xml(const clipped_relu_& item, std::ostream& out)
        {
            out << "<clipped_relu ceiling='" << item.ceiling << "'/>\n";
        }


    private:
        resizable_tensor params;
        float ceiling;
    };

    template <typename SUBNET>
    using clipped_relu = add_layer<clipped_relu_, SUBNET>;

// ----------------------------------------------------------------------------------------

    class elu_
    {
    public:
        elu_(
            const float alpha_ = 1.0f
        ) : alpha(alpha_)
        {
        }

        float get_alpha(
        ) const {
            return alpha;
        }

        template <typename SUBNET>
        void setup (const SUBNET& /*sub*/)
        {
        }

        void forward_inplace(const tensor& input, tensor& output)
        {
            tt::elu(output, input, alpha);
        }

        void backward_inplace(
            const tensor& computed_output,
            const tensor& gradient_input,
            tensor& data_grad,
            tensor&
        )
        {
            tt::elu_gradient(data_grad, computed_output, gradient_input, alpha);
        }

        inline dpoint map_input_to_output (const dpoint& p) const { return p; }
        inline dpoint map_output_to_input (const dpoint& p) const { return p; }

        const tensor& get_layer_params() const { return params; }
        tensor& get_layer_params() { return params; }

        friend void serialize(const elu_& item, std::ostream& out)
        {
            serialize("elu_", out);
            serialize(item.alpha, out);
        }

        friend void deserialize(elu_& item, std::istream& in)
        {
            std::string version;
            deserialize(version, in);
            if (version != "elu_")
                throw serialization_error("Unexpected version '"+version+"' found while deserializing dlib::elu_.");
            deserialize(item.alpha, in);
        }

        friend std::ostream& operator<<(std::ostream& out, const elu_& item)
        {
            out << "elu\t ("
                << "alpha=" << item.alpha
                << ")";
            return out;
        }

        friend void to_xml(const elu_& item, std::ostream& out)
        {
            out << "<elu alpha='" << item.alpha << "'/>\n";
        }


    private:
        resizable_tensor params;
        float alpha;
    };

    template <typename SUBNET>
    using elu = add_layer<elu_, SUBNET>;

// ----------------------------------------------------------------------------------------

    class gelu_
    {
    public:
        gelu_()
        {
        }

        template <typename SUBNET>
        void setup (const SUBNET& /*sub*/)
        {
        }

        template <typename SUBNET>
        void forward(
            const SUBNET& sub,
            resizable_tensor& data_output
        )
        {
            data_output.copy_size(sub.get_output());
            tt::gelu(data_output, sub.get_output());
        }

        template <typename SUBNET>
        void backward(
            const tensor& gradient_input,
            SUBNET& sub,
            tensor&
        )
        {
            tt::gelu_gradient(sub.get_gradient_input(), sub.get_output(), gradient_input);
        }

        inline dpoint map_input_to_output (const dpoint& p) const { return p; }
        inline dpoint map_output_to_input (const dpoint& p) const { return p; }

        const tensor& get_layer_params() const { return params; }
        tensor& get_layer_params() { return params; }

        friend void serialize(const gelu_& /*item*/, std::ostream& out)
        {
            serialize("gelu_", out);
        }

        friend void deserialize(gelu_& /*item*/, std::istream& in)
        {
            std::string version;
            deserialize(version, in);
            if (version != "gelu_")
                throw serialization_error("Unexpected version '"+version+"' found while deserializing dlib::gelu_.");
        }

        friend std::ostream& operator<<(std::ostream& out, const gelu_& /*item*/)
        {
            out << "gelu";
            return out;
        }

        friend void to_xml(const gelu_& /*item*/, std::ostream& out)
        {
            out << "<gelu/>\n";
        }


    private:
        resizable_tensor params;
    };

    template <typename SUBNET>
    using gelu = add_layer<gelu_, SUBNET>;

// ----------------------------------------------------------------------------------------

    class smelu_
    {
    public:
        explicit smelu_(
            float beta_ = 1
        ) : beta(beta_)
        {
        }

        float get_beta(
        ) const {
            return beta;
        }

        template <typename SUBNET>
        void setup(const SUBNET& /*sub*/)
        {
        }

        void forward_inplace(const tensor& input, tensor& output)
        {
            tt::smelu(output, input, beta);
        }

        void backward_inplace(
            const tensor& computed_output,
            const tensor& gradient_input,
            tensor& data_grad,
            tensor&
        )
        {
            tt::smelu_gradient(data_grad, computed_output, gradient_input, beta);
        }

        inline dpoint map_input_to_output (const dpoint& p) const { return p; }
        inline dpoint map_output_to_input (const dpoint& p) const { return p; }

        const tensor& get_layer_params() const { return params; }
        tensor& get_layer_params() { return params; }

        friend void serialize(const smelu_& item, std::ostream& out)
        {
            serialize("smelu_", out);
            serialize(item.beta, out);
        }

        friend void deserialize(smelu_& item, std::istream& in)
        {
            std::string version;
            deserialize(version, in);
            if (version != "smelu_")
                throw serialization_error("Unexpected version '"+version+"' found while deserializing dlib::smelu_.");
            deserialize(item.beta, in);
        }

        friend std::ostream& operator<<(std::ostream& out, const smelu_& item)
        {
            out << "smelu\t ("
                << "beta=" << item.beta
                << ")";
            return out;
        }

        friend void to_xml(const smelu_& item, std::ostream& out)
        {
            out << "<smelu beta='"<< item.beta << "'/>\n";
        }

    private:
        resizable_tensor params;
        float beta;
    };

    template <typename SUBNET>
    using smelu = add_layer<smelu_, SUBNET>;

// ----------------------------------------------------------------------------------------

    class silu_
    {
    public:
        silu_(
        )
        {
        }

        template <typename SUBNET>
        void setup(const SUBNET& /*sub*/)
        {
        }

        template <typename SUBNET>
        void forward(
            const SUBNET& sub,
            resizable_tensor& data_ouput)
        {
            data_ouput.copy_size(sub.get_output());
            tt::silu(data_ouput, sub.get_output());
        }

        template <typename SUBNET>
        void backward(
            const tensor& gradient_input,
            SUBNET& sub,
            tensor&
        )
        {
            tt::silu_gradient(sub.get_gradient_input(), sub.get_output(), gradient_input);
        }

        inline dpoint map_input_to_output (const dpoint& p) const { return p; }
        inline dpoint map_output_to_input (const dpoint& p) const { return p; }

        const tensor& get_layer_params() const { return params; }
        tensor& get_layer_params() { return params; }

        friend void serialize(const silu_& /*item*/, std::ostream& out)
        {
            serialize("silu_", out);
        }

        friend void deserialize(silu_& /*item*/, std::istream& in)
        {
            std::string version;
            deserialize(version, in);
            if (version != "silu_")
                throw serialization_error("Unexpected version '"+version+"' found while deserializing dlib::silu_.");
        }

        friend std::ostream& operator<<(std::ostream& out, const silu_& /*item*/)
        {
            out << "silu";
            return out;
        }

        friend void to_xml(const silu_& /*item*/, std::ostream& out)
        {
            out << "<silu/>\n";
        }

    private:
        resizable_tensor params;
    };

    template <typename SUBNET>
    using silu = add_layer<silu_, SUBNET>;

// ----------------------------------------------------------------------------------------

    class softmax_
    {
    public:
        softmax_() 
        {
        }

        template <typename SUBNET>
        void setup (const SUBNET& /*sub*/)
        {
        }

        void forward_inplace(const tensor& input, tensor& output)
        {
            tt::softmax(output, input);
        } 

        void backward_inplace(
            const tensor& computed_output,
            const tensor& gradient_input, 
            tensor& data_grad, 
            tensor& 
        )
        {
            tt::softmax_gradient(data_grad, computed_output, gradient_input);
        }

        const tensor& get_layer_params() const { return params; }
        tensor& get_layer_params() { return params; }

        friend void serialize(const softmax_& /*item*/, std::ostream& out)
        {
            serialize("softmax_", out);
        }

        friend void deserialize(softmax_& /*item*/, std::istream& in)
        {
            std::string version;
            deserialize(version, in);
            if (version != "softmax_")
                throw serialization_error("Unexpected version '"+version+"' found while deserializing dlib::softmax_.");
        }

        friend std::ostream& operator<<(std::ostream& out, const softmax_& /*item*/)
        {
            out << "softmax";
            return out;
        }

        friend void to_xml(const softmax_& /*item*/, std::ostream& out)
        {
            out << "<softmax/>\n";
        }

    private:
        resizable_tensor params;
    };

    template <typename SUBNET>
    using softmax = add_layer<softmax_, SUBNET>;

// ----------------------------------------------------------------------------------------

    class softmax_all_
    {
    public:
        softmax_all_() 
        {
        }

        template <typename SUBNET>
        void setup (const SUBNET& /*sub*/)
        {
        }

        void forward_inplace(const tensor& input, tensor& output)
        {
            tt::softmax_all(output, input);
        } 

        void backward_inplace(
            const tensor& computed_output,
            const tensor& gradient_input, 
            tensor& data_grad, 
            tensor& 
        )
        {
            tt::softmax_all_gradient(data_grad, computed_output, gradient_input);
        }

        const tensor& get_layer_params() const { return params; }
        tensor& get_layer_params() { return params; }

        friend void serialize(const softmax_all_& /*item*/, std::ostream& out)
        {
            serialize("softmax_all_", out);
        }

        friend void deserialize(softmax_all_& /*item*/, std::istream& in)
        {
            std::string version;
            deserialize(version, in);
            if (version != "softmax_all_")
                throw serialization_error("Unexpected version '"+version+"' found while deserializing dlib::softmax_all_.");
        }

        friend std::ostream& operator<<(std::ostream& out, const softmax_all_& /*item*/)
        {
            out << "softmax_all";
            return out;
        }

        friend void to_xml(const softmax_all_& /*item*/, std::ostream& out)
        {
            out << "<softmax_all/>\n";
        }

    private:
        resizable_tensor params;
    };

    template <typename SUBNET>
    using softmax_all = add_layer<softmax_all_, SUBNET>;

// ----------------------------------------------------------------------------------------

    namespace impl
    {
        template <template<typename> class TAG_TYPE, template<typename> class... TAG_TYPES>
        struct concat_helper_impl{

            constexpr static size_t tag_count() {return 1 + concat_helper_impl<TAG_TYPES...>::tag_count();}
            static void list_tags(std::ostream& out)
            {
                out << tag_id<TAG_TYPE>::id << (tag_count() > 1 ? "," : "");
                concat_helper_impl<TAG_TYPES...>::list_tags(out);
            }

            template<typename SUBNET>
            static void resize_out(resizable_tensor& out, const SUBNET& sub, long sum_k)
            {
                auto& t = layer<TAG_TYPE>(sub).get_output();
                concat_helper_impl<TAG_TYPES...>::resize_out(out, sub, sum_k + t.k());
            }
            template<typename SUBNET>
            static void concat(tensor& out, const SUBNET& sub, size_t k_offset)
            {
                auto& t = layer<TAG_TYPE>(sub).get_output();
                tt::copy_tensor(false, out, k_offset, t, 0, t.k());
                k_offset += t.k();
                concat_helper_impl<TAG_TYPES...>::concat(out, sub, k_offset);
            }
            template<typename SUBNET>
            static void split(const tensor& input, SUBNET& sub, size_t k_offset)
            {
                auto& t = layer<TAG_TYPE>(sub).get_gradient_input();
                tt::copy_tensor(true, t, 0, input, k_offset, t.k());
                k_offset += t.k();
                concat_helper_impl<TAG_TYPES...>::split(input, sub, k_offset);
            }
        };
        template <template<typename> class TAG_TYPE>
        struct concat_helper_impl<TAG_TYPE>{
            constexpr static size_t tag_count() {return 1;}
            static void list_tags(std::ostream& out) 
            { 
                out << tag_id<TAG_TYPE>::id;
            }

            template<typename SUBNET>
            static void resize_out(resizable_tensor& out, const SUBNET& sub, long sum_k)
            {
                auto& t = layer<TAG_TYPE>(sub).get_output();
                out.set_size(t.num_samples(), t.k() + sum_k, t.nr(), t.nc());
            }
            template<typename SUBNET>
            static void concat(tensor& out, const SUBNET& sub, size_t k_offset)
            {
                auto& t = layer<TAG_TYPE>(sub).get_output();
                tt::copy_tensor(false, out, k_offset, t, 0, t.k());
            }
            template<typename SUBNET>
            static void split(const tensor& input, SUBNET& sub, size_t k_offset)
            {
                auto& t = layer<TAG_TYPE>(sub).get_gradient_input();
                tt::copy_tensor(true, t, 0, input, k_offset, t.k());
            }
        };
    }
    // concat layer
    template<
        template<typename> class... TAG_TYPES
        >
    class concat_
    {
        static void list_tags(std::ostream& out) { impl::concat_helper_impl<TAG_TYPES...>::list_tags(out);};

    public:
        constexpr static size_t tag_count() {return impl::concat_helper_impl<TAG_TYPES...>::tag_count();};

        template <typename SUBNET>
        void setup (const SUBNET&)
        {
            // do nothing
        }
        template <typename SUBNET>
        void forward(const SUBNET& sub, resizable_tensor& output)
        {
            // the total depth of result is the sum of depths from all tags
            impl::concat_helper_impl<TAG_TYPES...>::resize_out(output, sub, 0);

            // copy output from each tag into different part result
            impl::concat_helper_impl<TAG_TYPES...>::concat(output, sub, 0);
        }

        template <typename SUBNET>
        void backward(const tensor& gradient_input, SUBNET& sub, tensor&)
        {
            // Gradient is split into parts for each tag layer
            impl::concat_helper_impl<TAG_TYPES...>::split(gradient_input, sub, 0);
        }

        dpoint map_input_to_output(dpoint p) const { return p; }
        dpoint map_output_to_input(dpoint p) const { return p; }

        const tensor& get_layer_params() const { return params; }
        tensor& get_layer_params() { return params; }

        friend void serialize(const concat_& /*item*/, std::ostream& out)
        {
            serialize("concat_", out);
            size_t count = tag_count();
            serialize(count, out);
        }

        friend void deserialize(concat_& /*item*/, std::istream& in)
        {
            std::string version;
            deserialize(version, in);
            if (version != "concat_")
                throw serialization_error("Unexpected version '"+version+"' found while deserializing dlib::concat_.");
            size_t count_tags;
            deserialize(count_tags, in);
            if (count_tags != tag_count())
                throw serialization_error("Invalid count of tags "+ std::to_string(count_tags) +", expecting " +
                                          std::to_string(tag_count()) +
                                                  " found while deserializing dlib::concat_.");
        }

        friend std::ostream& operator<<(std::ostream& out, const concat_& /*item*/)
        {
            out << "concat\t (";
            list_tags(out);
            out << ")";
            return out;
        }

        friend void to_xml(const concat_& /*item*/, std::ostream& out)
        {
            out << "<concat tags='";
            list_tags(out);
            out << "'/>\n";
        }

    private:
        resizable_tensor params; // unused
    };


    // concat layer definitions
    template <template<typename> class TAG1,
            template<typename> class TAG2,
            typename SUBNET>
    using concat2 = add_layer<concat_<TAG1, TAG2>, SUBNET>;

    template <template<typename> class TAG1,
            template<typename> class TAG2,
            template<typename> class TAG3,
            typename SUBNET>
    using concat3 = add_layer<concat_<TAG1, TAG2, TAG3>, SUBNET>;

    template <template<typename> class TAG1,
            template<typename> class TAG2,
            template<typename> class TAG3,
            template<typename> class TAG4,
            typename SUBNET>
    using concat4 = add_layer<concat_<TAG1, TAG2, TAG3, TAG4>, SUBNET>;

    template <template<typename> class TAG1,
            template<typename> class TAG2,
            template<typename> class TAG3,
            template<typename> class TAG4,
            template<typename> class TAG5,
            typename SUBNET>
    using concat5 = add_layer<concat_<TAG1, TAG2, TAG3, TAG4, TAG5>, SUBNET>;

    // inception layer will use tags internally. If user will use tags too, some conflicts
    // possible to exclude them, here are new tags specially for inceptions
    template <typename SUBNET> using itag0  = add_tag_layer< 1000 + 0, SUBNET>;
    template <typename SUBNET> using itag1  = add_tag_layer< 1000 + 1, SUBNET>;
    template <typename SUBNET> using itag2  = add_tag_layer< 1000 + 2, SUBNET>;
    template <typename SUBNET> using itag3  = add_tag_layer< 1000 + 3, SUBNET>;
    template <typename SUBNET> using itag4  = add_tag_layer< 1000 + 4, SUBNET>;
    template <typename SUBNET> using itag5  = add_tag_layer< 1000 + 5, SUBNET>;
    // skip to inception input
    template <typename SUBNET> using iskip  = add_skip_layer< itag0, SUBNET>;

    // here are some templates to be used for creating inception layer groups
    template <template<typename>class B1,
            template<typename>class B2,
            typename SUBNET>
    using inception2 = concat2<itag1, itag2, itag1<B1<iskip< itag2<B2< itag0<SUBNET>>>>>>>;

    template <template<typename>class B1,
            template<typename>class B2,
            template<typename>class B3,
            typename SUBNET>
    using inception3 = concat3<itag1, itag2, itag3, itag1<B1<iskip< itag2<B2<iskip< itag3<B3<  itag0<SUBNET>>>>>>>>>>;

    template <template<typename>class B1,
            template<typename>class B2,
            template<typename>class B3,
            template<typename>class B4,
            typename SUBNET>
    using inception4 = concat4<itag1, itag2, itag3, itag4,
                itag1<B1<iskip< itag2<B2<iskip< itag3<B3<iskip<  itag4<B4<  itag0<SUBNET>>>>>>>>>>>>>;

    template <template<typename>class B1,
            template<typename>class B2,
            template<typename>class B3,
            template<typename>class B4,
            template<typename>class B5,
            typename SUBNET>
    using inception5 = concat5<itag1, itag2, itag3, itag4, itag5,
                itag1<B1<iskip< itag2<B2<iskip< itag3<B3<iskip<  itag4<B4<iskip<  itag5<B5<  itag0<SUBNET>>>>>>>>>>>>>>>>;

// ----------------------------------------------------------------------------------------
// ----------------------------------------------------------------------------------------

    const double DEFAULT_L2_NORM_EPS = 1e-5;

    class l2normalize_
    {
    public:
        explicit l2normalize_(
            double eps_ = DEFAULT_L2_NORM_EPS
        ) : 
            eps(eps_)
        {
        }

        double get_eps() const { return eps; }

        template <typename SUBNET>
        void setup (const SUBNET& /*sub*/)
        {
        }

        void forward_inplace(const tensor& input, tensor& output)
        {
            tt::inverse_norms(norm, input, eps);
            tt::scale_rows(output, input, norm);
        } 

        void backward_inplace(
            const tensor& computed_output, 
            const tensor& gradient_input, 
            tensor& data_grad, 
            tensor& /*params_grad*/
        )
        {
            if (is_same_object(gradient_input, data_grad))
            {
                tt::dot_prods(temp, gradient_input, computed_output);
                tt::scale_rows2(0, data_grad, gradient_input, computed_output, temp, norm);
            }
            else
            {
                tt::dot_prods(temp, gradient_input, computed_output);
                tt::scale_rows2(1, data_grad, gradient_input, computed_output, temp, norm);
            }
        }

        const tensor& get_layer_params() const { return params; }
        tensor& get_layer_params() { return params; }

        friend void serialize(const l2normalize_& item, std::ostream& out)
        {
            serialize("l2normalize_", out);
            serialize(item.eps, out);
        }

        friend void deserialize(l2normalize_& item, std::istream& in)
        {
            std::string version;
            deserialize(version, in);
            if (version != "l2normalize_")
                throw serialization_error("Unexpected version '"+version+"' found while deserializing dlib::l2normalize_.");
            deserialize(item.eps, in);
        }

        friend std::ostream& operator<<(std::ostream& out, const l2normalize_& item)
        {
            out << "l2normalize";
            out << " eps="<<item.eps;
            return out;
        }

        friend void to_xml(const l2normalize_& item, std::ostream& out)
        {
            out << "<l2normalize";
            out << " eps='"<<item.eps<<"'";
            out << "/>\n";
        }
    private:
        double eps;

        resizable_tensor params; // unused
        // Here only to avoid reallocation and as a cache between forward/backward
        // functions.  
        resizable_tensor norm;
        resizable_tensor temp;
    };

    template <typename SUBNET>
    using l2normalize = add_layer<l2normalize_, SUBNET>;

// ----------------------------------------------------------------------------------------

    template <
        long _offset,
        long _k,
        long _nr,
        long _nc
        >
    class extract_
    {
        static_assert(_offset >= 0, "The offset must be >= 0.");
        static_assert(_k > 0,  "The number of channels must be > 0.");
        static_assert(_nr > 0, "The number of rows must be > 0.");
        static_assert(_nc > 0, "The number of columns must be > 0.");
    public:
        extract_(
        )  
        {
        }

        template <typename SUBNET>
        void setup (const SUBNET& sub)
        {
            DLIB_CASSERT((long)sub.get_output().size() >= sub.get_output().num_samples()*(_offset+_k*_nr*_nc), 
                "The tensor we are trying to extract from the input tensor is too big to fit into the input tensor.");

            aout = alias_tensor(sub.get_output().num_samples(), _k*_nr*_nc);
            ain = alias_tensor(sub.get_output().num_samples(),  sub.get_output().size()/sub.get_output().num_samples());
        }

        template <typename SUBNET>
        void forward(const SUBNET& sub, resizable_tensor& output)
        {
            if (aout.num_samples() != sub.get_output().num_samples())
            {
                aout = alias_tensor(sub.get_output().num_samples(), _k*_nr*_nc);
                ain = alias_tensor(sub.get_output().num_samples(),  sub.get_output().size()/sub.get_output().num_samples());
            }

            output.set_size(sub.get_output().num_samples(), _k, _nr, _nc);
            auto out = aout(output,0);
            auto in = ain(sub.get_output(),0);
            tt::copy_tensor(false, out, 0, in, _offset, _k*_nr*_nc);
        } 

        template <typename SUBNET>
        void backward(const tensor& gradient_input, SUBNET& sub, tensor& /*params_grad*/)
        {
            auto out = ain(sub.get_gradient_input(),0);
            auto in = aout(gradient_input,0);
            tt::copy_tensor(true, out, _offset, in, 0, _k*_nr*_nc);
        }

        const tensor& get_layer_params() const { return params; }
        tensor& get_layer_params() { return params; }

        friend void serialize(const extract_& /*item*/, std::ostream& out)
        {
            serialize("extract_", out);
            serialize(_offset, out);
            serialize(_k, out);
            serialize(_nr, out);
            serialize(_nc, out);
        }

        friend void deserialize(extract_& /*item*/, std::istream& in)
        {
            std::string version;
            deserialize(version, in);
            if (version != "extract_")
                throw serialization_error("Unexpected version '"+version+"' found while deserializing dlib::extract_.");

            long offset;
            long k;
            long nr;
            long nc;
            deserialize(offset, in);
            deserialize(k, in);
            deserialize(nr, in);
            deserialize(nc, in);

            if (offset != _offset) throw serialization_error("Wrong offset found while deserializing dlib::extract_");
            if (k != _k)   throw serialization_error("Wrong k found while deserializing dlib::extract_");
            if (nr != _nr) throw serialization_error("Wrong nr found while deserializing dlib::extract_");
            if (nc != _nc) throw serialization_error("Wrong nc found while deserializing dlib::extract_");
        }

        friend std::ostream& operator<<(std::ostream& out, const extract_& /*item*/)
        {
            out << "extract\t ("
                << "offset="<<_offset
                << ", k="<<_k
                << ", nr="<<_nr
                << ", nc="<<_nc
                << ")";
            return out;
        }

        friend void to_xml(const extract_& /*item*/, std::ostream& out)
        {
            out << "<extract";
            out << " offset='"<<_offset<<"'";
            out << " k='"<<_k<<"'";
            out << " nr='"<<_nr<<"'";
            out << " nc='"<<_nc<<"'";
            out << "/>\n";
        }
    private:
        alias_tensor aout, ain;

        resizable_tensor params; // unused
    };

    template <
        long offset,
        long k,
        long nr,
        long nc,
        typename SUBNET
        >
    using extract = add_layer<extract_<offset,k,nr,nc>, SUBNET>;

// ----------------------------------------------------------------------------------------

    template <long long row_stride = 2, long long col_stride = 2>
    class reorg_
    {
        static_assert(row_stride >= 1, "The row_stride must be >= 1");
        static_assert(row_stride >= 1, "The col_stride must be >= 1");

    public:
        reorg_(
        )
        {
        }

        template <typename SUBNET>
        void setup (const SUBNET& sub)
        {
            DLIB_CASSERT(sub.get_output().nr() % row_stride == 0);
            DLIB_CASSERT(sub.get_output().nc() % col_stride == 0);
        }

        template <typename SUBNET>
        void forward(const SUBNET& sub, resizable_tensor& output)
        {
            output.set_size(
                sub.get_output().num_samples(),
                sub.get_output().k() * col_stride * row_stride,
                sub.get_output().nr() / row_stride,
                sub.get_output().nc() / col_stride
            );
            tt::reorg(false, output, row_stride, col_stride, sub.get_output());
        }

        template <typename SUBNET>
        void backward(const tensor& gradient_input, SUBNET& sub, tensor& /*params_grad*/)
        {
            tt::reorg_gradient(true, sub.get_gradient_input(), row_stride, col_stride, gradient_input);
        }

        inline dpoint map_input_to_output (dpoint p) const
        {
            p.x() = p.x() / col_stride;
            p.y() = p.y() / row_stride;
            return p;
        }
        inline dpoint map_output_to_input (dpoint p) const
        {
            p.x() = p.x() * col_stride;
            p.y() = p.y() * row_stride;
            return p;
        }

        const tensor& get_layer_params() const { return params; }
        tensor& get_layer_params() { return params; }

        friend void serialize(const reorg_& /*item*/, std::ostream& out)
        {
            serialize("reorg_", out);
            serialize(row_stride, out);
            serialize(col_stride, out);
        }

        friend void deserialize(reorg_& /*item*/, std::istream& in)
        {
            std::string version;
            deserialize(version, in);
            if (version != "reorg_")
                throw serialization_error("Unexpected version '"+version+"' found while deserializing dlib::reorg_.");
            long long rs;
            long long cs;
            deserialize(rs, in);
            deserialize(cs, in);
            if (rs != row_stride) throw serialization_error("Wrong row_stride found while deserializing dlib::reorg_");
            if (cs != col_stride) throw serialization_error("Wrong col_stride found while deserializing dlib::reorg_");
        }

        friend std::ostream& operator<<(std::ostream& out, const reorg_& /*item*/)
        {
            out << "reorg\t ("
                << "row_stride=" << row_stride
                << ", col_stride=" << col_stride
                << ")";
            return out;
        }

        friend void to_xml(const reorg_ /*item*/, std::ostream& out)
        {
            out << "<reorg";
            out << " row_stride='" << row_stride << "'";
            out << " col_stride='" << col_stride << "'";
            out << "/>\n";
        }

    private:
        resizable_tensor params; // unused

    };

    template <typename SUBNET>
    using reorg = add_layer<reorg_<2, 2>, SUBNET>;

// ----------------------------------------------------------------------------------------

    class transpose_ {
    public:
        transpose_() {}
        template <typename SUBNET> void setup(const SUBNET& /*sub*/) {}

        template <typename SUBNET> void forward(const SUBNET& sub, resizable_tensor& output) {
            auto& prev = sub.get_output();

            output.set_size(prev.num_samples(), prev.k(), prev.nc(), prev.nr());
            tt::transpose(false, output, prev);           
        }

        template <typename SUBNET> void backward(const tensor& gradient_input, SUBNET& sub, tensor& /*params_grad*/) {
            auto& prev = sub.get_gradient_input();
            tt::transpose(true, prev, gradient_input);
        }

        inline dpoint map_input_to_output(dpoint p) const
        {
            dpoint temp_p;
            temp_p.x() = p.y();
            temp_p.y() = p.x();
            return temp_p;
        }
        inline dpoint map_output_to_input(dpoint p) const
        {
            dpoint temp_p;
            temp_p.x() = p.y();
            temp_p.y() = p.x();
            return temp_p;
        }

        const tensor& get_layer_params() const { return params; }
        tensor& get_layer_params() { return params; }

        friend void serialize(const transpose_& /*item*/, std::ostream& out) {
            serialize("transpose_", out);
        }
        friend void deserialize(transpose_& /*item*/, std::istream& in) {
            std::string version;
            deserialize(version, in);
            if (version != "transpose_")
                throw serialization_error("Unexpected version '" + version + "' found while deserializing dlib::transpose_.");
        }

        friend std::ostream& operator<<(std::ostream& out, const transpose_& /*item*/) {
            out << "transpose";
            return out;
        }
        friend void to_xml(const transpose_& /*item*/, std::ostream& out) {
            out << "<transpose />\n";
        }

    private:
        dlib::resizable_tensor params; // unused
    };

    template <typename SUBNET> using transpose = add_layer<transpose_, SUBNET>;

// ----------------------------------------------------------------------------------------

    class positional_encodings_ {
    public:
        positional_encodings_(unsigned long sequence_dim_ = 1, unsigned long embedding_dim_ = 1) :
            sequence_dim(sequence_dim_), embedding_dim(embedding_dim_)
        {
        }
        positional_encodings_(const positional_encodings_& item) : 
            pe(item.pe), sequence_dim(item.sequence_dim), embedding_dim(item.embedding_dim)
        {
        }
        positional_encodings_& operator= (const positional_encodings_& item) {
            if (this == &item) return *this;
            pe = item.pe;
            sequence_dim = item.sequence_dim;
            embedding_dim = item.embedding_dim;
            return *this;
        }
        
        template <typename SUBNET>
        void setup(const SUBNET& sub)
        {
            auto& prev = sub.get_output();

            sequence_dim = prev.nr();
            embedding_dim = prev.nc();
            const unsigned long ns = prev.num_samples();
            const unsigned long nk = prev.k();
            const float n = 10000.0f;

            pe.set_size(ns, nk, sequence_dim, embedding_dim);              
            for (unsigned long s = 0; s < ns; ++s)
            {
                for (unsigned long k = 0; k < nk; ++k)
                {
                    for (unsigned long r = 0; r < sequence_dim; ++r)
                    {
                        for (unsigned long c = 0; c < embedding_dim; ++c)
                        {
                            float theta = static_cast<float>(r) / std::pow(n, static_cast<float>(c) / embedding_dim);
                            if (c % 2 == 0) pe.host()[tensor_index(pe, s, k, r, c)] = std::sin(theta);
                            else pe.host()[tensor_index(pe, s, k, r, c)] = std::cos(theta);
                        }
                    }
                }
            }
        }
        
        template <typename SUBNET>
        void forward(const SUBNET& sub, resizable_tensor& output)
        {            
            const auto& prev_output = sub.get_output();            
            if (!have_same_dimensions(pe, prev_output)) setup(sub);
            
            output.set_size(prev_output.num_samples(), prev_output.k(), sequence_dim, embedding_dim);
            tt::add(output, prev_output, pe);
        }

        template <typename SUBNET>
        void backward(const tensor& gradient_input, SUBNET& sub, tensor& /*params_grad*/)
        {
            auto& prev_grad = sub.get_gradient_input();
            tt::add(prev_grad, prev_grad, gradient_input);
        }

        const tensor& get_layer_params() const { return params; }
        tensor& get_layer_params() { return params; }

        const tensor& get_positional_encodings() const { return pe; }
        tensor& get_positional_encodings() { return pe; }

        friend void serialize(const positional_encodings_& /*item*/, std::ostream& out)
        {
            serialize("positional_encodings_", out);
        }
        friend void deserialize(positional_encodings_& /*item*/, std::istream& in)
        {
            std::string version;
            deserialize(version, in);
            if (version != "positional_encodings_")
                throw serialization_error("Unexpected version '" + version + "' found while deserializing dlib::positional_encodings_.");
        }

        friend std::ostream& operator<<(std::ostream& out, const positional_encodings_& /*item*/)
        {
            out << "positional_encodings";
            return out;
        }
        friend void to_xml(const positional_encodings_& /*item*/, std::ostream& out)
        {
            out << "<positional_encodings />\n";
        }

    private:
        resizable_tensor params; // unused
        resizable_tensor pe;
        unsigned long sequence_dim, embedding_dim;
    };

    template <typename SUBNET>
    using positional_encodings = add_layer<positional_encodings_, SUBNET>;

// ----------------------------------------------------------------------------------------

    template<
        unsigned long num_embeddings_,
        unsigned long embedding_dim_
        >
    class embeddings_
    {
        static_assert(num_embeddings_ > 0, "The size of the embedding dictionary must be > 0");
        static_assert(embedding_dim_ > 0, "The size of each embedding vector must be > 0");

    public:
        embeddings_() : num_embeddings(num_embeddings_),
            embedding_dim(embedding_dim_),
            learning_rate_multiplier(1.0f),
            scale_by_freq(true)
        {
        }

        double get_learning_rate_multiplier() const { return learning_rate_multiplier; }
        void set_learning_rate_multiplier(double val) { learning_rate_multiplier = val; }

        void set_scale_by_freq(bool val) { scale_by_freq = val; }
        bool get_scale_by_freq() const { return scale_by_freq; }

        unsigned long get_num_embeddings() const { return num_embeddings; }
        void set_num_embeddings(unsigned long num)
        {
            DLIB_CASSERT(num > 0);
            if (num != num_embeddings)
            {
                DLIB_CASSERT(get_embeddings().size() == 0,
                    "It is not possible to change the size of the embedding dictionary if the parameter has already been assigned.");                
            }
        }

        unsigned long get_embedding_dim() const { return embedding_dim; }
        void set_embedding_dim(unsigned long dim)
        {
            DLIB_CASSERT(dim > 0);
            if (dim != embedding_dim)
            {
                DLIB_CASSERT(get_embeddings().size() == 0,
                    "It is not possible to change the size of the embedding dictionary if the parameter has already been assigned.");
            }
        }

        template <typename SUBNET>
        void setup(const SUBNET& /*sub*/)
        {
            embs.set_size(num_embeddings, embedding_dim);
            tt::tensor_rand rnd(std::rand());
            rnd.fill_gaussian(embs);
        }

        template <typename SUBNET>
        void forward(const SUBNET& sub, resizable_tensor& output)
        {
            const auto& prev = sub.get_output();
            output.set_size(prev.num_samples(), prev.k(), prev.nr(), embedding_dim);

            tt::embeddings(output, prev, embs);
        }

        template <typename SUBNET>
        void backward(const tensor& gradient_input, SUBNET& sub, tensor& /*params_grad*/)
        {
            // Because this class is expected to be directly after an <input> layer,
            // it's not necessary to propagate the gradient.
            // Additionally, this layer is treated as constant during backpropagation,
            // so it technically doesn't contribute to the gradient computation.
            if (learning_rate_multiplier != 0)
            {
                auto& prev_src = sub.get_output();
                
                calc_token_freqs(prev_src, gradient_input);
                tt::embeddings_gradient(prev_src, gradient_input, embs, freqs, learning_rate_multiplier, scale_by_freq);
            }
        }

        const tensor& get_layer_params() const { return params; }
        tensor& get_layer_params() { return params; }

        const tensor& get_embeddings() const { return embs; }
        tensor& get_embeddings() { return embs; }

        friend void serialize(const embeddings_& item, std::ostream& out)
        {
            serialize("embeddings_", out);
            serialize(item.embs, out);
            serialize(item.num_embeddings, out);
            serialize(item.embedding_dim, out);
            serialize(item.learning_rate_multiplier, out);
            serialize(item.scale_by_freq, out);
        }
        friend void deserialize(embeddings_& item, std::istream& in)
        {
            std::string version;
            deserialize(version, in);
            if (version != "embeddings_")
                throw serialization_error("Unexpected version found while deserializing dlib::embeddings_.");
            deserialize(item.embs, in);
            deserialize(item.num_embeddings, in);
            deserialize(item.embedding_dim, in);
            deserialize(item.learning_rate_multiplier, in);
            deserialize(item.scale_by_freq, in);
        }

        friend std::ostream& operator<<(std::ostream& out, const embeddings_& item)
        {
            out << "embeddings (num_embeddings=" << item.num_embeddings
                << ", embedding_dim=" << item.embedding_dim
                << ") learning_rate_mult=" << item.learning_rate_multiplier;
            return out;
        }
        friend void to_xml(const embeddings_& item, std::ostream& out)
        {
            out << "<embeddings num_embeddings='" << item.num_embeddings
                << "' embedding_dim='" << item.embedding_dim
                << "' learning_rate_mult='"
                << item.learning_rate_multiplier << "'>\n";
            out << mat(item.embs);
            out << "</embeddings>\n";
        }

    private:
        void calc_token_freqs(const tensor& prev, const tensor& input) {
            if (freqs.size() == 0) freqs.set_size(num_embeddings, 1, 1, 1);
            freqs = 0;

            const float* prev_data = prev.host();
            float* freqs_data = freqs.host();
            for (long s = 0; s < input.num_samples(); ++s)
            {
                for (long k = 0; k < input.k(); ++k)
                {
                    for (long r = 0; r < input.nr(); ++r)
                    {
                        const unsigned long token_idx = static_cast<unsigned long>(prev_data[tensor_index(prev, s, k, r, 0)]);
                        if (token_idx < num_embeddings) freqs_data[tensor_index(freqs, token_idx, 0, 0, 0)]++;
                    }
                }
            }
        }

        resizable_tensor params; // unused
        resizable_tensor embs, freqs;
        unsigned long num_embeddings, embedding_dim;
        double learning_rate_multiplier;
        bool scale_by_freq;
    };

    template <
        unsigned long nb_embeddings,
        unsigned long embedding_length,
        typename SUBNET
        >
    using embeddings = add_layer<embeddings_<nb_embeddings, embedding_length>, SUBNET>;

// ----------------------------------------------------------------------------------------
  
    struct neg_infinity_tag {};
    struct zero_tag {};

    template<typename T>
    struct is_special_value : std::false_type {};
    template<>
    struct is_special_value<neg_infinity_tag> : std::true_type {};
    template<>
    struct is_special_value<zero_tag> : std::true_type {};

    template<long diag_, typename tag_, long num_ = 0, long den_ = 1>
    class tril_
    {
    public:
        tril_(): diag(diag_), diag_value(compute_diag_value()) {}
        
        template <typename SUBNET>
        void setup(const SUBNET& /*sub*/)
        {
        }
        
        template <typename SUBNET>
        void forward(const SUBNET& sub, resizable_tensor& output)
        {
            auto& prev = sub.get_output();
            output.set_size(prev.num_samples(), prev.k(), prev.nr(), prev.nc());

            check_mask(prev);
            tt::multiply(false, output, prev, binary_mask);
            if (diag_value != 0.0f) tt::add(1, output, 1, output_mask);
        }
        template <typename SUBNET>
        void backward(const tensor& gradient_input, SUBNET& sub, tensor& /*params_grad*/)
        {
            auto& prev_grad = sub.get_gradient_input();
            tt::multiply(true, prev_grad, gradient_input, binary_mask);
        }

        inline dpoint map_input_to_output(const dpoint& p) const { return p; }
        inline dpoint map_output_to_input(const dpoint& p) const { return p; }

        const tensor& get_layer_params() const { return params; }
        tensor& get_layer_params() { return params; }
        
        friend void serialize(const tril_& item, std::ostream& out)
        {
            serialize("tril_", out);
            serialize(item.diag, out);
            serialize(item.diag_value, out);
        }
        friend void deserialize(tril_& item, std::istream& in)
        {
            std::string version;
            deserialize(version, in);
            if (version != "tril_")
                throw serialization_error("Unexpected version '" + version + "' found while deserializing dlib::tril_.");
            deserialize(item.diag, in);
            deserialize(item.diag_value, in);
        }

        friend std::ostream& operator<<(std::ostream& out, const tril_& item)
        {
            out << "tril (diag=" << item.diag << ", diag_value=" << item.diag_value << ")";
            return out;
        }
        friend void to_xml(const tril_& item, std::ostream& out)
        {
            out << "<tril diag='" << item.diag << "' diag_value='" << item.diag_value << "'/>\n";
        }

    private:
        float compute_diag_value() const {
            if (std::is_same<tag_, neg_infinity_tag>::value)
                return -std::numeric_limits<float>::infinity();
            else if (std::is_same<tag_, zero_tag>::value)
                return 0.0f;
            else
                return static_cast<float>(num_) / static_cast<float>(den_);
        }

        void check_mask(const tensor& t)
        {
            if (!have_same_dimensions(binary_mask, t)) {
                binary_mask.copy_size(t);
                binary_mask = 1;
                if (diag_value != 0.0f) {
                    output_mask.copy_size(t);
                    output_mask = 0;
                }                                
                for (long s = 0; s < output_mask.num_samples(); ++s)
                {
                    for (long k = 0; k < output_mask.k(); ++k)
                    {
                        for (long r = 0; r < output_mask.nr(); ++r)
                        {
                            for (long c = std::max(r + diag + 1, 0L); c < output_mask.nc(); ++c)
                            {
                                if (diag_value != 0.0f) output_mask.host()[tensor_index(output_mask, s, k, r, c)] = diag_value;
                                binary_mask.host()[tensor_index(binary_mask, s, k, r, c)] = 0;
                            }
                        }
                    }
                }
            }
        }

        template <typename T>
        struct always_false : std::false_type {};

        resizable_tensor params; // unused
        resizable_tensor binary_mask, output_mask;
        long diag;
        float diag_value;
    };

    template <typename SUBNET>
    using tril = add_layer<tril_<0, zero_tag>, SUBNET>;

    template <typename SUBNET>
    using tril_mask = add_layer<tril_<0, neg_infinity_tag>, SUBNET>;

    template <long diag, long num, long den, typename SUBNET>
    using tril_diag = add_layer<tril_<diag, void, num, den>, SUBNET>;

// ----------------------------------------------------------------------------------------

    class positional_encodings_ {
    public:
        positional_encodings_(unsigned long sequence_dim_ = 1, unsigned long embedding_dim_ = 1) :
            sequence_dim(sequence_dim_), embedding_dim(embedding_dim_)
        {
        }
        positional_encodings_(const positional_encodings_& item) : 
            pe(item.pe), sequence_dim(item.sequence_dim), embedding_dim(item.embedding_dim)
        {
        }
        positional_encodings_& operator= (const positional_encodings_& item) {
            if (this == &item) return *this;
            pe = item.pe;
            sequence_dim = item.sequence_dim;
            embedding_dim = item.embedding_dim;
            return *this;
        }
        
        template <typename SUBNET>
        void setup(const SUBNET& sub)
        {
            auto& prev = sub.get_output();

            sequence_dim = prev.nr();
            embedding_dim = prev.nc();
            const unsigned long ns = prev.num_samples();
            const unsigned long nk = prev.k();
            const float n = 10000.0f;

<<<<<<< HEAD
            pe.set_size(ns, nk, sequence_dim, embedding_dim);              
            for (unsigned long s = 0; s < ns; ++s)
            {
                for (unsigned long k = 0; k < nk; ++k)
                {
                    for (unsigned long r = 0; r < sequence_dim; ++r)
                    {
                        for (unsigned long c = 0; c < embedding_dim; ++c)
                        {
                            float theta = static_cast<float>(r) / std::pow(n, static_cast<float>(c) / embedding_dim);
                            if (c % 2 == 0) pe.host()[tensor_index(pe, s, k, r, c)] = std::sin(theta);
                            else pe.host()[tensor_index(pe, s, k, r, c)] = std::cos(theta);
                        }
                    }
                }
            }
        }
        
        template <typename SUBNET>
        void forward(const SUBNET& sub, resizable_tensor& output)
        {            
            const auto& prev_output = sub.get_output();            
            if (!have_same_dimensions(pe, prev_output)) setup(sub);
            
            output.set_size(prev_output.num_samples(), prev_output.k(), sequence_dim, embedding_dim);
            tt::add(output, prev_output, pe);
        }

        template <typename SUBNET>
        void backward(const tensor& gradient_input, SUBNET& sub, tensor& /*params_grad*/)
        {
            auto& prev_grad = sub.get_gradient_input();
            tt::add(prev_grad, prev_grad, gradient_input);
        }

        const tensor& get_layer_params() const { return params; }
        tensor& get_layer_params() { return params; }

        const tensor& get_positional_encodings() const { return pe; }
        tensor& get_positional_encodings() { return pe; }

        friend void serialize(const positional_encodings_& /*item*/, std::ostream& out)
        {
            serialize("positional_encodings_", out);
        }
        friend void deserialize(positional_encodings_& /*item*/, std::istream& in)
        {
            std::string version;
            deserialize(version, in);
            if (version != "positional_encodings_")
                throw serialization_error("Unexpected version '" + version + "' found while deserializing dlib::positional_encodings_.");
        }

        friend std::ostream& operator<<(std::ostream& out, const positional_encodings_& /*item*/)
        {
            out << "positional_encodings";
            return out;
        }
        friend void to_xml(const positional_encodings_& /*item*/, std::ostream& out)
        {
            out << "<positional_encodings />\n";
        }

    private:
        resizable_tensor params; // unused
        resizable_tensor pe;
        unsigned long sequence_dim, embedding_dim;
    };

    template <typename SUBNET>
    using positional_encodings = add_layer<positional_encodings_, SUBNET>;

// ----------------------------------------------------------------------------------------

}

=======
>>>>>>> 6d29e0c7
#endif // DLIB_DNn_LAYERS_H_<|MERGE_RESOLUTION|>--- conflicted
+++ resolved
@@ -5115,7 +5115,6 @@
             const unsigned long nk = prev.k();
             const float n = 10000.0f;
 
-<<<<<<< HEAD
             pe.set_size(ns, nk, sequence_dim, embedding_dim);              
             for (unsigned long s = 0; s < ns; ++s)
             {
@@ -5192,6 +5191,4 @@
 
 }
 
-=======
->>>>>>> 6d29e0c7
 #endif // DLIB_DNn_LAYERS_H_