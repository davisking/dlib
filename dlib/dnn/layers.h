--- conflicted
+++ resolved
@@ -4698,7 +4698,6 @@
 
 // ----------------------------------------------------------------------------------------
 
-<<<<<<< HEAD
     class positional_encodings_ {
     public:
         positional_encodings_(unsigned long sequence_dim_ = 1, unsigned long embedding_dim_ = 1) :
@@ -4960,7 +4959,7 @@
     using embeddings = add_layer<embeddings_<nb_embeddings, embedding_length>, SUBNET>;
 
 // ----------------------------------------------------------------------------------------
-=======
+  
     struct neg_infinity_tag {};
     struct zero_tag {};
 
@@ -5087,8 +5086,6 @@
 
 // ----------------------------------------------------------------------------------------
 
->>>>>>> 4e53f831
 }
 
-#endif // DLIB_DNn_LAYERS_H_
-
+#endif // DLIB_DNn_LAYERS_H_