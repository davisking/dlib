--- conflicted
+++ resolved
@@ -4700,7 +4700,6 @@
 
 // ----------------------------------------------------------------------------------------
 
-<<<<<<< HEAD
     class positional_encodings_ {
     public:
         positional_encodings_(unsigned long sequence_dim_ = 1, unsigned long embedding_dim_ = 1) :
@@ -4746,7 +4745,64 @@
                     }
                 }
             }
-=======
+        }
+        
+        template <typename SUBNET>
+        void forward(const SUBNET& sub, resizable_tensor& output)
+        {            
+            const auto& prev_output = sub.get_output();            
+            if (!have_same_dimensions(pe, prev_output)) setup(sub);
+            
+            output.set_size(prev_output.num_samples(), prev_output.k(), sequence_dim, embedding_dim);
+            tt::add(output, prev_output, pe);
+        }
+
+        template <typename SUBNET>
+        void backward(const tensor& gradient_input, SUBNET& sub, tensor& /*params_grad*/)
+        {
+            auto& prev_grad = sub.get_gradient_input();
+            tt::add(prev_grad, prev_grad, gradient_input);
+        }
+
+        const tensor& get_layer_params() const { return params; }
+        tensor& get_layer_params() { return params; }
+
+        const tensor& get_positional_encodings() const { return pe; }
+        tensor& get_positional_encodings() { return pe; }
+
+        friend void serialize(const positional_encodings_& /*item*/, std::ostream& out)
+        {
+            serialize("positional_encodings_", out);
+        }
+        friend void deserialize(positional_encodings_& /*item*/, std::istream& in)
+        {
+            std::string version;
+            deserialize(version, in);
+            if (version != "positional_encodings_")
+                throw serialization_error("Unexpected version '" + version + "' found while deserializing dlib::positional_encodings_.");
+        }
+
+        friend std::ostream& operator<<(std::ostream& out, const positional_encodings_& /*item*/)
+        {
+            out << "positional_encodings";
+            return out;
+        }
+        friend void to_xml(const positional_encodings_& /*item*/, std::ostream& out)
+        {
+            out << "<positional_encodings />\n";
+        }
+
+    private:
+        resizable_tensor params; // unused
+        resizable_tensor pe;
+        unsigned long sequence_dim, embedding_dim;
+    };
+
+    template <typename SUBNET>
+    using positional_encodings = add_layer<positional_encodings_, SUBNET>;
+
+// ----------------------------------------------------------------------------------------
+
     struct neg_infinity_tag {};
     struct zero_tag {};
 
@@ -4766,21 +4822,10 @@
         template <typename SUBNET>
         void setup(const SUBNET& /*sub*/)
         {
->>>>>>> 4e53f831
         }
         
         template <typename SUBNET>
         void forward(const SUBNET& sub, resizable_tensor& output)
-<<<<<<< HEAD
-        {            
-            const auto& prev_output = sub.get_output();            
-            if (!have_same_dimensions(pe, prev_output)) setup(sub);
-            
-            output.set_size(prev_output.num_samples(), prev_output.k(), sequence_dim, embedding_dim);
-            tt::add(output, prev_output, pe);
-        }
-
-=======
         {
             auto& prev = sub.get_output();
             output.set_size(prev.num_samples(), prev.k(), prev.nr(), prev.nc());
@@ -4789,52 +4834,10 @@
             tt::multiply(false, output, prev, binary_mask);
             if (diag_value != 0.0f) tt::add(1, output, 1, output_mask);
         }
->>>>>>> 4e53f831
         template <typename SUBNET>
         void backward(const tensor& gradient_input, SUBNET& sub, tensor& /*params_grad*/)
         {
             auto& prev_grad = sub.get_gradient_input();
-<<<<<<< HEAD
-            tt::add(prev_grad, prev_grad, gradient_input);
-        }
-
-        const tensor& get_layer_params() const { return params; }
-        tensor& get_layer_params() { return params; }
-
-        const tensor& get_positional_encodings() const { return pe; }
-        tensor& get_positional_encodings() { return pe; }
-
-        friend void serialize(const positional_encodings_& /*item*/, std::ostream& out)
-        {
-            serialize("positional_encodings_", out);
-        }
-        friend void deserialize(positional_encodings_& /*item*/, std::istream& in)
-        {
-            std::string version;
-            deserialize(version, in);
-            if (version != "positional_encodings_")
-                throw serialization_error("Unexpected version '" + version + "' found while deserializing dlib::positional_encodings_.");
-        }
-
-        friend std::ostream& operator<<(std::ostream& out, const positional_encodings_& /*item*/)
-        {
-            out << "positional_encodings";
-            return out;
-        }
-        friend void to_xml(const positional_encodings_& /*item*/, std::ostream& out)
-        {
-            out << "<positional_encodings />\n";
-        }
-
-    private:
-        resizable_tensor params; // unused
-        resizable_tensor pe;
-        unsigned long sequence_dim, embedding_dim;
-    };
-
-    template <typename SUBNET>
-    using positional_encodings = add_layer<positional_encodings_, SUBNET>;
-=======
             tt::multiply(true, prev_grad, gradient_input, binary_mask);
         }
 
@@ -4922,12 +4925,10 @@
     using tril_mask = add_layer<tril_<0, neg_infinity_tag>, SUBNET>;
 
     template <long diag, long num, long den, typename SUBNET>
-    using tril_diag = add_layer<tril_<diag, void, num, den>, SUBNET>;
->>>>>>> 4e53f831
-
+    using tril_diag = add_layer<tril_<diag, void, num, den>, SUBNET>;  
+  
 // ----------------------------------------------------------------------------------------
-
+  
 }
 
-#endif // DLIB_DNn_LAYERS_H_
-
+#endif // DLIB_DNn_LAYERS_H_