// Copyright (C) 2015  Davis E. King (davis@dlib.net)
// License: Boost Software License   See LICENSE.txt for the full license.
#ifndef DLIB_DNN_CPU_cPP_
#define DLIB_DNN_CPU_cPP_

// This file contains CPU implementations of the GPU based functions in cuda_dlib.h

#include "cpu_dlib.h"
#include "tensor_tools.h"
#include "../image_transforms/interpolation.h"
#include "../threads.h"

namespace dlib
{
    namespace cpu 
    {

    // -----------------------------------------------------------------------------------

        void multiply (
            bool add_to,
            tensor& dest,
            const tensor& src1,
            const tensor& src2
        )
        {
            DLIB_CASSERT(dest.k() == src1.k() && src1.k() == src2.k() &&
                dest.nr() == src1.nr() && src1.nr() == src2.nr() &&
                dest.nc() == src1.nc() && src1.nc() == src2.nc() );
            const long MD = std::max(std::max(dest.num_samples(),src1.num_samples()),src2.num_samples());
            DLIB_CASSERT((dest.num_samples()==1 || dest.num_samples()==MD) &&
                (src1.num_samples()==1 || src1.num_samples()==MD) &&
                (src2.num_samples()==1 || src2.num_samples()==MD) );

            if (dest.size() == 0)
                return;

            const size_t max_size = std::max(std::max(dest.size(),src1.size()),src2.size());
            const auto d = dest.host();
            const auto s1 = src1.host();
            const auto s2 = src2.host();
            if (dest.size() == src1.size() && src1.size() == src2.size())
            {
                if (add_to)
                {
                    for (size_t i = 0; i < src1.size(); ++i)
                        d[i] += s1[i]*s2[i];
                }
                else
                {
                    for (size_t i = 0; i < src1.size(); ++i)
                        d[i] = s1[i]*s2[i];
                }
            }
            else if (dest.num_samples() == 1)
            {
                if (!add_to)
                {
                    for (size_t i = 0; i < dest.size(); ++i)
                        d[i] = 0;
                }
                for (size_t i = 0; i < max_size; ++i)
                    d[i%dest.size()] += s1[i%src1.size()]*s2[i%src2.size()];
            }
            else
            {
                if (add_to)
                {
                    for (size_t i = 0; i < max_size; ++i)
                        d[i] += s1[i%src1.size()]*s2[i%src2.size()];
                }
                else
                {
                    for (size_t i = 0; i < max_size; ++i)
                        d[i] = s1[i%src1.size()]*s2[i%src2.size()];
                }
            }
        }

    // ------------------------------------------------------------------------------------

        void multiply_conv (
            bool add_to,
            tensor& dest,
            const tensor& src1,
            const tensor& src2
        )
        {
            auto d = dest.host();
            auto s1 = src1.host();
            auto s2 = src2.host();
            if (have_same_dimensions(dest,src1))
            {
                DLIB_CASSERT(src2.num_samples() == 1 && src2.nr() == 1 && src2.nc() == 1 && src2.k() == src1.k());

                if (add_to)
                {
                    for (long n = 0; n < dest.num_samples(); ++n)
                    {
                        for (long k = 0; k < dest.k(); ++k)
                        {
                            for (long r = 0; r < dest.nr(); ++r)
                            {
                                for (long c = 0; c < dest.nc(); ++c)
                                {
                                    *d++ += (*s1++)*s2[k];
                                }
                            }
                        }
                    }
                }
                else
                {
                    for (long n = 0; n < dest.num_samples(); ++n)
                    {
                        for (long k = 0; k < dest.k(); ++k)
                        {
                            for (long r = 0; r < dest.nr(); ++r)
                            {
                                for (long c = 0; c < dest.nc(); ++c)
                                {
                                    *d++ = (*s1++)*s2[k];
                                }
                            }
                        }
                    }
                }
            }
            else
            {
                DLIB_CASSERT(have_same_dimensions(src1,src2));
                DLIB_CASSERT(dest.num_samples() == 1 && dest.nr() == 1 && dest.nc() == 1 && dest.k() == src1.k());

                if (!add_to)
                {
                    for (long k = 0; k < src1.k(); ++k)
                        d[k] = 0;
                }

                for (long n = 0; n < src1.num_samples(); ++n)
                {
                    for (long k = 0; k < src1.k(); ++k)
                    {
                        for (long r = 0; r < src1.nr(); ++r)
                        {
                            for (long c = 0; c < src1.nc(); ++c)
                            {
                                d[k] += (*s1++)*(*s2++);
                            }
                        }
                    }
                }
            }
        }

    // ------------------------------------------------------------------------------------

        void scale_channels (
            bool add_to,
            tensor& dest,
            const tensor& src,
            const tensor& scales
        )
        {
            DLIB_CASSERT(have_same_dimensions(dest,src) && 
                         scales.num_samples() == src.num_samples() &&
                         scales.k()           == src.k() &&
                         scales.nr()          == 1 &&
                         scales.nc()          == 1 );

            if (dest.size() == 0)
                return;

            if (add_to)
            {
                auto d = dest.host();
                auto s = src.host();
                auto scal = scales.host();

                for (long n = 0; n < src.num_samples(); ++n)
                {
                    for (long k = 0; k < src.k(); ++k)
                    {
                        const auto scale = scal[n*scales.k() + k];
                        for (long r = 0; r < src.nr(); ++r)
                        {
                            for (long c = 0; c < src.nc(); ++c)
                            {
                                *d++ += (*s++) * scale;
                            }
                        }
                    }
                }


            }
            else
            {
                auto d = dest.host_write_only();
                auto s = src.host();
                auto scal = scales.host();

                for (long n = 0; n < src.num_samples(); ++n)
                {
                    for (long k = 0; k < src.k(); ++k)
                    {
                        const auto scale = scal[n*scales.k() + k];
                        for (long r = 0; r < src.nr(); ++r)
                        {
                            for (long c = 0; c < src.nc(); ++c)
                            {
                                *d++ = (*s++) * scale;
                            }
                        }
                    }
                }
            }
        }

    // ------------------------------------------------------------------------------------

        void add(
            float beta,
            tensor& dest,
            float alpha,
            const tensor& src
        )
        {
            DLIB_CASSERT(
                  (have_same_dimensions(src, dest) ||
                  (src.num_samples()==1 && src.k()==dest.k() && src.nr()==1 && src.nc()==1) ||
                  (src.num_samples()==1 && src.k()==dest.k() && src.nr()==dest.nr() && src.nc()==dest.nc()) ||
                  (src.num_samples()==1 && src.k()==1 && src.nr()==dest.nr() && src.nc()==dest.nc()) ||
                  (src.num_samples()==dest.num_samples() && src.k()==1 && src.nr()==1 && src.nc()==1)) &&
                  is_same_object(src,dest) == false , 
                    "\n\t dest.num_samples(): " << dest.num_samples()
                    <<"\n\t dest.k():           " << dest.k()
                    <<"\n\t dest.nr():          " << dest.nr()
                    <<"\n\t dest.nc():          " << dest.nc()
                    <<"\n\t src.num_samples():  " << src.num_samples()
                    <<"\n\t src.k():            " << src.k()
                    <<"\n\t src.nr():           " << src.nr()
                    <<"\n\t src.nc():           " << src.nc()
                    );


            if (beta == 0 && alpha == 0)
            {
                dest = 0;
                return;
            }

            auto d = dest.host();
            auto s = src.host();
            for (long n = 0; n < dest.num_samples(); ++n)
            {
                const auto sn = src.num_samples()==1 ? 0:n;
                for (long k = 0; k < dest.k(); ++k)
                {
                    const auto sk = src.k()==1 ? 0:k;
                    for (long r = 0; r < dest.nr(); ++r)
                    {
                        const auto sr = src.nr()==1 ? 0:r;
                        for (long c = 0; c < dest.nc(); ++c)
                        {
                            const auto sc = src.nc()==1 ? 0:c;

                            const auto s_idx = ((sn*src.k() + sk)*src.nr() + sr)*src.nc() + sc;
                            *d = beta*(*d) + alpha*s[s_idx];
                            ++d;
                        }
                    }
                }
            }
        }

    // ----------------------------------------------------------------------------------------

        void add (
            tensor& dest,
            const tensor& src1,
            const tensor& src2
        )
        {
            auto d = dest.host();
            auto s1 = src1.host();
            auto s2 = src2.host();

            // Do the simple and fast version if everything has the same dimensions
            if (have_same_dimensions(dest, src1) &&
                have_same_dimensions(dest, src2))
            {
                for (size_t i = 0; i < dest.size(); ++i)
                    d[i] = s1[i] + s2[i];
                return;
            }

            // Otherwise, do the more complex version with bounds checking.
            for (long n = 0; n < dest.num_samples(); ++n)
            {
                for (long k = 0; k < dest.k(); ++k)
                {
                    for (long r = 0; r < dest.nr(); ++r)
                    {
                        for (long c = 0; c < dest.nc(); ++c)
                        {
                            float v1 = 0;
                            float v2 = 0;

                            // if this index is inside src1
                            if (n < src1.num_samples() && 
                                k < src1.k() && 
                                r < src1.nr() && 
                                c < src1.nc() )
                            {
                                const auto s_idx = ((n*src1.k() + k)*src1.nr() + r)*src1.nc() + c;
                                v1 = s1[s_idx];
                            }

                            // if this index is inside src2
                            if (n < src2.num_samples() && 
                                k < src2.k() && 
                                r < src2.nr() && 
                                c < src2.nc() )
                            {
                                const auto s_idx = ((n*src2.k() + k)*src2.nr() + r)*src2.nc() + c;
                                v2 = s2[s_idx];
                            }

                            *d = v1 + v2;
                            ++d;
                        }
                    }
                }
            }
        }

    // ----------------------------------------------------------------------------------------

        void multiply_zero_padded (
            bool add_to,
            tensor& dest,
            const tensor& src1,
            const tensor& src2
        )
        {
            auto d = dest.host();
            auto s1 = src1.host();
            auto s2 = src2.host();

            // Do the simple and fast version if everything has the same dimensions
            if (have_same_dimensions(dest, src1) &&
                have_same_dimensions(dest, src2))
            {
                if (add_to)
                {
                    for (size_t i = 0; i < dest.size(); ++i)
                        d[i] += s1[i] * s2[i];
                }
                else
                {
                    for (size_t i = 0; i < dest.size(); ++i)
                        d[i] = s1[i] * s2[i];
                }
                return;
            }

            // Otherwise, do the more complex version with bounds checking.
            for (long n = 0; n < dest.num_samples(); ++n)
            {
                for (long k = 0; k < dest.k(); ++k)
                {
                    for (long r = 0; r < dest.nr(); ++r)
                    {
                        for (long c = 0; c < dest.nc(); ++c)
                        {
                            float v1 = 0;
                            float v2 = 0;

                            // if this index is inside src1
                            if (n < src1.num_samples() && 
                                k < src1.k() && 
                                r < src1.nr() && 
                                c < src1.nc() )
                            {
                                const auto s_idx = ((n*src1.k() + k)*src1.nr() + r)*src1.nc() + c;
                                v1 = s1[s_idx];
                            }

                            // if this index is inside src2
                            if (n < src2.num_samples() && 
                                k < src2.k() && 
                                r < src2.nr() && 
                                c < src2.nc() )
                            {
                                const auto s_idx = ((n*src2.k() + k)*src2.nr() + r)*src2.nc() + c;
                                v2 = s2[s_idx];
                            }

                            if (add_to)
                                *d += v1 * v2;
                            else
                                *d = v1 * v2;
                            ++d;
                        }
                    }
                }
            }
        }

    // ----------------------------------------------------------------------------------------

        void assign_bias_gradient (
            tensor& grad,
            const tensor& gradient_input
        )
        {
            DLIB_CASSERT(
                  grad.num_samples() == 1 &&
                  gradient_input.k() == grad.k() &&
                  gradient_input.nr() == grad.nr() &&
                  gradient_input.nc() == grad.nc() &&
                  gradient_input.size() > 0);

            auto out = grad.host();
            auto in = gradient_input.host();

            for (size_t i = 0; i < grad.size(); ++i)
                out[i] = *in++;

            for (long j = 1; j < gradient_input.num_samples(); ++j)
            {
                for (size_t i = 0; i < grad.size(); ++i)
                    out[i] += *in++;
            }
        }

    // ------------------------------------------------------------------------------------

        void assign_conv_bias_gradient (
            tensor& grad,
            const tensor& gradient_input
        )
        {
            DLIB_CASSERT(
                  grad.num_samples() == 1 &&
                  grad.k()  >= 1 &&
                  grad.nr() == 1 &&
                  grad.nc() == 1 &&
                  gradient_input.k() == grad.k() &&
                  gradient_input.size() > 0 && 
                  is_same_object(grad,gradient_input) == false
                  );

            auto g = grad.host();
            auto gi = gradient_input.host();

            for (long k = 0; k < gradient_input.k(); ++k)
                g[k] = 0;

            for (long n = 0; n < gradient_input.num_samples(); ++n)
            {
                for (long k = 0; k < gradient_input.k(); ++k)
                {
                    for (long r = 0; r < gradient_input.nr(); ++r)
                    {
                        for (long c = 0; c < gradient_input.nc(); ++c)
                        {
                            g[k] += (*gi++);
                        }
                    }
                }
            }
        }

    // -----------------------------------------------------------------------------------

        void affine_transform(
            tensor& dest,
            const tensor& src,
            const float A,
            const float B
        )
        {
            DLIB_CASSERT(dest.size()==src.size());
            const auto d = dest.host();
            const auto s = src.host();
            for (size_t i = 0; i < src.size(); ++i)
                d[i] = A*s[i] + B;
        }

        void affine_transform(
            tensor& dest,
            const tensor& src1,
            const tensor& src2,
            const float A,
            const float B,
            const float C
        )
        {
            DLIB_CASSERT(dest.size()==src1.size());
            DLIB_CASSERT(dest.size()==src2.size());
            const auto d = dest.host();
            const auto s1 = src1.host();
            const auto s2 = src2.host();
            for (size_t i = 0; i < src1.size(); ++i)
                d[i] = A*s1[i] + B*s2[i] + C;
        }

        void affine_transform(
            tensor& dest,
            const tensor& src1,
            const tensor& src2,
            const tensor& src3,
            const float A,
            const float B,
            const float C,
            const float D
        )
        {
            DLIB_CASSERT(dest.size()==src1.size());
            DLIB_CASSERT(dest.size()==src2.size());
            DLIB_CASSERT(dest.size()==src3.size());
            const auto d = dest.host();
            const auto s1 = src1.host();
            const auto s2 = src2.host();
            const auto s3 = src3.host();
            for (size_t i = 0; i < src1.size(); ++i)
                d[i] = A*s1[i] + B*s2[i] + C*s3[i] + D;
        }

        void affine_transform_range(
            size_t begin,
            size_t end,
            tensor& dest,
            const tensor& src1,
            const tensor& src2,
            const tensor& src3,
            const float A,
            const float B,
            const float C
        )
        {
            DLIB_CASSERT(dest.size()==src1.size());
            DLIB_CASSERT(dest.size()==src2.size());
            DLIB_CASSERT(dest.size()==src3.size());
            DLIB_CASSERT(begin <= end && end <= dest.size());
            const auto d = dest.host();
            const auto s1 = src1.host();
            const auto s2 = src2.host();
            const auto s3 = src3.host();
            for (size_t i = begin; i < end; ++i)
                d[i] = A*s1[i] + B*s2[i] + C*s3[i];
        }

    // -----------------------------------------------------------------------------------

        void affine_transform(
            tensor& dest,
            const tensor& src,
            const tensor& A,
            const tensor& B
        )
        {
            DLIB_CASSERT(have_same_dimensions(dest,src));
            DLIB_CASSERT(
                  ((A.num_samples()==1 && B.num_samples()==1) ||
                  (A.num_samples()==src.num_samples() && B.num_samples()==src.num_samples())) &&
                  A.nr()==B.nr() && B.nr()==src.nr() &&
                  A.nc()==B.nc() && B.nc()==src.nc() &&
                  A.k() ==B.k()  && B.k()==src.k());

            auto d = dest.host();
            auto s = src.host();
            const auto a = A.host();
            const auto b = B.host();
            if (A.num_samples() == 1)
            {
                const long num = src.size()/src.num_samples();
                for (long i = 0; i < src.num_samples(); ++i)
                {
                    for (long j = 0; j < num; ++j)
                    {
                        *d = a[j]*(*s) + b[j];
                        d++;
                        s++;
                    }
                }
            }
            else
            {
                for (size_t i = 0; i < src.size(); ++i)
                    d[i] = a[i]*s[i] + b[i];
            }
        }

    // -----------------------------------------------------------------------------------

        void affine_transform_conv(
            tensor& dest,
            const tensor& src,
            const tensor& A,
            const tensor& B
        )
        {
            DLIB_CASSERT(have_same_dimensions(dest,src));
            DLIB_CASSERT(have_same_dimensions(A,B));
            DLIB_CASSERT(A.num_samples() == 1 &&
                         A.nr() == 1 &&
                         A.nc() == 1 &&
                         A.k() == src.k());

            auto d = dest.host();
            auto s = src.host();
            const auto a = A.host();
            const auto b = B.host();
            for (long n = 0; n < dest.num_samples(); ++n)
            {
                for (long k = 0; k < dest.k(); ++k)
                {
                    for (long r = 0; r < dest.nr(); ++r)
                    {
                        for (long c = 0; c < dest.nc(); ++c)
                        {
                            *d++ = a[k]*(*s++) + b[k];
                        }
                    }
                }
            }
        }

    // ----------------------------------------------------------------------------------------

        void affine_transform(
            const rectangle& rect,
            tensor& dest, 
            const tensor& src1, 
            const tensor& src2, 
            const tensor& src3, 
            float A, 
            float B,
            float C
        )
        {
            DLIB_CASSERT(dest.size() == src1.size());
            DLIB_CASSERT(dest.size() == src2.size());
            DLIB_CASSERT(dest.size() == src3.size());
            DLIB_CASSERT(dest.num_samples() == src1.num_samples());
            DLIB_CASSERT(dest.num_samples() == src2.num_samples());
            DLIB_CASSERT(dest.num_samples() == src3.num_samples());
            DLIB_CASSERT(rectangle(0,0, dest.size()/dest.num_samples()-1, dest.num_samples()-1).contains(rect));


            auto d = dest.host();
            auto s1 = src1.host();
            auto s2 = src2.host();
            auto s3 = src3.host();

            const auto nc = dest.size()/dest.num_samples();

            for (long r = rect.top(); r <= rect.bottom(); ++r)
            {
                for (long c = rect.left(); c <= rect.right(); ++c)
                {
                    auto idx = r*nc + c;
                    d[idx] = s1[idx]*A + s2[idx]*B + s3[idx]*C;
                }
            }

        }

    // -----------------------------------------------------------------------------------

        void compute_adam_update (
            size_t begin,
            size_t end,
            tensor& s,
            tensor& m,
            tensor& v,
            const float t,
            const float learning_rate,
            const float weight_decay,
            const float momentum1,
            const float momentum2,
            const tensor& params,
            const tensor& params_grad
        )
        {
            DLIB_CASSERT(s.size() == m.size() &&
                         s.size() == v.size() &&
                         s.size() == params.size() &&
                         s.size() == params_grad.size());
            DLIB_CASSERT(begin <= end && end <= params.size());
            const float eps = 1e-8;
            const float alpha = learning_rate*std::sqrt(1-std::pow(momentum2,t))/(1-std::pow(momentum1, t));

            // The loop is equivalent to doing this:
            //   m = momentum1*m + (1-momentum1)    *   (weight_decay*params + params_grad);
            //   v = momentum2*v + (1-momentum2)*squared(weight_decay*params + params_grad);
            //   s = -alpha*m/(sqrt(v) + eps);
            auto pm = m.host();
            auto pv = v.host();
            auto ps = s.host_write_only();
            auto pparams = params.host();
            auto ppgrad = params_grad.host();
            for (size_t i = begin; i < end; ++i)
            {
                float g = weight_decay*pparams[i] + ppgrad[i];
                pm[i] = momentum1*pm[i] + (1-momentum1)*g;
                pv[i] = momentum2*pv[i] + (1-momentum2)*g*g;
                ps[i] = -alpha*pm[i]/(std::sqrt(pv[i]) + eps);
            }
        }

    // -----------------------------------------------------------------------------------

        void batch_normalize_inference (
            const double eps,
            resizable_tensor& dest,
            const tensor& src,
            const tensor& gamma, 
            const tensor& beta,
            const tensor& running_means,
            const tensor& running_variances
        )
        {
            DLIB_CASSERT(
                gamma.num_samples() == 1 && 
                gamma.nr() == src.nr() &&
                gamma.nc() == src.nc() &&
                gamma.k()  == src.k() &&
                have_same_dimensions(gamma, beta) &&
                have_same_dimensions(gamma, running_means) &&
                have_same_dimensions(gamma, running_variances) && 
                eps > 0, 
                "\ngamma.num_samples(): " << gamma.num_samples() << 
                "\ngamma.k():  " << gamma.k() << 
                "\ngamma.nr(): " << gamma.nr() << 
                "\ngamma.nc(): " << gamma.nc() << 
                "\nbeta.num_samples(): " << beta.num_samples() << 
                "\nbeta.k():   " << beta.k() << 
                "\nbeta.nr():  " << beta.nr() << 
                "\nbeta.nc():  " << beta.nc() << 
                "\nrunning_means.num_samples(): " << running_means.num_samples() << 
                "\nrunning_means.k():   " << running_means.k() << 
                "\nrunning_means.nr():  " << running_means.nr() << 
                "\nrunning_means.nc():  " << running_means.nc() << 
                "\nrunning_variances.num_samples(): " << running_variances.num_samples() << 
                "\nrunning_variances.k():   " << running_variances.k() << 
                "\nrunning_variances.nr():  " << running_variances.nr() << 
                "\nrunning_variances.nc():  " << running_variances.nc() << 
                "\nsrc.k():   " << src.k() << 
                "\nsrc.nr():  " << src.nr() << 
                "\nsrc.nc():  " << src.nc() <<
                "\neps:  " << eps 
            );
            dest.copy_size(src);

            auto d = dest.host();
            auto s = src.host();
            auto g = gamma.host();
            auto b = beta.host();
            auto m = running_means.host();
            auto v = running_variances.host();

            const long num = src.k()*src.nr()*src.nc();
            for (long n = 0; n < src.num_samples(); ++n)
            {
                for (long k = 0; k < num; ++k)
                {
                    *d = g[k]*(*s - m[k])/std::sqrt(v[k]+eps) + b[k];
                    ++d;
                    ++s;
                }
            }
        }

        void batch_normalize (
            const double eps,
            resizable_tensor& dest,
            resizable_tensor& means,
            resizable_tensor& invstds,
            const double averaging_factor,
            resizable_tensor& running_means,
            resizable_tensor& running_variances,
            const tensor& src,
            const tensor& gamma, 
            const tensor& beta 
        )
        {
            DLIB_CASSERT(0 <= averaging_factor && averaging_factor <= 1, "averaging_factor: " << averaging_factor);
            DLIB_CASSERT(averaging_factor==1 || have_same_dimensions(running_means,means));
            DLIB_CASSERT(averaging_factor==1 || have_same_dimensions(running_variances,invstds));
            DLIB_CASSERT(
                src.num_samples() > 1 &&
                gamma.num_samples() == 1 && 
                beta.num_samples() == 1 && 
                gamma.nr() == beta.nr() && beta.nr() == src.nr() &&
                gamma.nc() == beta.nc() && beta.nc() == src.nc() &&
                gamma.k()  == beta.k()  && beta.k() == src.k() &&
                eps > 0, 
                "\ngamma.num_samples(): " << gamma.num_samples() << 
                "\ngamma.k():  " << gamma.k() << 
                "\ngamma.nr(): " << gamma.nr() << 
                "\ngamma.nc(): " << gamma.nc() << 
                "\nbeta.num_samples(): " << beta.num_samples() << 
                "\nbeta.k():   " << beta.k() << 
                "\nbeta.nr():  " << beta.nr() << 
                "\nbeta.nc():  " << beta.nc() << 
                "\nsrc.k():   " << src.k() << 
                "\nsrc.nr():  " << src.nr() << 
                "\nsrc.nc():  " << src.nc() <<
                "\neps:  " << eps 
            );

            dest.copy_size(src);
            means.set_size(1, src.k(), src.nr(), src.nc());
            invstds.set_size(1, src.k(), src.nr(), src.nc());

            // first compute means and invstds
            means = 0;
            invstds = 0;
            const auto p_invstds = invstds.host();
            const auto p_means = means.host();
            auto p_src = src.host();
            const long num = src.k()*src.nr()*src.nc();
            // compute means, and sum of squares
            for (long i = 0; i < num; ++i)
            {
                for (long n = 0; n < src.num_samples(); ++n)
                {
                    float val = p_src[n*num+i];
                    p_means[i] += val;
                    p_invstds[i] += val*val;
                }
            }
            means /= src.num_samples();
            invstds /= src.num_samples();
            // copy data back to host
            invstds.host(); means.host();

            // compute variances 
            running_variances.copy_size(invstds);
            auto rvar = running_variances.host();
            // This scale makes the running variances unbiased.
            const double scale = (src.num_samples())/(src.num_samples()-1.0);
            for (long i = 0; i < num; ++i)
            {
                auto actual_var = p_invstds[i] - p_means[i]*p_means[i];
                if (averaging_factor == 1)
                    rvar[i] = scale*actual_var;
                else
                    rvar[i] = (1-averaging_factor)*rvar[i] + scale*averaging_factor*actual_var;

                p_invstds[i] = 1.0f/std::sqrt(actual_var + eps);
            }

            p_src = src.host();
            auto p_dest = dest.host();
            const auto p_gamma = gamma.host();   
            const auto p_beta = beta.host();   
            for (long n = 0; n < src.num_samples(); ++n)
            {
                for (long i = 0; i < num; ++i)
                {
                    *p_dest = (*p_src - p_means[i])*p_invstds[i];
                    *p_dest = (*p_dest)*p_gamma[i] + p_beta[i];
                    ++p_src;
                    ++p_dest;
                }
            }

            // now keep track of the running means 
            running_means.copy_size(means);
            if (averaging_factor != 1)
                running_means = (1-averaging_factor)*mat(running_means) + averaging_factor*mat(means);
            else
                running_means = means;
        }

        void batch_normalize_gradient (
            const double eps,
            const tensor& gradient_input,
            const tensor& means,
            const tensor& invstds,
            const tensor& src,
            const tensor& gamma,
            tensor& src_grad,
            tensor& gamma_grad, 
            tensor& beta_grad 
        )
        {

            const long num = src.k()*src.nr()*src.nc();
            DLIB_CASSERT(src.num_samples() > 1);
            DLIB_CASSERT(num == (long)means.size());
            DLIB_CASSERT(num == (long)invstds.size());
            DLIB_CASSERT(num == (long)gamma.size());
            DLIB_CASSERT(num == (long)gamma_grad.size());
            DLIB_CASSERT(num == (long)beta_grad.size());
            DLIB_CASSERT(have_same_dimensions(gradient_input, src));
            DLIB_CASSERT(have_same_dimensions(gradient_input, src_grad));
            DLIB_CASSERT(eps > 0);

            beta_grad = 0;
            gamma_grad = 0;
            auto p_grad = gradient_input.host();
            auto p_src = src.host();
            const auto p_gamma = gamma.host();   
            const auto p_gamma_grad = gamma_grad.host();   
            const auto p_beta_grad = beta_grad.host();   
            const auto p_invstds = invstds.host();
            const auto p_means = means.host();

            resizable_tensor dvars, dmeans;
            dvars.copy_size(invstds);
            dmeans.copy_size(means);
            dvars = 0;
            dmeans = 0;
            const auto p_dvars = dvars.host();
            const auto p_dmeans = dmeans.host();

            for (long n = 0; n < src.num_samples(); ++n)
            {
                for (long i = 0; i < num; ++i)
                {
                    const float x_hat = (*p_src - p_means[i])*p_invstds[i];
                    p_beta_grad[i] += *p_grad;
                    p_gamma_grad[i] += (*p_grad)*x_hat;

                    const float dx = *p_grad * p_gamma[i];

                    p_dvars[i] += dx*(*p_src - p_means[i])*-0.5*std::pow(p_invstds[i], 3.0f);

                    ++p_grad;
                    ++p_src;
                }
            }

            const float invnum = 1.0f/src.num_samples();
            p_grad = gradient_input.host();
            p_src = src.host();
            for (long n = 0; n < src.num_samples(); ++n)
            {
                for (long i = 0; i < num; ++i)
                {
                    const float dx = *p_grad * p_gamma[i];

                    p_dmeans[i] += dx*-p_invstds[i] + p_dvars[i] * -2*(*p_src - p_means[i])*invnum;

                    ++p_grad;
                    ++p_src;
                }
            }
            p_grad = gradient_input.host();
            p_src = src.host();
            auto p_src_grad = src_grad.host();
            for (long n = 0; n < src.num_samples(); ++n)
            {
                for (long i = 0; i < num; ++i)
                {
                    const float dx = *p_grad * p_gamma[i];

                    *p_src_grad += dx*p_invstds[i] + 
                        p_dvars[i] *2*(*p_src - p_means[i])*invnum + 
                        p_dmeans[i]*invnum;


                    ++p_grad;
                    ++p_src;
                    ++p_src_grad;
                }
            }
        }

    // ----------------------------------------------------------------------------------------

        void batch_normalize_conv_inference (
            const double eps,
            resizable_tensor& dest,
            const tensor& src,
            const tensor& gamma, 
            const tensor& beta,
            const tensor& running_means,
            const tensor& running_variances
        )
        {
            DLIB_CASSERT(
                gamma.num_samples() == 1 && 
                gamma.nr() == 1 &&
                gamma.nc() == 1 &&
                gamma.k()  == src.k() &&
                have_same_dimensions(gamma, beta) &&
                have_same_dimensions(gamma, running_means) &&
                have_same_dimensions(gamma, running_variances) &&
                eps > 0, 
                "\ngamma.num_samples(): " << gamma.num_samples() << 
                "\ngamma.k():  " << gamma.k() << 
                "\ngamma.nr(): " << gamma.nr() << 
                "\ngamma.nc(): " << gamma.nc() << 
                "\nbeta.num_samples(): " << beta.num_samples() << 
                "\nbeta.k():   " << beta.k() << 
                "\nbeta.nr():  " << beta.nr() << 
                "\nbeta.nc():  " << beta.nc() << 
                "\nrunning_means.num_samples(): " << running_means.num_samples() << 
                "\nrunning_means.k():   " << running_means.k() << 
                "\nrunning_means.nr():  " << running_means.nr() << 
                "\nrunning_means.nc():  " << running_means.nc() << 
                "\nrunning_variances.num_samples(): " << running_variances.num_samples() << 
                "\nrunning_variances.k():   " << running_variances.k() << 
                "\nrunning_variances.nr():  " << running_variances.nr() << 
                "\nrunning_variances.nc():  " << running_variances.nc() << 
                "\nsrc.k():   " << src.k() << 
                "\nsrc.nr():  " << src.nr() << 
                "\nsrc.nc():  " << src.nc() <<
                "\neps:  " << eps 
            );
            dest.copy_size(src);

            auto d = dest.host();
            auto s = src.host();
            auto g = gamma.host();
            auto b = beta.host();
            auto m = running_means.host();
            auto v = running_variances.host();

            const long num = src.nr()*src.nc();
            for (long n = 0; n < src.num_samples(); ++n)
            {
                for (long k = 0; k < src.k(); ++k)
                {
                    const float invstd = 1.0f/std::sqrt(v[k] + eps);
                    for (long j = 0; j < num; ++j)
                    {
                        *d = g[k]*(*s - m[k])*invstd + b[k];
                        ++d;
                        ++s;
                    }
                }
            }
        }

        void batch_normalize_conv (
            const double eps,
            resizable_tensor& dest,
            resizable_tensor& means,
            resizable_tensor& invstds,
            const double averaging_factor,
            resizable_tensor& running_means,
            resizable_tensor& running_variances,
            const tensor& src,
            const tensor& gamma, 
            const tensor& beta 
        )
        {
            DLIB_CASSERT(0 <= averaging_factor && averaging_factor <= 1, "averaging_factor: " << averaging_factor);
            DLIB_CASSERT(averaging_factor==1 || have_same_dimensions(running_means,means));
            DLIB_CASSERT(averaging_factor==1 || have_same_dimensions(running_variances,invstds));
            DLIB_CASSERT(
                src.num_samples() > 1 &&
                gamma.num_samples() == 1 && 
                beta.num_samples() == 1 && 
                gamma.nr() == 1 && 
                beta.nr() == 1 && 
                gamma.nc() == 1 && 
                beta.nc() == 1 && 
                gamma.k()  == beta.k()  && beta.k() == src.k() &&
                eps > 0, 
                "\ngamma.num_samples(): " << gamma.num_samples() << 
                "\ngamma.k():  " << gamma.k() << 
                "\ngamma.nr(): " << gamma.nr() << 
                "\ngamma.nc(): " << gamma.nc() << 
                "\nbeta.num_samples(): " << beta.num_samples() << 
                "\nbeta.k():   " << beta.k() << 
                "\nbeta.nr():  " << beta.nr() << 
                "\nbeta.nc():  " << beta.nc() << 
                "\nsrc.k():   " << src.k() << 
                "\nsrc.nr():  " << src.nr() << 
                "\nsrc.nc():  " << src.nc()  <<
                "\neps:  " << eps 
            );

            dest.copy_size(src);
            means.set_size(1, src.k());
            invstds.set_size(1, src.k());

            // first compute means and invstds
            means = 0;
            invstds = 0;
            const auto p_invstds = invstds.host();
            const auto p_means = means.host();
            const auto p_gamma = gamma.host();   
            const auto p_beta = beta.host();   
            auto p_src = src.host();
            const long num = src.nr()*src.nc();
            // compute means, and sum of squares
            for (long n = 0; n < src.num_samples(); ++n)
            {
                for (long k = 0; k < src.k(); ++k)
                {
                    for (long i = 0; i < num; ++i)
                    {
                        p_means[k] += *p_src;
                        p_invstds[k] += (*p_src)*(*p_src);
                        ++p_src;
                    }
                }
            }
            means /= src.num_samples()*num;
            invstds /= src.num_samples()*num;
            // copy data back to host
            invstds.host(); means.host();

            p_src = src.host();
            // compute variances 
            running_variances.copy_size(invstds);
            auto rvar = running_variances.host();
            // This scale makes the running variances unbiased.
            const double scale = (src.num_samples()*num)/(src.num_samples()*num-1.0);
            for (long k = 0; k < src.k(); ++k)
            {
                float actual_var = p_invstds[k] - p_means[k]*p_means[k];
                if (averaging_factor == 1)
                    rvar[k] = scale*actual_var;
                else
                    rvar[k] = (1-averaging_factor)*rvar[k] + scale*averaging_factor*actual_var;

                p_invstds[k] = 1.0f/std::sqrt(actual_var + eps);
            }

            p_src = src.host();
            auto p_dest = dest.host();
            for (long n = 0; n < src.num_samples(); ++n)
            {
                for (long k = 0; k < src.k(); ++k)
                {
                    for (long i = 0; i < num; ++i)
                    {
                        *p_dest = (*p_src - p_means[k])*p_invstds[k];
                        *p_dest = (*p_dest)*p_gamma[k] + p_beta[k];
                        ++p_src;
                        ++p_dest;
                    }
                }
            }

            // now keep track of the running means 
            running_means.copy_size(means);
            if (averaging_factor != 1)
                running_means = (1-averaging_factor)*mat(running_means) + averaging_factor*mat(means);
            else
                running_means = means;
        }

        void batch_normalize_conv_gradient(
            const double eps,
            const tensor& gradient_input,
            const tensor& means,
            const tensor& invstds,
            const tensor& src,
            const tensor& gamma,
            tensor& src_grad,
            tensor& gamma_grad, 
            tensor& beta_grad 
        )
        {

            const long num = src.nr()*src.nc();
            DLIB_CASSERT(src.num_samples() > 1);
            DLIB_CASSERT(src.k() == (long)means.size());
            DLIB_CASSERT(src.k() == (long)invstds.size());
            DLIB_CASSERT(src.k() == (long)gamma.size());
            DLIB_CASSERT(src.k() == (long)gamma_grad.size());
            DLIB_CASSERT(src.k() == (long)beta_grad.size());
            DLIB_CASSERT(have_same_dimensions(gradient_input, src));
            DLIB_CASSERT(have_same_dimensions(gradient_input, src_grad));
            DLIB_CASSERT(eps > 0);

            beta_grad = 0;
            gamma_grad = 0;

            auto p_grad = gradient_input.host();
            auto p_src = src.host();
            const auto p_gamma = gamma.host();   
            const auto p_gamma_grad = gamma_grad.host();   
            const auto p_beta_grad = beta_grad.host();   
            const auto p_invstds = invstds.host();
            const auto p_means = means.host();

            resizable_tensor dvars, dmeans;
            dvars.copy_size(invstds);
            dmeans.copy_size(means);
            dvars = 0;
            dmeans = 0;
            const auto p_dvars = dvars.host();
            const auto p_dmeans = dmeans.host();

            for (long n = 0; n < src.num_samples(); ++n)
            {
                for (long k = 0; k < src.k(); ++k)
                {
                    const float invstd_pow = -0.5*std::pow(p_invstds[k], 3.0f);
                    for (long i = 0; i < num; ++i)
                    {
                        const float x_hat = (*p_src - p_means[k])*p_invstds[k];
                        p_beta_grad[k] += *p_grad;
                        p_gamma_grad[k] += (*p_grad)*x_hat;

                        const float dx = *p_grad * p_gamma[k];

                        p_dvars[k] += dx*(*p_src - p_means[k])*invstd_pow;

                        ++p_grad;
                        ++p_src;
                    }
                }
            }

            p_grad = gradient_input.host();
            p_src = src.host();
            const float invnum = 1.0f/(src.num_samples()*num);
            for (long n = 0; n < src.num_samples(); ++n)
            {
                for (long k = 0; k < src.k(); ++k)
                {
                    for (long i = 0; i < num; ++i)
                    {
                        const float dx = *p_grad * p_gamma[k];

                        p_dmeans[k] += -dx*p_invstds[k] + p_dvars[k] * -2*(*p_src - p_means[k])*invnum;

                        ++p_grad;
                        ++p_src;
                    }
                }
            }
            p_grad = gradient_input.host();
            p_src = src.host();
            auto p_src_grad = src_grad.host();
            for (long n = 0; n < src.num_samples(); ++n)
            {
                for (long k = 0; k < src.k(); ++k)
                {
                    for (long i = 0; i < num; ++i)
                    {
                        const float dx = *p_grad * p_gamma[k];

                        *p_src_grad += dx*p_invstds[k] + 
                            p_dvars[k]*2*(*p_src - p_means[k])*invnum + 
                            p_dmeans[k]*invnum;


                        ++p_grad;
                        ++p_src;
                        ++p_src_grad;
                    }
                }
            }
        }

    // -----------------------------------------------------------------------------------

        void threshold (
            tensor& data,
            float thresh
        )
        {
            const auto d = data.host();
            for (size_t i = 0; i < data.size(); ++i)
                d[i] = d[i]>thresh ? 1:0;
        }

        void dot (
            const tensor& a,
            const tensor& b,
            tensor& result,
            size_t idx
        )
        {
            DLIB_CASSERT(a.size() == b.size());
            DLIB_CASSERT(idx < result.size());

            const auto aa = a.host();
            const auto bb = b.host();
            auto r = result.host();
            for (size_t i = 0; i < a.size(); ++i)
                r[idx] += aa[i]*bb[i];
        }

    // -----------------------------------------------------------------------------------
    // -----------------------------------------------------------------------------------
    // -----------------------------------------------------------------------------------

        namespace ttimpl
        {
        void softmax (
            const long num_locations,
            const long num_channels,
            tensor& dest,
            const tensor& src
        )
        {
            DLIB_ASSERT(num_channels*num_locations == src.nr()*src.nc()*src.k());
            DLIB_CASSERT(have_same_dimensions(dest,src));
            const auto d = dest.host();
            const auto s = src.host();

            // Note that we subtract out the max values in each channel before applying
            // exp() to avoid numeric overflow in the subsequent computations.  Doing this
            // doesn't change the resulting output, it just makes it more numerically
            // stable.
            for (long n = 0; n < src.num_samples(); ++n)
            {
                auto ss = s + num_locations*num_channels*n;
                auto dd = d + num_locations*num_channels*n;
                for (long i = 0; i < num_locations; ++i)
                {
                    float max_val = -std::numeric_limits<float>::infinity();
                    for (long k = 0; k < num_channels; ++k)
                        max_val = std::max(max_val, ss[k*num_locations]);

                    for (long k = 0; k < num_channels; ++k)
                        dd[k*num_locations] = std::exp(ss[k*num_locations]-max_val);

                    ++ss;
                    ++dd;
                }
            }

            // Now normalize each channel so they sum to 1.
            for (long n = 0; n < src.num_samples(); ++n)
            {
                const auto dd = d + num_locations*num_channels*n;
                for (long i = 0; i < num_locations; ++i)
                {
                    const auto ddd = dd+i;

                    float temp = 0;
                    for (long k = 0; k < num_channels; ++k)
                        temp += ddd[k*num_locations];
                    for (long k = 0; k < num_channels; ++k)
                        ddd[k*num_locations] /= temp;
                }
            }
        }

        void softmax_gradient (
            const long num_locations,
            const long num_channels,
            tensor& grad,
            const tensor& dest,
            const tensor& gradient_input
        )
        {
            DLIB_ASSERT(num_channels*num_locations == grad.nr()*grad.nc()*grad.k());
            DLIB_CASSERT(have_same_dimensions(grad,dest));
            DLIB_CASSERT(have_same_dimensions(grad,gradient_input));
            const auto d = dest.host();
            const auto g = grad.host();
            const auto in = gradient_input.host();


            for (long n = 0; n < grad.num_samples(); ++n)
            {
                const auto d2 = d + num_locations*num_channels*n;
                const auto g2 = g + num_locations*num_channels*n;
                const auto in2 = in + num_locations*num_channels*n;
                for (long i = 0; i < num_locations; ++i)
                {
                    const auto d3 = d2+i;
                    const auto g3 = g2+i;
                    const auto in3 = in2+i;

                    float temp = 0;
                    for (long k = 0; k < num_channels; ++k)
                        temp += -d3[k*num_locations]*in3[k*num_locations];
                    if (is_same_object(gradient_input, grad))
                    {
                        for (long k = 0; k < num_channels; ++k)
                            g3[k*num_locations] = d3[k*num_locations]*(temp+in3[k*num_locations]);
                    }
                    else
                    {
                        for (long k = 0; k < num_channels; ++k)
                            g3[k*num_locations] += d3[k*num_locations]*(temp+in3[k*num_locations]);
                    }
                }
            }
        }
        }

    // ----------------------------------------------------------------------------------------

        void softmax (
            tensor& dest,
            const tensor& src
        )
        {
            DLIB_CASSERT(have_same_dimensions(dest,src));
            ttimpl::softmax(src.nr()*src.nc(), src.k(), dest, src);
        }

        void softmax_gradient (
            tensor& grad,
            const tensor& dest,
            const tensor& gradient_input
        )
        {
            DLIB_CASSERT(have_same_dimensions(grad,dest));
            DLIB_CASSERT(have_same_dimensions(grad,gradient_input));
            ttimpl::softmax_gradient(grad.nr()*grad.nc(), grad.k(), grad, dest, gradient_input);
        }

    // ------------------------------------------------------------------------------------

        void softmax_all (
            tensor& dest,
            const tensor& src
        )
        {
            DLIB_CASSERT(have_same_dimensions(dest,src));
            ttimpl::softmax(1, src.nr()*src.nc()*src.k(), dest, src);
        }

        void softmax_all_gradient (
            tensor& grad,
            const tensor& dest,
            const tensor& gradient_input
        )
        {
            DLIB_CASSERT(have_same_dimensions(grad,dest));
            DLIB_CASSERT(have_same_dimensions(grad,gradient_input));
            ttimpl::softmax_gradient(1, grad.nr()*grad.nc()*grad.k(), grad, dest, gradient_input);
        }

    // ------------------------------------------------------------------------------------

        void sigmoid (
            tensor& dest,
            const tensor& src
        )
        {
            const auto d = dest.host();
            const auto s = src.host();
            for (size_t i = 0; i < src.size(); ++i)
                d[i] = 1/(1+std::exp(-s[i]));
        }

        void sigmoid_gradient (
            tensor& grad,
            const tensor& dest,
            const tensor& gradient_input
        )
        {
            const auto g = grad.host();
            const auto d = dest.host();
            const auto in = gradient_input.host();
            if (is_same_object(gradient_input, grad))
            {
                for (size_t i = 0; i < dest.size(); ++i)
                    g[i] = in[i]*d[i]*(1-d[i]);
            }
            else
            {
                for (size_t i = 0; i < dest.size(); ++i)
                    g[i] += in[i]*d[i]*(1-d[i]);
            }
        }

    // ------------------------------------------------------------------------------------

        void relu (
            tensor& dest,
            const tensor& src
        )
        {
            dest = lowerbound(mat(src), 0);
        }

        void relu_gradient (
            tensor& grad,
            const tensor& dest,
            const tensor& gradient_input
        )
        {
            const float* gi = gradient_input.host();
            const float* in = dest.host();
            float* out = grad.host();
            if (is_same_object(grad, gradient_input))
            {
                for (size_t i = 0; i < dest.size(); ++i)
                {
                    if (in[i] > 0)
                        out[i] = gi[i];
                    else
                        out[i] = 0;
                }
            }
            else
            {
                for (size_t i = 0; i < dest.size(); ++i)
                {
                    if (in[i] > 0)
                        out[i] += gi[i];
                }
            }
        }

    // ----------------------------------------------------------------------------------------

        void prelu (
            tensor& dest,
            const tensor& src,
            const tensor& param
        )
        {
            const float p = param.host()[0];
            const float* s = src.host();
            float* d = dest.host();
            for (size_t i = 0; i < dest.size(); ++i)
            {
                if (s[i] > 0)
                    d[i] = s[i];
                else
                    d[i] = p*s[i];
            }
        }

        void prelu_gradient (
            tensor& grad,
            const tensor& src,
            const tensor& gradient_input,
            const tensor& param,
            tensor& params_grad 
        )
        {
            DLIB_CASSERT(is_same_object(grad, gradient_input) == false);
            const float p = param.host()[0];
            const float* gi = gradient_input.host();
            const float* s = src.host();
            float* out = grad.host();
            float pgrad = 0;
            for (size_t i = 0; i < src.size(); ++i)
            {
                if (s[i] > 0)
                {
                    out[i] += gi[i];
                }
                else
                {
                    out[i] += p*gi[i];
                    pgrad += gi[i]*s[i];
                }
            }
            params_grad.host()[0] = pgrad;
        }

    // ------------------------------------------------------------------------------------

        void tanh (
            tensor& dest,
            const tensor& src
        )
        {
            const auto d = dest.host();
            const auto s = src.host();
            for (size_t i = 0; i < src.size(); ++i)
                d[i] = std::tanh(s[i]);
        }

        void tanh_gradient (
            tensor& grad,
            const tensor& dest,
            const tensor& gradient_input
        )
        {
            const auto g = grad.host();
            const auto d = dest.host();
            const auto in = gradient_input.host();
            if (is_same_object(grad, gradient_input))
            {
                for (size_t i = 0; i < dest.size(); ++i)
                    g[i] = in[i]*(1-d[i]*d[i]);
            }
            else
            {
                for (size_t i = 0; i < dest.size(); ++i)
                    g[i] += in[i]*(1-d[i]*d[i]);
            }
        }

    // ----------------------------------------------------------------------------------------

        void resize_bilinear (
            tensor& dest,
            long dest_row_stride,
            long dest_channel_stride,
            const tensor& src,
            long src_row_stride,
            long src_channel_stride
        )
        {
            DLIB_CASSERT(is_same_object(dest, src)==false);
            DLIB_CASSERT(dest.num_samples() == src.num_samples());
            DLIB_CASSERT(dest.k() == src.k());

            if (dest.size() == 0 || src.size() == 0)
                return;

            const float* s = src.host();
            float* d = dest.host();

            parallel_for(0, dest.k()*dest.num_samples(), [&](long i)
            {
                auto simg = sub_image(s+i*src_channel_stride, src.nr(), src.nc(), src_row_stride);
                auto dimg = sub_image(d+i*dest_channel_stride, dest.nr(), dest.nc(), dest_row_stride);

                resize_image(simg, dimg);
            });
        }

        void resize_bilinear_gradient (
            tensor& grad,
            long grad_row_stride,
            long grad_channel_stride,
            const tensor& gradient_input,
            long gradient_input_row_stride,
            long gradient_input_channel_stride
        )
        {
            DLIB_CASSERT(is_same_object(grad, gradient_input)==false);
            DLIB_CASSERT(gradient_input.num_samples() == grad.num_samples());
            DLIB_CASSERT(gradient_input.k() == grad.k());

            if (gradient_input.size() == 0 || grad.size() == 0)
                return;

            const float* gi = gradient_input.host();
            float* g = grad.host();
            const float x_scale = (grad.nc()-1)/(float)std::max<long>((gradient_input.nc()-1),1);
            const float y_scale = (grad.nr()-1)/(float)std::max<long>((gradient_input.nr()-1),1);
            for (long samp = 0; samp < gradient_input.num_samples(); ++samp)
            {
                for (long k = 0; k < gradient_input.k(); ++k)
                {
                    for (long r = 0; r < gradient_input.nr(); ++r)
                    {
                        const float y = r*y_scale;
<<<<<<< HEAD
                        const long long top    = static_cast<long>(std::floor(y));
=======
                        const long long top    = static_cast<long long>(std::floor(y));
>>>>>>> 2f8d7053
                        const long long bottom = std::min(top+1, grad.nr()-1);
                        const float tb_frac = y - top;
                        for (long long c = 0; c < gradient_input.nc(); ++c)
                        {
                            const float x = c*x_scale;
<<<<<<< HEAD
                            const long long left   = static_cast<long>(std::floor(x));
=======
                            const long long left   = static_cast<long long>(std::floor(x));
>>>>>>> 2f8d7053
                            const long long right  = std::min(left+1, grad.nc()-1);
                            const float lr_frac = x - left;

                            const float tmp = gi[r*gradient_input_row_stride+c];

                            g[top*grad_row_stride+left]     += tmp*(1-tb_frac)*(1-lr_frac);
                            g[top*grad_row_stride+right]    += tmp*(1-tb_frac)*(lr_frac);
                            g[bottom*grad_row_stride+left]  += tmp*(tb_frac)*(1-lr_frac);
                            g[bottom*grad_row_stride+right] += tmp*(tb_frac)*(lr_frac);
                        }
                    }

                    g += grad_channel_stride;
                    gi += gradient_input_channel_stride;
                }
            }
        }

    // ------------------------------------------------------------------------------------
    // ------------------------------------------------------------------------------------
    // ------------------------------------------------------------------------------------

        pooling::pooling (
        ) : window_height(0),window_width(0),stride_y(0),stride_x(0),padding_y(0),padding_x(0),do_max_pooling(true)
        {
        }

        void pooling::
        clear(
        )
        {
            window_height = 0;
            window_width = 0;
            stride_y = 0;
            stride_x = 0;
            padding_y = 0;
            padding_x = 0;
        }

        void pooling::
        setup_max_pooling(
            int window_height_,
            int window_width_,
            int stride_y_,
            int stride_x_,
            int padding_y_,
            int padding_x_
        )
        {
            DLIB_CASSERT(window_width_ > 0);
            DLIB_CASSERT(window_height_ > 0);
            DLIB_CASSERT(stride_y_ > 0);
            DLIB_CASSERT(stride_x_ > 0);
            DLIB_CASSERT(0 <= padding_y_ && padding_y_ < window_height_);
            DLIB_CASSERT(0 <= padding_x_ && padding_x_ < window_width_);

            window_height = window_height_;
            window_width = window_width_;
            stride_y = stride_y_;
            stride_x = stride_x_;
            padding_y = padding_y_;
            padding_x = padding_x_;
            do_max_pooling = true;
        }

        void pooling::
        setup_avg_pooling(
            int window_height_,
            int window_width_,
            int stride_y_,
            int stride_x_,
            int padding_y_,
            int padding_x_
        )
        {
            DLIB_CASSERT(window_width_ > 0);
            DLIB_CASSERT(window_height_ > 0);
            DLIB_CASSERT(stride_y_ > 0);
            DLIB_CASSERT(stride_x_ > 0);
            DLIB_CASSERT(0 <= padding_y_ && padding_y_ < window_height_);
            DLIB_CASSERT(0 <= padding_x_ && padding_x_ < window_width_);

            window_height = window_height_;
            window_width = window_width_;
            stride_y = stride_y_;
            stride_x = stride_x_;
            padding_y = padding_y_;
            padding_x = padding_x_;
            do_max_pooling = false;
        }

        void pooling::
        operator() (
            resizable_tensor& dest,
            const tensor& src
        )
        {
            DLIB_CASSERT(window_width > 0);
            DLIB_CASSERT(window_height > 0);
            DLIB_CASSERT(stride_y > 0);
            DLIB_CASSERT(stride_x > 0);
            DLIB_CASSERT(0 <= padding_y && padding_y < window_height);
            DLIB_CASSERT(0 <= padding_x && padding_x < window_width);
            DLIB_CASSERT(window_width  <= src.nc() + 2*padding_x,
                "Pooling windows must be small enough to fit into the padded image.");
            DLIB_CASSERT(window_height <= src.nr() + 2*padding_y,
                "Pooling windows must be small enough to fit into the padded image.");

            dest.set_size(
                 src.num_samples(),
                 src.k(),
                 1+(src.nr()+2*padding_y-window_height)/stride_y,
                 1+(src.nc()+2*padding_x-window_width)/stride_x
                );

            if (src.size() == 0)
            {
                dest = 0;
                return;
            }


            auto d = dest.host();
            const long x_offset = window_width/2 - padding_x;
            const long y_offset = window_height/2 - padding_y;
            if (does_max_pooling())
            {
                for (long n = 0; n < dest.num_samples(); ++n)
                {
                    for (long k = 0; k < dest.k(); ++k)
                    {
                        auto simg = image_plane(src,n,k);
                        auto dimg = d + (n*dest.k() + k)*dest.nr()*dest.nc();

                        for (long r = 0; r < dest.nr(); ++r)
                        {
                            for (long c = 0; c < dest.nc(); ++c)
                            {
                                auto win = centered_rect(c*stride_x+x_offset,
                                    r*stride_y+y_offset,
                                    window_width,
                                    window_height);
                                dimg[r*dest.nc() + c] = max(subm_clipped(simg,win));
                            }
                        }
                    }
                }
            }
            else
            {
                for (long n = 0; n < dest.num_samples(); ++n)
                {
                    for (long k = 0; k < dest.k(); ++k)
                    {
                        auto simg = image_plane(src,n,k);
                        auto dimg = d + (n*dest.k() + k)*dest.nr()*dest.nc();

                        for (long r = 0; r < dest.nr(); ++r)
                        {
                            for (long c = 0; c < dest.nc(); ++c)
                            {
                                auto win = centered_rect(c*stride_x+x_offset,
                                    r*stride_y+y_offset,
                                    window_width,
                                    window_height);
                                dimg[r*dest.nc() + c] = mean(subm_clipped(simg,win));
                            }
                        }
                    }
                }
            }

        }

        void pooling::get_gradient(
            const tensor& gradient_input, 
            const tensor& dest,
            const tensor& src,
            tensor& grad 
        )
        {
            DLIB_CASSERT(have_same_dimensions(gradient_input,dest));
            DLIB_CASSERT(have_same_dimensions(src,grad));


            if (src.size() == 0)
            {
                return;
            }


            auto gi = gradient_input.host();
            auto g = grad.host();
            const long x_offset = window_width/2 - padding_x;
            const long y_offset = window_height/2 - padding_y;
            if (does_max_pooling())
            {
                for (long n = 0; n < dest.num_samples(); ++n)
                {
                    for (long k = 0; k < dest.k(); ++k)
                    {
                        auto simg = image_plane(src,n,k);
                        auto gimg = g + (n*grad.k() + k)*grad.nr()*grad.nc();
                        auto giimg = gi + (n*dest.k() + k)*dest.nr()*dest.nc();
                        auto imgbox = get_rect(simg);

                        for (long r = 0; r < dest.nr(); ++r)
                        {
                            for (long c = 0; c < dest.nc(); ++c)
                            {
                                auto win = centered_rect(c*stride_x+x_offset,
                                    r*stride_y+y_offset,
                                    window_width,
                                    window_height).intersect(imgbox);
                                auto p = max_point(subm(simg,win))+win.tl_corner();
                                gimg[p.y()*grad.nc()+p.x()] += giimg[r*dest.nc()+c];
                            }
                        }
                    }
                }
            }
            else
            {
                for (long n = 0; n < dest.num_samples(); ++n)
                {
                    for (long k = 0; k < dest.k(); ++k)
                    {
                        auto simg = image_plane(src,n,k);
                        auto gimg = g + (n*grad.k() + k)*grad.nr()*grad.nc();
                        auto giimg = gi + (n*dest.k() + k)*dest.nr()*dest.nc();
                        auto imgbox = get_rect(simg);

                        for (long r = 0; r < dest.nr(); ++r)
                        {
                            for (long c = 0; c < dest.nc(); ++c)
                            {
                                auto win = centered_rect(c*stride_x+x_offset,
                                    r*stride_y+y_offset,
                                    window_width,
                                    window_height).intersect(imgbox);
                                const float delta = giimg[r*dest.nc()+c]/win.area();
                                for (long y = win.top(); y <= win.bottom(); ++y)
                                {
                                    for (long x = win.left(); x <= win.right(); ++x)
                                    {
                                        gimg[y*grad.nc()+x] += delta;
                                    }
                                }
                            }
                        }
                    }
                }
            }

        }

    // ------------------------------------------------------------------------------------
    // ------------------------------------------------------------------------------------
    // ------------------------------------------------------------------------------------

        void img2col(
            matrix<float>& output,
            const tensor& data,
            long n,
            long filter_nr,
            long filter_nc,
            long stride_y,
            long stride_x,
            long padding_y,
            long padding_x
        )
        {
            const auto d = data.host() + data.k()*data.nr()*data.nc()*n;
            const rectangle boundary = get_rect(data);

            const long out_nr = 1+(data.nr()+2*padding_y-filter_nr)/stride_y;
            const long out_nc = 1+(data.nc()+2*padding_x-filter_nc)/stride_x;

            output.set_size(out_nr*out_nc, 
                            data.k()*filter_nr*filter_nc);
            DLIB_CASSERT(output.size() != 0);
            float* t = &output(0,0);

            // now fill in the Toeplitz output matrix for the n-th sample in data.  
            size_t cnt = 0;
            const long max_r = data.nr() + padding_y-(filter_nr-1);
            const long max_c = data.nc() + padding_x-(filter_nc-1);
            for (long r = -padding_y; r < max_r; r+=stride_y)
            {
                for (long c = -padding_x; c < max_c; c+=stride_x)
                {
                    for (long k = 0; k < data.k(); ++k)
                    {
                        for (long y = 0; y < filter_nr; ++y)
                        {
                            for (long x = 0; x < filter_nc; ++x)
                            {
                                DLIB_ASSERT(cnt < output.size());
                                long xx = c+x;
                                long yy = r+y;
                                if (boundary.contains(xx,yy))
                                    *t = d[(k*data.nr() + yy)*data.nc() + xx];
                                else
                                    *t = 0;
                                ++t;
                                ++cnt;
                            }
                        }
                    }
                }
            }
        }

        void col2img(
            const matrix<float>& output,
            tensor& data,
            long n,
            long filter_nr,
            long filter_nc,
            long stride_y,
            long stride_x,
            long padding_y,
            long padding_x
        )
        {
            const auto d = data.host() + data.k()*data.nr()*data.nc()*n;
            const rectangle boundary = get_rect(data);

            DLIB_CASSERT(output.size() != 0);
            const float* t = &output(0,0);

            // now fill in the Toeplitz output matrix for the n-th sample in data.  
            const long max_r = data.nr() + padding_y-(filter_nr-1);
            const long max_c = data.nc() + padding_x-(filter_nc-1);
            for (long r = -padding_y; r < max_r; r+=stride_y)
            {
                for (long c = -padding_x; c < max_c; c+=stride_x)
                {
                    for (long k = 0; k < data.k(); ++k)
                    {
                        for (long y = 0; y < filter_nr; ++y)
                        {
                            for (long x = 0; x < filter_nc; ++x)
                            {
                                long xx = c+x;
                                long yy = r+y;
                                if (boundary.contains(xx,yy))
                                    d[(k*data.nr() + yy)*data.nc() + xx] += *t;
                                ++t;
                            }
                        }
                    }
                }
            }
        }

        void tensor_conv::operator() (
            const bool add_to_output,
            resizable_tensor& output,
            const tensor& data,
            const tensor& filters
        )
        {
            DLIB_CASSERT(last_stride_y > 0 && last_stride_x > 0, "You must call setup() before calling this function.");
            output.set_size(data.num_samples(),
                            filters.num_samples(),
                            1+(data.nr()+2*last_padding_y-filters.nr())/last_stride_y,
                            1+(data.nc()+2*last_padding_x-filters.nc())/last_stride_x);
            (*this)(add_to_output, static_cast<tensor&>(output),data,filters);
        }

        void tensor_conv::operator() (
            const bool add_to_output,
            tensor& output,
            const tensor& data,
            const tensor& filters
        )
        {
            DLIB_CASSERT(is_same_object(output,data) == false);
            DLIB_CASSERT(is_same_object(output,filters) == false);
            DLIB_CASSERT(filters.k() == data.k());
            DLIB_CASSERT(last_stride_y > 0 && last_stride_x > 0, "You must call setup() before calling this function.");
            DLIB_CASSERT(filters.nr() <= data.nr() + 2*last_padding_y,
                "Filter windows must be small enough to fit into the padded image.");
            DLIB_CASSERT(filters.nc() <= data.nc() + 2*last_padding_x,
                "Filter windows must be small enough to fit into the padded image.");

            DLIB_CASSERT(output.num_samples() == data.num_samples());
            DLIB_CASSERT(output.k() == filters.num_samples());
            DLIB_CASSERT(output.nr() == 1+(data.nr()+2*last_padding_y-filters.nr())/last_stride_y);
            DLIB_CASSERT(output.nc() == 1+(data.nc()+2*last_padding_x-filters.nc())/last_stride_x);


            matrix<float> temp;
            for (long n = 0; n < data.num_samples(); ++n)
            {
                img2col(temp, data, n, filters.nr(), filters.nc(), last_stride_y, last_stride_x, last_padding_y, last_padding_x);

                if (add_to_output)
                    output.add_to_sample(n, mat(filters)*trans(temp));
                else 
                    output.set_sample(n, mat(filters)*trans(temp));
            }
        }

    // ------------------------------------------------------------------------------------

        void tensor_conv::
        get_gradient_for_data (
            const bool add_to_output,
            const tensor& gradient_input, 
            const tensor& filters,
            tensor& data_gradient
        )
        {
            matrix<float> temp;
            if (!add_to_output)
                data_gradient = 0;
            for (long n = 0; n < gradient_input.num_samples(); ++n)
            {
                auto gi = mat(gradient_input.host()+gradient_input.k()*gradient_input.nr()*gradient_input.nc()*n,
                              gradient_input.k(),
                              gradient_input.nr()*gradient_input.nc());
                                    

                temp = trans(gi)*mat(filters);
                col2img(temp, data_gradient, n, filters.nr(), filters.nc(), last_stride_y, last_stride_x, last_padding_y, last_padding_x);
            }
        }

    // ------------------------------------------------------------------------------------

        void tensor_conv::
        get_gradient_for_filters (
            const bool add_to_output,
            const tensor& gradient_input, 
            const tensor& data,
            tensor& filters_gradient
        )
        {
            matrix<float> temp;
            for (long n = 0; n < gradient_input.num_samples(); ++n)
            {
                auto gi = mat(gradient_input.host()+gradient_input.k()*gradient_input.nr()*gradient_input.nc()*n,
                              gradient_input.k(),
                              gradient_input.nr()*gradient_input.nc());


                img2col(temp, data, n, filters_gradient.nr(), filters_gradient.nc(), last_stride_y, last_stride_x, last_padding_y, last_padding_x);
                if (n == 0)
                {
                    if (add_to_output)
                        filters_gradient += gi*temp;
                    else
                        filters_gradient = gi*temp;
                }
                else
                {
                    filters_gradient += gi*temp;
                }
            }
        }

     // ------------------------------------------------------------------------------------

        void copy_tensor(
            bool add_to,
            tensor& dest,
            size_t dest_k_offset,
            const tensor& src,
            size_t src_k_offset,
            size_t count_k
        )
        {
            const size_t dest_sample_size = static_cast<size_t>(dest.nc() * dest.nr() * dest.k());
            const size_t src_sample_size = static_cast<size_t>(src.nc() * src.nr() * src.k());

            const size_t block_size = count_k * dest.nc() * dest.nr();

            DLIB_CASSERT(dest.num_samples() == src.num_samples() &&
                dest.nc() == src.nc() && dest.nr() == src.nr(), "All sources should fit into dest tensor size");
            DLIB_CASSERT(dest.k() - dest_k_offset >= count_k, "Not enough space in dest tensor");
            DLIB_CASSERT(src.k() - src_k_offset >= count_k, "Not enough space in src tensor");

            float* dest_p = dest.host() + dest_k_offset * dest.nc() * dest.nr();
            const float* src_p = src.host() + src_k_offset * src.nc() * src.nr();

            for (long i = 0; i < src.num_samples(); ++i)
            {
                if (add_to)
                {
                    for (size_t j = 0; j < block_size; ++j)
                        dest_p[j] += src_p[j];
                }
                else
                {
                    ::memcpy(dest_p, src_p, block_size * sizeof(float));
                }

                dest_p += dest_sample_size;
                src_p  += src_sample_size;
            }
        }

    // ------------------------------------------------------------------------------------
    // ------------------------------------------------------------------------------------
    // ------------------------------------------------------------------------------------

    } 
}


#endif // DLIB_DNN_CPU_cPP_

<|MERGE_RESOLUTION|>--- conflicted
+++ resolved
@@ -1646,21 +1646,13 @@
                     for (long r = 0; r < gradient_input.nr(); ++r)
                     {
                         const float y = r*y_scale;
-<<<<<<< HEAD
-                        const long long top    = static_cast<long>(std::floor(y));
-=======
                         const long long top    = static_cast<long long>(std::floor(y));
->>>>>>> 2f8d7053
                         const long long bottom = std::min(top+1, grad.nr()-1);
                         const float tb_frac = y - top;
                         for (long long c = 0; c < gradient_input.nc(); ++c)
                         {
                             const float x = c*x_scale;
-<<<<<<< HEAD
-                            const long long left   = static_cast<long>(std::floor(x));
-=======
                             const long long left   = static_cast<long long>(std::floor(x));
->>>>>>> 2f8d7053
                             const long long right  = std::min(left+1, grad.nc()-1);
                             const float lr_frac = x - left;
 
