// Copyright (C) 2015  Davis E. King (davis@dlib.net)
// License: Boost Software License   See LICENSE.txt for the full license.
#undef DLIB_DNn_LAYERS_ABSTRACT_H_
#ifdef DLIB_DNn_LAYERS_ABSTRACT_H_

#include "../cuda/tensor_abstract.h"
#include "core_abstract.h"


namespace dlib
{

// ----------------------------------------------------------------------------------------

    class SUBNET 
    {
        /*!
            WHAT THIS OBJECT REPRESENTS
                This object represents a deep neural network.  In particular, it is
                the simplified interface through which layer objects interact with their
                subnetworks.  A layer's two important tasks are to (1) take outputs from its
                subnetwork and forward propagate them through itself and (2) to backwards
                propagate an error gradient through itself and onto its subnetwork.
                The idea of a subnetwork is illustrated in the following diagram:

                  +---------------------------------------------------------+
                  | loss <-- layer1 <-- layer2 <-- ... <-- layern <-- input |
                  +---------------------------------------------------------+
                                      ^                            ^
                                      \__ subnetwork for layer1 __/

                Therefore, by "subnetwork" we mean the part of the network closer to the
                input.

                Note that there is no dlib::SUBNET type.  It is shown here purely to
                document the interface layer objects expect to see when they interact
                with a network.
        !*/

    public:
        // You aren't allowed to copy subnetworks from inside a layer.
        SUBNET(const SUBNET&) = delete;
        SUBNET& operator=(const SUBNET&) = delete;

        const tensor& get_output(
        ) const;
        /*!
            ensures
                - returns the output of this subnetwork.  This is the data that the next
                  layer in the network will take as input.
                - have_same_dimensions(#get_gradient_input(), get_output()) == true
        !*/

        tensor& get_gradient_input(
        );
        /*!
            ensures
                - returns the error gradient for this subnetwork.  That is, this is the
                  error gradient that this network will use to update itself.  Therefore,
                  when performing back propagation, layers that sit on top of this
                  subnetwork write their back propagated error gradients into
                  get_gradient_input().  Or to put it another way, during back propagation,
                  layers take the contents of their get_gradient_input() and back propagate
                  it through themselves and store the results into their subnetwork's
                  get_gradient_input().
        !*/

        const NEXT_SUBNET& subnet(
        ) const;
        /*!
            ensures
                - returns the subnetwork of *this network.  With respect to the diagram
                  above, if *this was layer1 then subnet() would return the network that
                  begins with layer2.
        !*/

        NEXT_SUBNET& subnet(
        );
        /*!
            ensures
                - returns the subnetwork of *this network.  With respect to the diagram
                  above, if *this was layer1 then subnet() would return the network that
                  begins with layer2.
        !*/

        const INPUT_LAYER& input_layer(
        ) const;
        /*!
            ensures
                - returns the very first layer in *this network.  It's equivalent to calling
                  subnet() recursively until you get to the first layer.  This means it will return
                  the object that is an implementation of the EXAMPLE_INPUT_LAYER interface defined
                  in input_abstract.h
        !*/

        INPUT_LAYER& input_layer(
        );
        /*!
            ensures
                - returns the very first layer in *this network.  It's equivalent to calling
                  subnet() recursively until you get to the first layer.  This means it will return
                  the object that is an implementation of the EXAMPLE_INPUT_LAYER interface defined
                  in input_abstract.h
        !*/

        const layer_details_type& layer_details(
        ) const; 
        /*!
            ensures
                - returns the layer_details_type instance that defines the behavior of the
                  layer at the top of this network.  I.e. returns the layer details that
                  defines the behavior of the layer nearest to the network output rather
                  than the input layer.  For computational layers, this is the object
                  implementing the EXAMPLE_COMPUTATIONAL_LAYER_ interface that defines the
                  layer's behavior.
        !*/

        unsigned int sample_expansion_factor (
        ) const;
        /*!
            ensures
                - When to_tensor() is invoked on this network's input layer it converts N
                  input objects into M samples, all stored inside a resizable_tensor.  It
                  is always the case that M is some integer multiple of N.
                  sample_expansion_factor() returns the value of this multiplier.  To be
                  very specific, it is always true that M==I*N where I is some integer.
                  This integer I is what is returned by sample_expansion_factor().

                  It should be noted that computational layers likely do not care about the
                  sample expansion factor.  It is only really of concern inside a loss
                  layer where you need to know its value so that tensor samples can be
                  matched against truth objects.  Moreover, in most cases the sample
                  expansion factor is 1.
        !*/

    };

// ----------------------------------------------------------------------------------------

    class EXAMPLE_COMPUTATIONAL_LAYER_
    {
        /*!
            WHAT THIS OBJECT REPRESENTS
                Each computational layer in a deep neural network can be thought of as a
                function, f(data,parameters), that takes in a data tensor, some parameters,
                and produces an output tensor.  You create an entire deep network by
                composing these functions.  Importantly, you are able to use a wide range
                of different functions to accommodate the task you are trying to
                accomplish.  Therefore, dlib includes a number of common layer types but if
                you want to define your own then you simply implement a class with the same
                interface as EXAMPLE_COMPUTATIONAL_LAYER_.

                Note that there is no dlib::EXAMPLE_COMPUTATIONAL_LAYER_ type.  It is shown
                here purely to document the interface that a layer object must implement.

                The central work of defining a layer is implementing the forward and backward
                methods.  When you do this you have four options:
                    - Implement the forward() and backward() methods according to the
                      specification shown below.  Do not implement forward_inplace() and
                      backward_inplace().
                    - Implement the forward() and backward() methods according to the
                      specification shown below, except exclude the computed_output
                      parameter from backward().  Doing this will allow dlib to make some
                      layers execute in-place and therefore run a little faster and use
                      less memory. Do not implement forward_inplace() and
                      backward_inplace().
                    - Implement the forward_inplace() and backward_inplace() methods
                      according to the specification shown below.  Do not implement
                      forward() and backward().  These in-place methods allow some types of
                      layers to be implemented more efficiently.
                    - Implement the forward_inplace() and backward_inplace() methods
                      according to the specification shown below, except exclude the
                      computed_output parameter from backward_inplace().  Doing this will
                      allow dlib to make some layers execute in-place and therefore run a
                      little faster and use less memory.  Do not implement forward() and
                      backward().


                It should also be noted that layers may define additional layer specific
                fields and the solvers can use these fields as they see fit.  For example,
                some layers define get_learning_rate_multiplier() and
                get_weight_decay_multiplier() methods.  The solvers that come with dlib
                look at these methods, if they exist, and adjust the learning rate or
                weight decay for that layer according to the multiplier.  Therefore, you
                can add these methods to your layer types if you want, or even define new
                fields and new solvers that use those fields in some way.  
        !*/

    public:

        EXAMPLE_COMPUTATIONAL_LAYER_(
        );
        /*!
            ensures
                - Default constructs this object.  This function is not required to do
                  anything in particular but it must exist, that is, it is required that
                  layer objects be default constructable. 
        !*/

        EXAMPLE_COMPUTATIONAL_LAYER_ (
            const EXAMPLE_COMPUTATIONAL_LAYER_& item
        );
        /*!
            ensures
                - EXAMPLE_COMPUTATIONAL_LAYER_ objects are copy constructable
        !*/

        EXAMPLE_COMPUTATIONAL_LAYER_(
            const some_other_layer_type& item
        );
        /*!
            ensures
                - Constructs this object from item.  This form of constructor is optional
                  but it allows you to provide a conversion from one layer type to another.
                  For example, the following code is valid only if my_layer2 can be
                  constructed from my_layer1:
                    relu<fc<my_layer1<fc<input<matrix<float>>>>>> my_dnn1;
                    relu<fc<my_layer2<fc<input<matrix<float>>>>>> my_dnn2(my_dnn1);
                  This kind of pattern is useful if you want to use one type of layer
                  during training but a different type of layer during testing since it
                  allows you to easily convert between related deep neural network types.  

                  Additionally, if you provide a constructor to build a layer from another
                  layer type you should also write your layer's deserialize() routine such
                  that it can read that other layer's serialized data in addition to your
                  own serialized data.  
        !*/

        template <typename SUBNET>
        void setup (
            const SUBNET& sub
        );
        /*!
            requires
                - SUBNET implements the SUBNET interface defined at the top of this file.
            ensures
                - performs any necessary initial memory allocations and/or sets parameters
                  to their initial values prior to learning.  Therefore, calling setup
                  destroys any previously learned parameters.  Also, typically setup()
                  would look at the dimensions of the outputs of sub and configure the
                  number of parameters in *this accordingly.
        !*/

        template <typename SUBNET>
        void forward(
            const SUBNET& sub, 
            resizable_tensor& data_output
        );
        /*!
            requires
                - SUBNET implements the SUBNET interface defined at the top of this file.
                - setup() has been called.
            ensures
                - Runs the output of the subnetwork through this layer and stores the
                  results into #data_output.  In particular, forward() can use any of the
                  outputs in sub (e.g. sub.get_output(), sub.subnet().get_output(), etc.)
                  to compute whatever it wants.
        !*/

        template <typename SUBNET>
        void backward(
            const tensor& computed_output, // this parameter is optional
            const tensor& gradient_input, 
            SUBNET& sub, 
            tensor& params_grad
        );
        /*!
            requires
                - SUBNET implements the SUBNET interface defined at the top of this file.
                - setup() has been called.
                - computed_output is the tensor resulting from calling forward(sub,computed_output).  
                  Moreover, this was the most recent call to forward().  This means that
                  forward() is allowed to cache intermediate results so they can be used
                  during the backward computation.
                - have_same_dimensions(gradient_input, computed_output) == true
                - have_same_dimensions(sub.get_gradient_input(), sub.get_output()) == true
                - have_same_dimensions(params_grad, get_layer_params()) == true
            ensures
                - This function outputs the gradients of this layer with respect to the
                  input data from sub and also with respect to this layer's parameters.
                  These gradients are stored into #sub and #params_grad, respectively. To be
                  precise, the gradients are taken of a function f(sub,get_layer_params())
                  which is defined thusly:   
                    - Recalling that computed_output is a function of both sub and get_layer_params(), 
                      since it is the result of calling forward(sub,computed_output):
                      let f(sub,get_layer_params()) == dot(computed_output, gradient_input)
                  Then we define the following gradient vectors: 
                    - PARAMETER_GRADIENT == gradient of f(sub,get_layer_params()) with
                      respect to get_layer_params(). 
                    - for all valid I:
                        - DATA_GRADIENT_I == gradient of f(sub,get_layer_params()) with
                          respect to layer<I>(sub).get_output() (recall that forward() can
                          draw inputs from the immediate sub layer, sub.subnet(), or
                          any earlier layer.  So you must consider the gradients with
                          respect to all inputs drawn from sub)
                  Finally, backward() outputs these gradients by performing:
                    - params_grad = PARAMETER_GRADIENT 
                    - for all valid I:
                        - layer<I>(sub).get_gradient_input() += DATA_GRADIENT_I
        !*/

        void forward_inplace(
            const tensor& data_input, 
            tensor& data_output
        );
        /*!
            requires
                - have_same_dimensions(data_input,data_output) == true
                - setup() has been called.
            ensures
                - Runs the data_input tensor through this layer and stores the output into
                  #data_output.
                - This function supports in-place operation, i.e. having
                  is_same_object(data_input, data_output)==true
        !*/

        void backward_inplace(
            const tensor& computed_output, // this parameter is optional
            const tensor& gradient_input,
            tensor& data_grad,
            tensor& params_grad
        );
        /*!
            requires
                - setup() has been called.
                - computed_output is the tensor resulting from the most recent call to
                  forward_inplace().  This means that forward_inplace() is allowed to cache
                  intermediate results so they can be used during the backward computation.
                - have_same_dimensions(gradient_input, data_grad) == true
                - have_same_dimensions(gradient_input, computed_output) == true
                - have_same_dimensions(params_grad, get_layer_params()) == true
            ensures
                - This function supports in-place operation, i.e. having
                  is_same_object(gradient_input, data_grad)==true
                - This function outputs the gradients of this layer with respect to the
                  input data from a sublayer and also with respect to this layer's parameters.
                  These gradients are stored into #data_grad and #params_grad, respectively. To be
                  precise, the gradients are taken of a function f(data_input,get_layer_params())
                  which is defined thusly:   
                    - Recalling that computed_output is a function of both the input to
                      forward_inplace() and get_layer_params(), since it is the result of
                      calling forward_inplace(data_input,computed_output):
                      let f(data_input,get_layer_params()) == dot(computed_output, gradient_input)
                  Then we define the following gradient vectors: 
                    - PARAMETER_GRADIENT == gradient of f(data_input,get_layer_params()) with
                      respect to get_layer_params(). 
                    - DATA_GRADIENT == gradient of f(data_input,get_layer_params()) with respect
                      to data_input. 
                  Finally, backward_inplace() outputs these gradients by performing:
                    - params_grad = PARAMETER_GRADIENT 
                    - if (is_same_object(gradient_input, data_grad)) then
                        - data_grad = DATA_GRADIENT
                    - else
                        - data_grad += DATA_GRADIENT
        !*/

        const tensor& get_layer_params(
        ) const; 
        /*!
            ensures
                - returns the parameters that define the behavior of forward().
        !*/

        tensor& get_layer_params(
        ); 
        /*!
            ensures
                - returns the parameters that define the behavior of forward().
        !*/


        dpoint map_input_to_output(dpoint p) const;
        dpoint map_output_to_input(dpoint p) const;
        /*!
            These two functions are optional.  If provided, they should map between
            (column,row) coordinates in input and output tensors of forward().  Providing
            these functions allows you to use global utility functions like
            input_tensor_to_output_tensor().
        !*/

        void clean (
        );
        /*!
            Implementing this function is optional.  If you don't need it then you don't
            have to provide a clean().  But if you do provide it then it must behave as
            follows:

            ensures
                - calling clean() causes this object to forget about everything except its
                  parameters.  This is useful if your layer caches information between
                  forward and backward passes and you want to clean out that cache
                  information before saving the network to disk.  
        !*/

    };

    std::ostream& operator<<(std::ostream& out, const EXAMPLE_COMPUTATIONAL_LAYER_& item);
    /*!
        print a string describing this layer.
    !*/

    void to_xml(const EXAMPLE_COMPUTATIONAL_LAYER_& item, std::ostream& out);
    /*!
        This function is optional, but required if you want to print your networks with
        net_to_xml().  Therefore, to_xml() prints a layer as XML.
    !*/

    void serialize(const EXAMPLE_COMPUTATIONAL_LAYER_& item, std::ostream& out);
    void deserialize(EXAMPLE_COMPUTATIONAL_LAYER_& item, std::istream& in);
    /*!
        provides serialization support  
    !*/

    // For each layer you define, always define an add_layer template so that layers can be
    // easily composed.  Moreover, the convention is that the layer class ends with an _
    // while the add_layer template has the same name but without the trailing _.
    template <typename SUBNET>
    using EXAMPLE_COMPUTATIONAL_LAYER = add_layer<EXAMPLE_COMPUTATIONAL_LAYER_, SUBNET>;

// ----------------------------------------------------------------------------------------
// ----------------------------------------------------------------------------------------
// ----------------------------------------------------------------------------------------

    enum fc_bias_mode
    {
        FC_HAS_BIAS = 0,
        FC_NO_BIAS = 1
    };

    struct num_fc_outputs
    {
        num_fc_outputs(unsigned long n) : num_outputs(n) {}
        unsigned long num_outputs;
    };

    template <
        unsigned long num_outputs,
        fc_bias_mode bias_mode
        >
    class fc_
    {
        /*!
            REQUIREMENTS ON num_outputs
                num_outputs > 0

            WHAT THIS OBJECT REPRESENTS
                This is an implementation of the EXAMPLE_COMPUTATIONAL_LAYER_ interface
                defined above.  In particular, it defines a fully connected layer that
                takes an input tensor and multiplies it by a weight matrix and outputs the
                results.

                The dimensions of the tensors output by this layer are as follows (letting
                IN be the input tensor and OUT the output tensor):
                    - OUT.num_samples() == IN.num_samples()
                    - OUT.k()  == get_num_outputs()
                    - OUT.nr() == 1
                    - OUT.nc() == 1
        !*/

    public:

        fc_(
        );
        /*!
            ensures
                - #get_num_outputs() == num_outputs
                - #get_bias_mode() == bias_mode 
                - #get_learning_rate_multiplier()      == 1
                - #get_weight_decay_multiplier()       == 1
                - #get_bias_learning_rate_multiplier() == 1
                - #get_bias_weight_decay_multiplier()  == 0
        !*/

        fc_(
            num_fc_outputs o
        );
        /*!
            ensures
                - #get_num_outputs() == o.num_outputs 
                - #get_bias_mode() == bias_mode 
                - #get_learning_rate_multiplier()      == 1
                - #get_weight_decay_multiplier()       == 1
                - #get_bias_learning_rate_multiplier() == 1
                - #get_bias_weight_decay_multiplier()  == 0
        !*/

        unsigned long get_num_outputs (
        ) const; 
        /*!
            ensures
                - This layer outputs column vectors that contain get_num_outputs()
                  elements. That is, the output tensor T from forward() will be such that:
                    - T.num_samples() == however many samples were given to forward().
                    - T.k() == get_num_outputs()
                    - The rest of the dimensions of T will be 1.
        !*/

        void set_num_outputs(
            long num
        );
        /*!
            requires
                - num > 0
                - get_layer_params().size() == 0 || get_num_outputs() == num
                  (i.e. You can't change the number of outputs in fc_ if the parameter
                  tensor has already been allocated.)
            ensures
                - #get_num_outputs() == num
        !*/

        fc_bias_mode get_bias_mode (
        ) const;
        /*!
            ensures
                - returns the bias mode which determines if this layer includes bias terms.
                  That is, if the bias mode is FC_HAS_BIAS then a different constant scalar
                  is added to each of the outputs of this layer. 
        !*/

        double get_learning_rate_multiplier(
        ) const;  
        /*!
            ensures
                - returns a multiplier number.  The interpretation is that this object is
                  requesting that the learning rate used to optimize its parameters be
                  multiplied by get_learning_rate_multiplier().
        !*/

        double get_weight_decay_multiplier(
        ) const; 
        /*!
            ensures
                - returns a multiplier number.  The interpretation is that this object is
                  requesting that the weight decay used to optimize its parameters be
                  multiplied by get_weight_decay_multiplier().
        !*/

        void set_learning_rate_multiplier(
            double val
        );
        /*!
            requires
                - val >= 0
            ensures
                - #get_learning_rate_multiplier() == val
        !*/

        void set_weight_decay_multiplier(
            double val
        ); 
        /*!
            requires
                - val >= 0
            ensures
                - #get_weight_decay_multiplier() == val
        !*/

        double get_bias_learning_rate_multiplier(
        ) const; 
        /*!
            ensures
                - returns a multiplier number.  The interpretation is that this object is
                  requesting that the learning rate used to optimize its bias parameters be
                  multiplied by get_learning_rate_multiplier()*get_bias_learning_rate_multiplier().
        !*/

        double get_bias_weight_decay_multiplier(
        ) const; 
        /*!
            ensures
                - returns a multiplier number.  The interpretation is that this object is
                  requesting that the weight decay used to optimize its bias parameters be
                  multiplied by get_weight_decay_multiplier()*get_bias_weight_decay_multiplier().
        !*/

        void set_bias_learning_rate_multiplier(
            double val
        ); 
        /*!
            requires
                - val >= 0
            ensures
                - #get_bias_learning_rate_multiplier() == val
        !*/

        void set_bias_weight_decay_multiplier(
            double val
        ); 
        /*!
            requires
                - val >= 0
            ensures
                - #get_bias_weight_decay_multiplier() == val
        !*/

        void disable_bias(
        );
        /*!
            ensures
                - bias_is_disabled() returns true
        !*/

        bool bias_is_disabled(
        ) const;
        /*!
            ensures
                - returns true if bias learning is disabled for this layer.  This means the biases will
                  not be learned during the training and they will not be used in the forward or backward
                  methods either.
        !*/

        alias_tensor_const_instance get_weights(
        ) const;
        /*!
            ensures
                - returns an alias of get_layer_params(), containing the weights matrix of
                  the fully connected layer.
                - #get_weights().num_samples() is the number of elements in input sample,
                  i.e. sublayer's output's k * nc * nr.
                - #get_bias().k() == #get_num_outputs()
                - if get_bias_mode() == FC_HAS_BIAS:
                    - #get_layer_params().size() == (#get_weights().size() + #get_biases().size())
                - else:
                    - #get_layer_params().size() == #get_weights().size()
        !*/

        alias_tensor_instance get_weights(
        );
        /*!
            ensures
                - returns an alias of get_layer_params(), containing the weights matrix of
                  the fully connected layer.
                - #get_weights().num_samples() is the number of elements in input sample,
                  i.e. sublayer's output's k * nc * nr.
                - #get_bias().k() == #get_num_outputs()
                - if get_bias_mode() == FC_HAS_BIAS:
                    - #get_layer_params().size() == (#get_weights().size() + #get_biases().size())
                - else:
                    - #get_layer_params().size() == #get_weights().size()
        !*/

        alias_tensor_const_instance get_biases(
        ) const;
        /*!
            requires
                - #get_bias_mode() == FC_HAS_BIAS
            ensures
                - returns an alias of get_layer_params(), containing the bias vector of
                  the fully connected layer.
                - #get_bias().num_samples() == 1
                - #get_bias().k() == #get_num_outputs()
                - #get_layer_params().size() == (#get_weights().size() + #get_biases().size())
        !*/

        alias_tensor_instance get_biases(
        );
        /*!
            requires
                - #get_bias_mode() == FC_HAS_BIAS
            ensures
                - returns an alias of get_layer_params(), containing the bias vector of
                  the fully connected layer.
                - #get_bias().num_samples() == 1
                - #get_bias().k() == #get_num_outputs()
                - #get_layer_params().size() == (#get_weights().size() + #get_biases().size())
        !*/

        template <typename SUBNET> void setup (const SUBNET& sub);
        template <typename SUBNET> void forward(const SUBNET& sub, resizable_tensor& output);
        template <typename SUBNET> void backward(const tensor& gradient_input, SUBNET& sub, tensor& params_grad);
        const tensor& get_layer_params() const; 
        tensor& get_layer_params(); 
        /*!
            These functions are implemented as described in the EXAMPLE_COMPUTATIONAL_LAYER_ interface.
        !*/

    };

    template <
        unsigned long num_outputs,
        typename SUBNET
        >
    using fc = add_layer<fc_<num_outputs,FC_HAS_BIAS>, SUBNET>;

    template <
        unsigned long num_outputs,
        typename SUBNET
        >
    using fc_no_bias = add_layer<fc_<num_outputs,FC_NO_BIAS>, SUBNET>;

// ----------------------------------------------------------------------------------------

    struct num_con_outputs
    {
        num_con_outputs(unsigned long n) : num_outputs(n) {}
        unsigned long num_outputs;
    };

    template <
        long _num_filters,
        long _nr,
        long _nc,
        int _stride_y,
        int _stride_x,
        int _padding_y = _stride_y!=1? 0 : _nr/2,
        int _padding_x = _stride_x!=1? 0 : _nc/2
        >
    class con_
    {
        /*!
            REQUIREMENTS ON TEMPLATE ARGUMENTS
                - _num_filters > 0
                - _nr >= 0
                - _nc >= 0
                - _stride_y > 0
                - _stride_x > 0
                - _padding_y >= 0
                - _padding_x >= 0
                - Also, we require that:
                    - if (_nr == 0) then
                        - _padding_y == 0
                    - else
                        - _padding_y < _nr
                    - if (_nc == 0) then
                        - _padding_x == 0
                    - else
                        - _padding_x < _nc

            WHAT THIS OBJECT REPRESENTS
                This is an implementation of the EXAMPLE_COMPUTATIONAL_LAYER_ interface
                defined above.  In particular, it defines a convolution layer that takes an
                input tensor (nominally representing an image) and convolves it with a set
                of filters and then outputs the results. 

                The dimensions of the tensors output by this layer are as follows (letting
                IN be the input tensor and OUT the output tensor):
                    - OUT.num_samples() == IN.num_samples()
                    - OUT.k()  == num_filters()
                    - OUT.nr() == 1+(IN.nr() + 2*padding_y() - nr())/stride_y()
                    - OUT.nc() == 1+(IN.nc() + 2*padding_x() - nc())/stride_x()

                Note also that setting _nr or _nc to 0 has a special meaning of "set the
                filter size equal to the input image size".  Specifically, it means: 
                    - if (_nr == 0) then
                        - nr() == IN.nr()
                        - OUT.nr() == 1
                    - if (_nc == 0) then
                        - nc() == IN.nc()
                        - OUT.nc() == 1
        !*/

    public:
        con_(
        );
        /*!
            ensures
                - #num_filters() == _num_filters
                - #nr() == _nr
                - #nc() == _nc
                - #stride_y() == _stride_y
                - #stride_x() == _stride_x
                - #padding_y() == _padding_y
                - #padding_x() == _padding_x
                - #get_learning_rate_multiplier()      == 1
                - #get_weight_decay_multiplier()       == 1
                - #get_bias_learning_rate_multiplier() == 1
                - #get_bias_weight_decay_multiplier()  == 0
        !*/

        con_(
            num_con_outputs o
        );
        /*!
            ensures
                - #num_filters() == o.num_outputs 
                - #nr() == _nr
                - #nc() == _nc
                - #stride_y() == _stride_y
                - #stride_x() == _stride_x
                - #padding_y() == _padding_y
                - #padding_x() == _padding_x
                - #get_learning_rate_multiplier()      == 1
                - #get_weight_decay_multiplier()       == 1
                - #get_bias_learning_rate_multiplier() == 1
                - #get_bias_weight_decay_multiplier()  == 0
        !*/

        long num_filters(
        ) const; 
        /*!
            ensures
                - returns the number of filters contained in this layer.  The k dimension
                  of the output tensors produced by this layer will be equal to the number
                  of filters.
        !*/

        void set_num_filters(
            long num
        );
        /*!
            requires
                - num > 0
                - get_layer_params().size() == 0 || num_filters() == num
                  (i.e. You can't change the number of filters in con_ if the parameter
                  tensor has already been allocated.)
            ensures
                - #num_filters() == num
        !*/

        long nr(
        ) const; 
        /*!
            ensures
                - returns the number of rows in the filters in this layer.  Note that if
                  nr()==0 then it means the size of the filter is not yet assigned, but
                  once setup() is called nr() will be set to the input tensor's nr().
                  Therefore, nr()==0 has the special interpretation of "be the same size as
                  the input tensor".
        !*/

        long nc(
        ) const;
        /*!
            ensures
                - returns the number of columns in the filters in this layer.  Note that if
                  nc()==0 then it means the size of the filter is not yet assigned, but
                  once setup() is called nc() will be set to the input tensor's nc().
                  Therefore, nc()==0 has the special interpretation of "be the same size as
                  the input tensor".
        !*/

        long stride_y(
        ) const; 
        /*!
            ensures
                - returns the vertical stride used when convolving the filters over an
                  image.  That is, each filter will be moved stride_y() pixels down at a
                  time when it moves over the image.
        !*/

        long stride_x(
        ) const;
        /*!
            ensures
                - returns the horizontal stride used when convolving the filters over an
                  image.  That is, each filter will be moved stride_x() pixels right at a
                  time when it moves over the image.
        !*/

        long padding_y(
        ) const; 
        /*!
            ensures
                - returns the number of pixels of zero padding added to the top and bottom
                  sides of the image.
        !*/

        long padding_x(
        ) const; 
        /*!
            ensures
                - returns the number of pixels of zero padding added to the left and right 
                  sides of the image.
        !*/

        double get_learning_rate_multiplier(
        ) const;  
        /*!
            ensures
                - returns a multiplier number.  The interpretation is that this object is
                  requesting that the learning rate used to optimize its parameters be
                  multiplied by get_learning_rate_multiplier().
        !*/

        double get_weight_decay_multiplier(
        ) const; 
        /*!
            ensures
                - returns a multiplier number.  The interpretation is that this object is
                  requesting that the weight decay used to optimize its parameters be
                  multiplied by get_weight_decay_multiplier().
        !*/

        void set_learning_rate_multiplier(
            double val
        );
        /*!
            requires
                - val >= 0
            ensures
                - #get_learning_rate_multiplier() == val
        !*/

        void set_weight_decay_multiplier(
            double val
        ); 
        /*!
            requires
                - val >= 0
            ensures
                - #get_weight_decay_multiplier() == val
        !*/

        double get_bias_learning_rate_multiplier(
        ) const; 
        /*!
            ensures
                - returns a multiplier number.  The interpretation is that this object is
                  requesting that the learning rate used to optimize its bias parameters be
                  multiplied by get_learning_rate_multiplier()*get_bias_learning_rate_multiplier().
        !*/

        double get_bias_weight_decay_multiplier(
        ) const; 
        /*!
            ensures
                - returns a multiplier number.  The interpretation is that this object is
                  requesting that the weight decay used to optimize its bias parameters be
                  multiplied by get_weight_decay_multiplier()*get_bias_weight_decay_multiplier().
        !*/

        void set_bias_learning_rate_multiplier(
            double val
        ); 
        /*!
            requires
                - val >= 0
            ensures
                - #get_bias_learning_rate_multiplier() == val
        !*/

        void set_bias_weight_decay_multiplier(
            double val
        ); 
        /*!
            requires
                - val >= 0
            ensures
                - #get_bias_weight_decay_multiplier() == val
        !*/

        void disable_relu(
        );
        /*!
            ensures
                - relu_is_disabled() returns true
        !*/

        void enable_relu(
        );
        /*!
            ensures
                - relu_is_disabled() returns false
        !*/

        bool relu_is_disabled(
        ) const;
        /*!
            ensures
                - returns true if relu is disabled for this layer. This means no activation function
                  will be applied after the convolution when calling forward.
        !*/

        void disable_bias(
        );
        /*!
            ensures
                - bias_is_disabled() returns true
                - if bias was enabled and allocated, it resizes the layer parameters
                  to accommodate the filter parameters only, and free the bias parameters.
        !*/

        void enable_bias(
        );
        /*!
            ensures
                - bias_is_disabled() returns false
                - if bias was disabled and not allocated, it resizes the layer parameters
                  to accommodate the new zero-inizialized biases
        !*/

        bool bias_is_disabled(
        ) const;
        /*!
            ensures
                - returns true if bias learning is disabled for this layer.  This means the biases will
                  not be learned during the training and they will not be used in the forward or backward
                  methods either.
        !*/

        template <typename SUBNET> void setup (const SUBNET& sub);
        template <typename SUBNET> void forward(const SUBNET& sub, resizable_tensor& output);
        template <typename SUBNET> void backward(const tensor& gradient_input, SUBNET& sub, tensor& params_grad);
        dpoint map_input_to_output(dpoint p) const;
        dpoint map_output_to_input(dpoint p) const;
        const tensor& get_layer_params() const; 
        tensor& get_layer_params(); 
        /*!
            These functions are implemented as described in the EXAMPLE_COMPUTATIONAL_LAYER_ interface.
        !*/

    };

    template <
        long num_filters,
        long nr,
        long nc,
        int stride_y,
        int stride_x,
        typename SUBNET
        >
    using con = add_layer<con_<num_filters,nr,nc,stride_y,stride_x>, SUBNET>;

// ----------------------------------------------------------------------------------------

    template <
        long _num_filters,
        long _nr,
        long _nc,
        int _stride_y,
        int _stride_x,
        int _padding_y = _stride_y!=1? 0 : _nr/2,
        int _padding_x = _stride_x!=1? 0 : _nc/2
        >
    class cont_
    {
        /*!
            REQUIREMENTS ON TEMPLATE ARGUMENTS
                All of them must be > 0.
                Also, we require that:
                    - 0 <= _padding_y && _padding_y < _nr
                    - 0 <= _padding_x && _padding_x < _nc

            WHAT THIS OBJECT REPRESENTS
                This is an implementation of the EXAMPLE_COMPUTATIONAL_LAYER_ interface
                defined above.  In particular, it defines a transposed convolution layer
                that takes an input tensor and transpose convolves (sometimes called
                "deconvolution") it with a set of filters and then outputs the results. 

                This is essentially a convolutional layer that allows fractional strides.
                Therefore, you can make output tensors that are larger than the input
                tensors using this layer type. 

                
                The dimensions of the tensors output by this layer are as follows (letting
                IN be the input tensor and OUT the output tensor):
                    - OUT.num_samples() == IN.num_samples()
                    - OUT.k()  == num_filters()
                    - OUT.nr() == stride_y()*(IN.nr()-1) + nr() - 2*padding_y()
                    - OUT.nc() == stride_x()*(IN.nc()-1) + nc() - 2*padding_x()
        !*/

    public:
        cont_(
        );
        /*!
            ensures
                - #num_filters() == _num_filters
                - #nr() == _nr
                - #nc() == _nc
                - #stride_y() == _stride_y
                - #stride_x() == _stride_x
                - #padding_y() == _padding_y
                - #padding_x() == _padding_x
                - #get_learning_rate_multiplier()      == 1
                - #get_weight_decay_multiplier()       == 1
                - #get_bias_learning_rate_multiplier() == 1
                - #get_bias_weight_decay_multiplier()  == 0
        !*/

        cont_(
            num_con_outputs o
        );
        /*!
            ensures
                - #num_filters() == o.num_outputs 
                - #nr() == _nr
                - #nc() == _nc
                - #stride_y() == _stride_y
                - #stride_x() == _stride_x
                - #padding_y() == _padding_y
                - #padding_x() == _padding_x
                - #get_learning_rate_multiplier()      == 1
                - #get_weight_decay_multiplier()       == 1
                - #get_bias_learning_rate_multiplier() == 1
                - #get_bias_weight_decay_multiplier()  == 0
        !*/

        long num_filters(
        ) const; 
        /*!
            ensures
                - returns the number of filters contained in this layer.  The k dimension
                  of the output tensors produced by this layer will be equal to the number
                  of filters.
        !*/

        void set_num_filters(
            long num
        );
        /*!
            requires
                - num > 0
                - get_layer_params().size() == 0 || num_filters() == num
                  (i.e. You can't change the number of filters in cont_ if the parameter
                  tensor has already been allocated.)
            ensures
                - #num_filters() == num
        !*/

        long nr(
        ) const; 
        /*!
            ensures
                - returns the number of rows in the filters in this layer.
        !*/

        long nc(
        ) const;
        /*!
            ensures
                - returns the number of columns in the filters in this layer.
        !*/

        long stride_y(
        ) const; 
        /*!
            ensures
                - returns the vertical stride used when convolving the filters over an
                  image.  That is, each filter will be moved 1.0/stride_y() pixels down at
                  a time when it moves over the image.
        !*/

        long stride_x(
        ) const;
        /*!
            ensures
                - returns the horizontal stride used when convolving the filters over an
                  image.  That is, each filter will be moved 1.0/stride_x() pixels right at
                  a time when it moves over the image.
        !*/

        long padding_y(
        ) const; 
        /*!
            ensures
                - returns the number of pixels of zero padding added to the top and bottom
                  sides of the image.
        !*/

        long padding_x(
        ) const; 
        /*!
            ensures
                - returns the number of pixels of zero padding added to the left and right 
                  sides of the image.
        !*/

        double get_learning_rate_multiplier(
        ) const;  
        /*!
            ensures
                - returns a multiplier number.  The interpretation is that this object is
                  requesting that the learning rate used to optimize its parameters be
                  multiplied by get_learning_rate_multiplier().
        !*/

        double get_weight_decay_multiplier(
        ) const; 
        /*!
            ensures
                - returns a multiplier number.  The interpretation is that this object is
                  requesting that the weight decay used to optimize its parameters be
                  multiplied by get_weight_decay_multiplier().
        !*/

        void set_learning_rate_multiplier(
            double val
        );
        /*!
            requires
                - val >= 0
            ensures
                - #get_learning_rate_multiplier() == val
        !*/

        void set_weight_decay_multiplier(
            double val
        ); 
        /*!
            requires
                - val >= 0
            ensures
                - #get_weight_decay_multiplier() == val
        !*/

        double get_bias_learning_rate_multiplier(
        ) const; 
        /*!
            ensures
                - returns a multiplier number.  The interpretation is that this object is
                  requesting that the learning rate used to optimize its bias parameters be
                  multiplied by get_learning_rate_multiplier()*get_bias_learning_rate_multiplier().
        !*/

        double get_bias_weight_decay_multiplier(
        ) const; 
        /*!
            ensures
                - returns a multiplier number.  The interpretation is that this object is
                  requesting that the weight decay used to optimize its bias parameters be
                  multiplied by get_weight_decay_multiplier()*get_bias_weight_decay_multiplier().
        !*/

        void set_bias_learning_rate_multiplier(
            double val
        ); 
        /*!
            requires
                - val >= 0
            ensures
                - #get_bias_learning_rate_multiplier() == val
        !*/

        void set_bias_weight_decay_multiplier(
            double val
        ); 
        /*!
            requires
                - val >= 0
            ensures
                - #get_bias_weight_decay_multiplier() == val
        !*/

        void disable_bias(
        );
        /*!
            ensures
                - bias_is_disabled() returns true
        !*/

        bool bias_is_disabled(
        ) const;
        /*!
            ensures
                - returns true if bias learning is disabled for this layer.  This means the biases will
                  not be learned during the training and they will not be used in the forward or backward
                  methods either.
        !*/

        template <typename SUBNET> void setup (const SUBNET& sub);
        template <typename SUBNET> void forward(const SUBNET& sub, resizable_tensor& output);
        template <typename SUBNET> void backward(const tensor& gradient_input, SUBNET& sub, tensor& params_grad);
        dpoint map_input_to_output(dpoint p) const;
        dpoint map_output_to_input(dpoint p) const;
        const tensor& get_layer_params() const; 
        tensor& get_layer_params(); 
        /*!
            These functions are implemented as described in the EXAMPLE_COMPUTATIONAL_LAYER_ interface.
        !*/

    };

    template <
        long num_filters,
        long nr,
        long nc,
        int stride_y,
        int stride_x,
        typename SUBNET
        >
    using cont = add_layer<cont_<num_filters,nr,nc,stride_y,stride_x>, SUBNET>;

// ----------------------------------------------------------------------------------------

    template <
        int scale_y, 
        int scale_x 
        >
    class upsample_
    {
        /*!
            REQUIREMENTS ON TEMPLATE ARGUMENTS
                All of them must be >= 1.

            WHAT THIS OBJECT REPRESENTS
                This is an implementation of the EXAMPLE_COMPUTATIONAL_LAYER_ interface
                defined above.  In particular, it allows you to upsample a layer using
                bilinear interpolation.  To be very specific, it upsamples each of the
                channels in an input tensor.  Therefore, if IN is the input tensor to this
                layer and OUT the output tensor, then we will have:
                    - OUT.num_samples() == IN.num_samples()
                    - OUT.k()  == IN.k() 
                    - OUT.nr() == IN.nr()*scale_y
                    - OUT.nc() == IN.nc()*scale_x
                    - for all valid i,k:  image_plane(OUT,i,k) is a copy of
                      image_plane(IN,i,k) that has been bilinearly interpolated to fit into
                      the shape of image_plane(OUT,i,k).
        !*/
    public:

        upsample_(
        );
        /*!
            ensures
                - This object has no state, so the constructor does nothing, aside from
                  providing default constructability.
        !*/

        template <typename SUBNET> void setup (const SUBNET& sub);
        template <typename SUBNET> void forward(const SUBNET& sub, resizable_tensor& output);
        template <typename SUBNET> void backward(const tensor& gradient_input, SUBNET& sub, tensor& params_grad);
        dpoint map_input_to_output(dpoint p) const;
        dpoint map_output_to_input(dpoint p) const;
        const tensor& get_layer_params() const; 
        tensor& get_layer_params(); 
        /*!
            These functions are implemented as described in the EXAMPLE_COMPUTATIONAL_LAYER_ interface.
        !*/
    };

    template <
        int scale,
        typename SUBNET
        >
    using upsample = add_layer<upsample_<scale,scale>, SUBNET>;

// ----------------------------------------------------------------------------------------

    template <
        long NR_, 
        long NC_
        >
    class resize_to_
    {
        /*!
            REQUIREMENTS ON THE INPUT ARGUMENTS
                - NR_ >= 1
                - NC_ >= 1

            WHAT THIS OBJECT REPRESENTS
                This is an implementation of the EXAMPLE_COMPUTATIONAL_LAYER_ interface
                defined above.  In particular, it allows you to resize a layer using
                bilinear interpolation.  To be very specific, it resizes each of the
                channels in an input tensor.  Therefore, if IN is the input tensor to this
                layer and OUT the output tensor, then we will have:
                    - OUT.num_samples() == IN.num_samples()
                    - OUT.k()  == IN.k() 
                    - OUT.nr() == NR_
                    - OUT.nc() == NC_
                    - for all valid i,k:  image_plane(OUT,i,k) is a copy of
                      image_plane(IN,i,k) that has been bilinearly interpolated to fit into
                      the shape of image_plane(OUT,i,k).
        !*/
    public:

        resize_to_(
        );
        /*!
            ensures
                - This object has no state, so the constructor does nothing, aside from
                  providing default constructability.
        !*/

        template <typename SUBNET> void setup (const SUBNET& sub);
        template <typename SUBNET> void forward(const SUBNET& sub, resizable_tensor& output);
        template <typename SUBNET> void backward(const tensor& gradient_input, SUBNET& sub, tensor& params_grad);
        dpoint map_input_to_output(dpoint p) const;
        dpoint map_output_to_input(dpoint p) const;
        const tensor& get_layer_params() const; 
        tensor& get_layer_params(); 
        /*!
            These functions are implemented as described in the EXAMPLE_COMPUTATIONAL_LAYER_ interface.
        !*/
    };

    template <
        long NR,
        long NC,
        typename SUBNET
        >
    using resize_to = add_layer<resize_to_<NR,NC>, SUBNET>;
    
// ----------------------------------------------------------------------------------------

    class dropout_
    {
        /*!
            WHAT THIS OBJECT REPRESENTS
                This is an implementation of the EXAMPLE_COMPUTATIONAL_LAYER_ interface
                defined above.  In particular, it defines a dropout layer.  Therefore, it
                passes its inputs through the stochastic function f(x) which outputs either
                0 or x.  The probability of 0 being output is given by the drop_rate
                argument to this object's constructor.

                Note that, after you finish training a network with dropout, it is a good
                idea to replace each dropout_ layer with a multiply_ layer because the
                multiply_ layer is faster and deterministic. 
        !*/

    public:

        explicit dropout_(
            float drop_rate = 0.5
        );
        /*!
            requires
                - 0 <= drop_rate <= 1
            ensures
                - #get_drop_rate() == drop_rate
        !*/

        float get_drop_rate (
        ) const; 
        /*!
            ensures
                - returns the probability that an individual input value to this layer will
                  be replaced with 0.
        !*/

        template <typename SUBNET> void setup (const SUBNET& sub);
        void forward_inplace(const tensor& input, tensor& output);
        void backward_inplace(const tensor& gradient_input, tensor& data_grad, tensor& params_grad);
        dpoint map_input_to_output(dpoint p) const;
        dpoint map_output_to_input(dpoint p) const;
        const tensor& get_layer_params() const; 
        tensor& get_layer_params(); 
        /*!
            These functions are implemented as described in the EXAMPLE_COMPUTATIONAL_LAYER_ interface.
        !*/
    };

    template <typename SUBNET>
    using dropout = add_layer<dropout_, SUBNET>;

// ----------------------------------------------------------------------------------------

    template <int DROP_RATE_PERCENT>
    class dropout_rate_ : public dropout_
    {
        /*!
            WHAT THIS OBJECT REPRESENTS
                This object represents a customizable dropout layer that inherits from
                the dropout_ class. It allows specifying the dropout rate at compile-time,
                which is particularly useful for deep networks with many layers where it
                might be cumbersome to explicitly modify the dropout rate for each layer
                individually.

                The main advantage of this layer is that it offers the possibility to specify
                the dropout rate at the moment of network construction, providing more
                flexibility and clarity in the network architecture definition.

            TEMPLATE PARAMETERS
                - DROP_RATE_PERCENT: A int value between 0 and 100 that specifies the dropout rate.
                  This value is set at compile-time and cannot be changed during runtime.
        !*/

    public:
        explicit dropout_rate_();
        /*!
            ensures
                - Constructs a dropout layer with a dropout rate of DROP_RATE.
                - Calls the base class constructor dropout_(DROP_RATE).
        !*/
    };

    template <int DROP_RATE, typename SUBNET>
    using dropout_rate = add_layer<dropout_rate_<DROP_RATE>, SUBNET>;
    template <typename SUBNET>
    using dropout_10 = add_layer<dropout_rate_<10>, SUBNET>;

// ----------------------------------------------------------------------------------------

    class multiply_
    {
        /*!
            WHAT THIS OBJECT REPRESENTS
                This is an implementation of the EXAMPLE_COMPUTATIONAL_LAYER_ interface
                defined above.  In particular, it defines a basic layer that just
                multiplies its input tensor with a constant value and returns the result.
                It therefore has no learnable parameters.
        !*/

    public:
        explicit multiply_(
            float val = 0.5
        ); 
        /*!
            ensures
                - #get_multiply_value() == val
        !*/

        multiply_ (
            const dropout_& item
        ); 
        /*!
            ensures
                - #get_multiply_value() == 1-item.get_drop_rate()
                  (i.e. We construct the multiply_ layer so that it is essentially a
                  deterministic version of the given dropout_ layer)
        !*/

        float get_multiply_value (
        ) const;
        /*!
            ensures
                - this layer simply multiplies its input tensor by get_multiply_value() and
                  produces the result as output.
        !*/

        template <typename SUBNET> void setup (const SUBNET& sub);
        void forward_inplace(const tensor& input, tensor& output);
        void backward_inplace(const tensor& gradient_input, tensor& data_grad, tensor& params_grad);
        dpoint map_input_to_output(dpoint p) const;
        dpoint map_output_to_input(dpoint p) const;
        const tensor& get_layer_params() const; 
        tensor& get_layer_params(); 
        /*!
            These functions are implemented as described in the EXAMPLE_COMPUTATIONAL_LAYER_ interface.
        !*/
    };

    template <typename SUBNET>
    using multiply = add_layer<multiply_, SUBNET>;

// ----------------------------------------------------------------------------------------

    const double DEFAULT_LAYER_NORM_EPS = 1e-5;

    class layer_norm_
    {
        /*!
            WHAT THIS OBJECT REPRESENTS
                This is an implementation of the EXAMPLE_COMPUTATIONAL_LAYER_ interface
                defined above.  In particular, it defines a batch normalization layer that
                implements the method described in the paper:
                    Layer Normalization by Jimmy Lei Ba, Jamie Ryan Kiros, Geoffrey E. Hinton

                In particular, this layer produces output tensors with the same
                dimensionality as the input tensors, except that the mean and variances of
                the elements in each sample have been standardized to 0 and 1 respectively.
                This is different from batch normalization, since this layer learns one scaling
                factor and one bias for each sample in the batch, independently.  As a result,
                this layer is batch-size independent.
        !*/
    public:
        layer_norm_(
        );
        /*!
            ensures
                - #get_learning_rate_multiplier()       == 1
                - #get_weight_decay_multiplier()        == 0
                - #get_bias_learning_rate_multiplier()  == 1
                - #get_bias_weight_decay_multiplier()   == 1
                - #get_eps() == DEFAULT_LAYER_NORM_EPS
        !*/

        explicit layer_norm_(
            double eps_ = DEFAULT_LAYER_NORM_EPS
        )
        /*!
            requires
                - eps > 0
            ensures
                - #get_learning_rate_multiplier()      == 1
                - #get_weight_decay_multiplier()       == 0
                - #get_bias_learning_rate_multiplier() == 1
                - #get_bias_weight_decay_multiplier()  == 1
                - #get_eps() == eps
        !*/

        double get_eps(
        ) const;
        /*!
            ensures
                - When doing layer normalization, we are dividing by the standard
                  deviation.  This epsilon value returned by this function is added to the
                  variance to prevent the division from dividing by zero.
        !*/

        double get_learning_rate_multiplier(
        ) const;
        /*!
            ensures
                - returns a multiplier number.  The interpretation is that this object is
                  requesting that the learning rate used to optimize its parameters be
                  multiplied by get_learning_rate_multiplier().
        !*/

        double get_weight_decay_multiplier(
        ) const;
        /*!
            ensures
                - returns a multiplier number.  The interpretation is that this object is
                  requesting that the weight decay used to optimize its parameters be
                  multiplied by get_weight_decay_multiplier().
        !*/

        void set_learning_rate_multiplier(
            double val
        );
        /*!
            requires
                - val >= 0
            ensures
                - #get_learning_rate_multiplier() == val
        !*/

        void set_weight_decay_multiplier(
            double val
        );
        /*!
            requires
                - val >= 0
            ensures
                - #get_weight_decay_multiplier() == val
        !*/

        double get_bias_learning_rate_multiplier(
        ) const;
        /*!
            ensures
                - returns a multiplier number.  The interpretation is that this object is
                  requesting that the learning rate used to optimize its bias parameters be
                  multiplied by get_learning_rate_multiplier()*get_bias_learning_rate_multiplier().
        !*/

        double get_bias_weight_decay_multiplier(
        ) const;
        /*!
            ensures
                - returns a multiplier number.  The interpretation is that this object is
                  requesting that the weight decay used to optimize its bias parameters be
                  multiplied by get_weight_decay_multiplier()*get_bias_weight_decay_multiplier().
        !*/

        void set_bias_learning_rate_multiplier(
            double val
        );
        /*!
            requires
                - val >= 0
            ensures
                - #get_bias_learning_rate_multiplier() == val
        !*/

        void set_bias_weight_decay_multiplier(
            double val
        );
        /*!
            requires
                - val >= 0
            ensures
                - #get_bias_weight_decay_multiplier() == val
        !*/

        template <typename SUBNET> void setup (const SUBNET& sub);
        template <typename SUBNET> void forward(const SUBNET& sub, resizable_tensor& output);
        template <typename SUBNET> void backward(const tensor& gradient_input, SUBNET& sub, tensor& params_grad);
        dpoint map_input_to_output(dpoint p) const;
        dpoint map_output_to_input(dpoint p) const;
        const tensor& get_layer_params() const;
        tensor& get_layer_params();
        /*!
            These functions are implemented as described in the EXAMPLE_COMPUTATIONAL_LAYER_ interface.
        !*/
    };

// ----------------------------------------------------------------------------------------

    const float DEFAULT_RMS_NORM_EPS = 1e-5f;

    class rms_norm_
    {
        /*!
            WHAT THIS OBJECT REPRESENTS
                This object implements the EXAMPLE_COMPUTATIONAL_LAYER_ interface
                defined above, specifically defining a root mean square (RMS) normalization layer.

                RMS normalization is a technique that normalizes the input tensor based on the
                root mean square (RMS) of its elements. Unlike traditional layer normalization,
                which both centers and scales the data, RMS normalization only scales by the RMS
                value. This makes it computationally more efficient, as it avoids the need to
                compute the mean and subtract it from each element.

                This layer produces output tensors with the same dimensionality as the input tensors.
                Specifically, for an input tensor with shape [num_samples, k, nr, nc], the RMS
                normalization is applied across the [nr, nc] dimensions independently for each
                element in the [k] dimension and for each sample in the [num_samples] dimension.
                The scaling factor (RMS) and the learnable scaling parameter (gamma) are both of
                size [k].

                The key characteristics of this layer are:
                - The RMS of the elements in each sample is standardized to 1.
                - It does not center the data (i.e., it does not subtract the mean).
                - A learnable scaling factor (gamma) is applied after normalization, allowing the
                model to adapt the scaling dynamically.

                This layer is particularly effective in various natural language processing tasks,
                where it has been shown to provide performance similar to or better than traditional
                layer normalization, with reduced computational overhead.
        !*/

    public:
        rms_norm_(
        );
        /*!
            ensures
                - #get_learning_rate_multiplier() == 1
                - #get_weight_decay_multiplier()  == 0
                - #get_bias_learning_rate_multiplier()  == 1
                - #get_bias_weight_decay_multiplier()   == 1            
                - #get_eps() == DEFAULT_RMS_NORM_EPS
        !*/

        explicit rms_norm_(
            float eps_ = DEFAULT_RMS_NORM_EPS
        );
        /*!
            requires
                - eps > 0
            ensures
                - #get_learning_rate_multiplier() == 1
                - #get_weight_decay_multiplier()  == 0
                - #get_bias_learning_rate_multiplier()  == 1
                - #get_bias_weight_decay_multiplier()   == 1            
                - #get_eps() == eps_
        !*/

        float get_eps(
        ) const;
        /*!
            ensures
                - When doing RMS normalization, we are dividing by the root mean square.
                This epsilon value returned by this function is added to the
                mean square to prevent division by zero.
        !*/

        void set_eps(
            float val
        );
        /*!
            requires
                - val > 0
            ensures
                - #get_eps() == val
        !*/    

        double get_learning_rate_multiplier(
        ) const;
        /*!
            ensures
                - returns a multiplier number. The interpretation is that this object is
                requesting that the learning rate used to optimize its parameters be
                multiplied by get_learning_rate_multiplier().
        !*/

        double get_weight_decay_multiplier(
        ) const;
        /*!
            ensures
                - returns a multiplier number. The interpretation is that this object is
                requesting that the weight decay used to optimize its parameters be
                multiplied by get_weight_decay_multiplier().
        !*/

        void set_learning_rate_multiplier(
            double val
        );
        /*!
            requires
                - val >= 0
            ensures
                - #get_learning_rate_multiplier() == val
        !*/

        void set_weight_decay_multiplier(
            double val
        );
        /*!
            requires
                - val >= 0
            ensures
                - #get_weight_decay_multiplier() == val
        !*/

        double get_bias_learning_rate_multiplier(
        ) const;
        /*!
            ensures
                - returns a multiplier number.  The interpretation is that this object is
                requesting that the learning rate used to optimize its bias parameters be
                multiplied by get_learning_rate_multiplier()*get_bias_learning_rate_multiplier().
        !*/

        double get_bias_weight_decay_multiplier(
        ) const;
        /*!
            ensures
                - returns a multiplier number.  The interpretation is that this object is
                requesting that the weight decay used to optimize its bias parameters be
                multiplied by get_weight_decay_multiplier()*get_bias_weight_decay_multiplier().
        !*/

        void set_bias_learning_rate_multiplier(
            double val
        );
        /*!
            requires
                - val >= 0
            ensures
                - #get_bias_learning_rate_multiplier() == val
        !*/

        void set_bias_weight_decay_multiplier(
            double val
        );
        /*!
            requires
                - val >= 0
            ensures
                - #get_bias_weight_decay_multiplier() == val
        !*/

        template <typename SUBNET> void setup (const SUBNET& sub);
        template <typename SUBNET> void forward(const SUBNET& sub, resizable_tensor& output);
        template <typename SUBNET> void backward(const tensor& gradient_input, SUBNET& sub, tensor& params_grad);
        dpoint map_input_to_output(dpoint p) const;
        dpoint map_output_to_input(dpoint p) const;
        const tensor& get_layer_params() const;
        tensor& get_layer_params();
        /*!
            These functions are implemented as described in the EXAMPLE_COMPUTATIONAL_LAYER_ interface.
        !*/
    };

    template <typename SUBNET>
    using rms_norm = add_layer<rms_norm_, SUBNET>;

// ----------------------------------------------------------------------------------------

    enum layer_mode
    {
        CONV_MODE = 0, // convolutional mode
        FC_MODE = 1    // fully connected mode
    };

    const double DEFAULT_BATCH_NORM_EPS = 0.0001;

    template <
        layer_mode mode
        >
    class bn_
    {
        /*!
            WHAT THIS OBJECT REPRESENTS
                This is an implementation of the EXAMPLE_COMPUTATIONAL_LAYER_ interface
                defined above.  In particular, it defines a batch normalization layer that
                implements the method described in the paper: 
                    Batch Normalization: Accelerating Deep Network Training by Reducing
                    Internal Covariate Shift by Sergey Ioffe and Christian Szegedy
                
                In particular, this layer produces output tensors with the same
                dimensionality as the input tensors, except that the mean and variances of
                the elements have been standardized to 0 and 1 respectively. 

                It should also be noted that when tensors with a num_samples() dimension of
                1 are passed to this layer it doesn't perform batch normalization.
                Instead, it runs in "inference mode" where the learned linear normalizing
                transformation is used to transform the tensor. 

                Finally, after you finish training a batch normalized network, it is a good
                idea to replace each bn_ layer with an affine_ layer because the affine_
                layer is faster and will never surprise you by performing batch
                normalization on tensors that have a num_samples() dimension > 1.  This allows
                you to run large mini-batches of samples through your final network without
                batch normalization executing at all. 
        !*/

    public:
        bn_(
        );
        /*!
            ensures
                - #get_mode() == mode
                - #get_running_stats_window_size()      == 100
                - #get_learning_rate_multiplier()       == 1
                - #get_weight_decay_multiplier()        == 0
                - #get_bias_learning_rate_multiplier()  == 1
                - #get_bias_weight_decay_multiplier()   == 1
                - #get_eps() == tt::DEFAULT_BATCH_NORM_EPS
        !*/

        explicit bn_(
            unsigned long window_size,
            double eps = tt::DEFAULT_BATCH_NORM_EPS
        );
        /*!
            requires
                - eps > 0
                - window_size > 0
            ensures
                - #get_mode() == mode 
                - #get_running_stats_window_size()     == window_size
                - #get_learning_rate_multiplier()      == 1
                - #get_weight_decay_multiplier()       == 0
                - #get_bias_learning_rate_multiplier() == 1
                - #get_bias_weight_decay_multiplier()  == 1
                - #get_eps() == eps
        !*/

        layer_mode get_mode(
        ) const; 
        /*!
            ensures
                - returns the mode of this layer, either CONV_MODE or FC_MODE.
                  If the mode is FC_MODE then the normalization is applied across the
                  samples in a tensor (i.e. k()*nr()*nc() different things will be
                  normalized).  Otherwise, normalization is applied across everything
                  except for the k() dimension, resulting in there being only k()
                  normalization equations that are applied spatially over the tensor.

                  Therefore, if you are putting batch normalization after a fully connected
                  layer you should use FC_MODE.  Otherwise, if you are putting batch
                  normalization after a convolutional layer you should use CONV_MODE.
        !*/

        double get_eps(
        ) const; 
        /*!
            ensures
                - When doing batch normalization, we are dividing by the standard
                  deviation.  This epsilon value returned by this function is added to the
                  variance to prevent the division from dividing by zero.
        !*/

        unsigned long get_running_stats_window_size (
        ) const; 
        /*!
            ensures
                - Just as recommended in the batch normalization paper, this object keeps a
                  running average of the mean and standard deviations of the features.
                  These averages are used during "inference mode" so you can run a single
                  object through a batch normalized network.  They are also what is used to
                  initialize an affine_ layer that is constructed from a bn_ layer.  This
                  function returns the effective number of recent samples used to compute
                  the running average.
        !*/

        void set_running_stats_window_size (
            unsigned long new_window_size
        );
        /*!
            requires
                - new_window_size > 0
            ensures
                - #get_running_stats_window_size() == new_window_size
        !*/

        double get_learning_rate_multiplier(
        ) const;  
        /*!
            ensures
                - returns a multiplier number.  The interpretation is that this object is
                  requesting that the learning rate used to optimize its parameters be
                  multiplied by get_learning_rate_multiplier().
        !*/

        double get_weight_decay_multiplier(
        ) const; 
        /*!
            ensures
                - returns a multiplier number.  The interpretation is that this object is
                  requesting that the weight decay used to optimize its parameters be
                  multiplied by get_weight_decay_multiplier().
        !*/

        void set_learning_rate_multiplier(
            double val
        );
        /*!
            requires
                - val >= 0
            ensures
                - #get_learning_rate_multiplier() == val
        !*/

        void set_weight_decay_multiplier(
            double val
        ); 
        /*!
            requires
                - val >= 0
            ensures
                - #get_weight_decay_multiplier() == val
        !*/

        double get_bias_learning_rate_multiplier(
        ) const; 
        /*!
            ensures
                - returns a multiplier number.  The interpretation is that this object is
                  requesting that the learning rate used to optimize its bias parameters be
                  multiplied by get_learning_rate_multiplier()*get_bias_learning_rate_multiplier().
        !*/

        double get_bias_weight_decay_multiplier(
        ) const; 
        /*!
            ensures
                - returns a multiplier number.  The interpretation is that this object is
                  requesting that the weight decay used to optimize its bias parameters be
                  multiplied by get_weight_decay_multiplier()*get_bias_weight_decay_multiplier().
        !*/

        void set_bias_learning_rate_multiplier(
            double val
        ); 
        /*!
            requires
                - val >= 0
            ensures
                - #get_bias_learning_rate_multiplier() == val
        !*/

        void set_bias_weight_decay_multiplier(
            double val
        ); 
        /*!
            requires
                - val >= 0
            ensures
                - #get_bias_weight_decay_multiplier() == val
        !*/

        template <typename SUBNET> void setup (const SUBNET& sub);
        template <typename SUBNET> void forward(const SUBNET& sub, resizable_tensor& output);
        template <typename SUBNET> void backward(const tensor& gradient_input, SUBNET& sub, tensor& params_grad);
        dpoint map_input_to_output(dpoint p) const;
        dpoint map_output_to_input(dpoint p) const;
        const tensor& get_layer_params() const; 
        tensor& get_layer_params(); 
        /*!
            These functions are implemented as described in the EXAMPLE_COMPUTATIONAL_LAYER_ interface.
        !*/
    };

    template <typename SUBNET>
    using bn_con = add_layer<bn_<CONV_MODE>, SUBNET>;
    template <typename SUBNET>
    using bn_fc = add_layer<bn_<FC_MODE>, SUBNET>;

// ----------------------------------------------------------------------------------------

    class affine_
    {
        /*!
            WHAT THIS OBJECT REPRESENTS
                This is an implementation of the EXAMPLE_COMPUTATIONAL_LAYER_ interface
                defined above.  In particular, it applies a simple pointwise linear
                transformation to an input tensor.  You can think of it as having two
                parameter tensors, gamma and beta.  If the input tensor is called INPUT
                then the output of this layer is:
                    gamma*INPUT+beta
                where all operations are performed element wise and each sample in the
                INPUT tensor is processed separately.

                Moreover, this object has two modes that affect the dimensionalities of
                gamma and beta and how they are applied to compute gamma*INPUT+beta.  If
                get_mode()==FC_MODE then gamma and beta each have the same dimensionality
                as the input tensor, except their num_samples() dimensions are 1.  If
                get_mode()==CONV_MODE then gamma and beta have all their dimensions set
                to 1 except for k(), which is equal to INPUT.k().

                In either case, the computation of gamma*INPUT+beta is performed pointwise
                over all the elements of INPUT using either:
                    OUTPUT(n,k,r,c) == gamma(1,k,r,c)*INPUT(n,k,r,c)+beta(1,k,r,c)
                or
                    OUTPUT(n,k,r,c) == gamma(1,k,1,1)*INPUT(n,k,r,c)+beta(1,k,1,1)
                as appropriate.


                Finally, note that the parameters of this layer are not learnable and
                therefore not modified during network updates.  Instead, the layer will
                perform the identity transformation unless it is initialized with a bn_
                layer, in which case it will perform whatever transformation the bn_ layer
                has learned.
        !*/

    public:

        affine_(
        );
        /*!
            ensures
                - #get_mode() == FC_MODE 
        !*/

        affine_(
            layer_mode mode
        );
        /*!
            ensures
                - #get_mode() == mode
        !*/

        template <
            layer_mode mode
            >
        affine_(
            const bn_<mode>& layer
        );
        /*!
            ensures
                - Constructs affine_ so that it performs the same transformation as the
                  supplied batch normalization layer.  You would want to do this after you
                  finish training a network with bn_ layers because the affine_ layer will
                  execute faster.  
                - #get_mode() == layer.get_mode()
        !*/

        layer_mode get_mode(
        ) const; 
        /*!
            ensures
                - returns the mode of this layer, either CONV_MODE or FC_MODE.  
        !*/

        void disable(
        );
        /*!
            ensures
                - #get_layer_params().size() == 0.
                - when forward_inplace and backward_inplace are called, they return immediately doing nothing.
                  Causing this layer to trivially perform the an identity transform.
        !*/

        alias_tensor_instance get_gamma();
        /*!
            ensures
                - returns the gamma parameter that defines the behavior of forward().
        !*/

        alias_tensor_const_instance get_gamma() const;
        /*!
            ensures
                - returns the gamma parameter that defines the behavior of forward().
        !*/

        alias_tensor_instance get_beta();
        /*!
            ensures
                - returns the beta parameter that defines the behavior of forward().
        !*/

        alias_tensor_const_instance get_beta() const;
        /*!
            ensures
                - returns the beta parameter that defines the behavior of forward().
        !*/

        template <typename SUBNET> void setup (const SUBNET& sub);
        void forward_inplace(const tensor& input, tensor& output);
        void backward_inplace(const tensor& computed_output, const tensor& gradient_input, tensor& data_grad, tensor& params_grad);
        dpoint map_input_to_output(dpoint p) const;
        dpoint map_output_to_input(dpoint p) const;
        const tensor& get_layer_params() const; 
        tensor& get_layer_params(); 
        /*!
            These functions are implemented as described in the
            EXAMPLE_COMPUTATIONAL_LAYER_ interface.  Also note that get_layer_params()
            always returns an empty tensor since there are no learnable parameters in this
            object.
        !*/

    };

    template <typename SUBNET>
    using affine = add_layer<affine_, SUBNET>;

// ----------------------------------------------------------------------------------------

    template <
        long _nr,
        long _nc,
        int _stride_y,
        int _stride_x,
        int _padding_y = _stride_y!=1? 0 : _nr/2,
        int _padding_x = _stride_x!=1? 0 : _nc/2
        >
    class max_pool_
    {
        /*!
            REQUIREMENTS ON TEMPLATE ARGUMENTS
                - _nr >= 0
                - _nc >= 0
                - _stride_y > 0
                - _stride_x > 0
                - _padding_y >= 0
                - _padding_x >= 0
                - if (_nr != 0) then
                    - _padding_y < _nr
                - else
                    - _padding_y == 0
                - if (_nc != 0) then
                    - _padding_x < _nr
                - else
                    - _padding_x == 0

            WHAT THIS OBJECT REPRESENTS
                This is an implementation of the EXAMPLE_COMPUTATIONAL_LAYER_ interface
                defined above.  In particular, it defines a max pooling layer that takes an
                input tensor and downsamples it.  It does this by sliding a window over the
                images in an input tensor and outputting, for each channel, the maximum
                element within the window.  

                If _nr == 0 then it means the filter size covers all the rows in the input
                tensor, similarly for the _nc parameter.  To be precise, if we call the
                input tensor IN and the output tensor OUT, then OUT is defined as follows:
                    - let FILT_NR == (nr()==0) ? IN.nr() : nr()
                    - let FILT_NC == (nc()==0) ? IN.nc() : nc()
                    - OUT.num_samples() == IN.num_samples()
                    - OUT.k()  == IN.k()
                    - OUT.nr() == 1+(IN.nr() + 2*padding_y() - FILT_NR)/stride_y()
                    - OUT.nc() == 1+(IN.nc() + 2*padding_x() - FILT_NC)/stride_x()
                    - for all valid s, k, r, and c:
                        - image_plane(OUT,s,k)(r,c) == max(subm_clipped(image_plane(IN,s,k),
                                                                  centered_rect(x*stride_x() + FILT_NC/2 - padding_x(),
                                                                                y*stride_y() + FILT_NR/2 - padding_y(),
                                                                                FILT_NC,
                                                                                FILT_NR)))
        !*/

    public:

        max_pool_ (
        );
        /*!
            ensures
                - #nr() == _nr
                - #nc() == _nc
                - #stride_y() == _stride_y
                - #stride_x() == _stride_x
                - #padding_y() == _padding_y
                - #padding_x() == _padding_x
        !*/

        long nr(
        ) const; 
        /*!
            ensures
                - returns the number of rows in the pooling window or 0 if the window size
                  is "the entire input tensor".
        !*/

        long nc(
        ) const;
        /*!
            ensures
                - returns the number of rows in the pooling window or 0 if the window size
                  is "the entire input tensor".
        !*/

        long stride_y(
        ) const; 
        /*!
            ensures
                - returns the vertical stride used when scanning the max pooling window
                  over an image.  That is, each window will be moved stride_y() pixels down
                  at a time when it moves over the image.
        !*/

        long stride_x(
        ) const;
        /*!
            ensures
                - returns the horizontal stride used when scanning the max pooling window
                  over an image.  That is, each window will be moved stride_x() pixels down
                  at a time when it moves over the image.
        !*/

        long padding_y(
        ) const; 
        /*!
            ensures
                - returns the number of pixels of zero padding added to the top and bottom
                  sides of the image.
        !*/

        long padding_x(
        ) const; 
        /*!
            ensures
                - returns the number of pixels of zero padding added to the left and right 
                  sides of the image.
        !*/

        template <typename SUBNET> void setup (const SUBNET& sub);
        template <typename SUBNET> void forward(const SUBNET& sub, resizable_tensor& output);
        template <typename SUBNET> void backward(const tensor& computed_output, const tensor& gradient_input, SUBNET& sub, tensor& params_grad);
        dpoint map_input_to_output(dpoint p) const;
        dpoint map_output_to_input(dpoint p) const;
        const tensor& get_layer_params() const; 
        tensor& get_layer_params(); 
        /*!
            These functions are implemented as described in the EXAMPLE_COMPUTATIONAL_LAYER_ 
            interface.  Note that this layer doesn't have any parameters, so the tensor
            returned by get_layer_params() is always empty.
        !*/
    };

    template <
        long nr,
        long nc,
        int stride_y,
        int stride_x,
        typename SUBNET
        >
    using max_pool = add_layer<max_pool_<nr,nc,stride_y,stride_x>, SUBNET>;

    template <
        typename SUBNET
        >
    using max_pool_everything = add_layer<max_pool_<0,0,1,1>, SUBNET>;

// ----------------------------------------------------------------------------------------

    template <
        long _nr,
        long _nc,
        int _stride_y,
        int _stride_x,
        int _padding_y = _stride_y!=1? 0 : _nr/2,
        int _padding_x = _stride_x!=1? 0 : _nc/2
        >
    class avg_pool_
    {
        /*!
            REQUIREMENTS ON TEMPLATE ARGUMENTS
                - _nr >= 0
                - _nc >= 0
                - _stride_y > 0
                - _stride_x > 0
                - _padding_y >= 0
                - _padding_x >= 0
                - if (_nr != 0) then
                    - _padding_y < _nr
                - else
                    - _padding_y == 0
                - if (_nc != 0) then
                    - _padding_x < _nr
                - else
                    - _padding_x == 0

            WHAT THIS OBJECT REPRESENTS
                This is an implementation of the EXAMPLE_COMPUTATIONAL_LAYER_ interface
                defined above.  In particular, it defines an average pooling layer that
                takes an input tensor and downsamples it.  It does this by sliding a window
                over the images in an input tensor and outputting, for each channel, the
                average element within the window.  

                If _nr == 0 then it means the filter size covers all the rows in the input
                tensor, similarly for the _nc parameter.  To be precise, if we call the
                input tensor IN and the output tensor OUT, then OUT is defined as follows:
                    - let FILT_NR == (nr()==0) ? IN.nr() : nr()
                    - let FILT_NC == (nc()==0) ? IN.nc() : nc()
                    - OUT.num_samples() == IN.num_samples()
                    - OUT.k()  == IN.k()
                    - OUT.nr() == 1+(IN.nr() + 2*padding_y() - FILT_NR)/stride_y()
                    - OUT.nc() == 1+(IN.nc() + 2*padding_x() - FILT_NC)/stride_x()
                    - for all valid s, k, r, and c:
                        - image_plane(OUT,s,k)(r,c) == mean(subm_clipped(image_plane(IN,s,k),
                                                                  centered_rect(x*stride_x() + FILT_NC/2 - padding_x(),
                                                                                y*stride_y() + FILT_NR/2 - padding_y(),
                                                                                FILT_NC,
                                                                                FILT_NR)))
        !*/

    public:

        avg_pool_ (
        );
        /*!
            ensures
                - #nr() == _nr
                - #nc() == _nc
                - #stride_y() == _stride_y
                - #stride_x() == _stride_x
                - #padding_y() == _padding_y
                - #padding_x() == _padding_x
        !*/

        long nr(
        ) const; 
        /*!
            ensures
                - returns the number of rows in the pooling window or 0 if the window size
                  is "the entire input tensor".
        !*/

        long nc(
        ) const;
        /*!
            ensures
                - returns the number of rows in the pooling window or 0 if the window size
                  is "the entire input tensor".
        !*/

        long stride_y(
        ) const; 
        /*!
            ensures
                - returns the vertical stride used when scanning the pooling window
                  over an image.  That is, each window will be moved stride_y() pixels down
                  at a time when it moves over the image.
        !*/

        long stride_x(
        ) const;
        /*!
            ensures
                - returns the horizontal stride used when scanning the pooling window
                  over an image.  That is, each window will be moved stride_x() pixels down
                  at a time when it moves over the image.
        !*/

        long padding_y(
        ) const; 
        /*!
            ensures
                - returns the number of pixels of zero padding added to the top and bottom
                  sides of the image.
        !*/

        long padding_x(
        ) const; 
        /*!
            ensures
                - returns the number of pixels of zero padding added to the left and right 
                  sides of the image.
        !*/

        template <typename SUBNET> void setup (const SUBNET& sub);
        template <typename SUBNET> void forward(const SUBNET& sub, resizable_tensor& output);
        template <typename SUBNET> void backward(const tensor& computed_output, const tensor& gradient_input, SUBNET& sub, tensor& params_grad);
        dpoint map_input_to_output(dpoint p) const;
        dpoint map_output_to_input(dpoint p) const;
        const tensor& get_layer_params() const; 
        tensor& get_layer_params(); 
        /*!
            These functions are implemented as described in the EXAMPLE_COMPUTATIONAL_LAYER_ 
            interface.  Note that this layer doesn't have any parameters, so the tensor
            returned by get_layer_params() is always empty.
        !*/

    };

    template <
        long nr,
        long nc,
        int stride_y,
        int stride_x,
        typename SUBNET
        >
    using avg_pool = add_layer<avg_pool_<nr,nc,stride_y,stride_x>, SUBNET>;

    template <
        typename SUBNET
        >
    using avg_pool_everything = add_layer<avg_pool_<0,0,1,1>, SUBNET>;

// ----------------------------------------------------------------------------------------

    class relu_
    {
        /*!
            WHAT THIS OBJECT REPRESENTS
                This is an implementation of the EXAMPLE_COMPUTATIONAL_LAYER_ interface
                defined above.  In particular, it defines a rectified linear layer.
                Therefore, it passes its inputs through the function 
                    f(x)=max(x,0) 
                where f() is applied pointwise across the input tensor.
        !*/

    public:

        relu_(
        );

        void disable(
        );
        /*!
            ensures
                - #get_layer_params().size() == 0.
                - when forward_inplace and backward_inplace are called, they return immediately doing nothing.
                  Causing this layer to trivially perform the an identity transform.
        !*/

        template <typename SUBNET> void setup (const SUBNET& sub);
        void forward_inplace(const tensor& input, tensor& output);
        void backward_inplace(const tensor& computed_output, const tensor& gradient_input, tensor& data_grad, tensor& params_grad);
        dpoint map_input_to_output(dpoint p) const;
        dpoint map_output_to_input(dpoint p) const;
        const tensor& get_layer_params() const; 
        tensor& get_layer_params(); 
        /*!
            These functions are implemented as described in the EXAMPLE_COMPUTATIONAL_LAYER_ 
            interface.  Note that this layer doesn't have any parameters, so the tensor
            returned by get_layer_params() is always empty.
        !*/
    };

    template <typename SUBNET>
    using relu = add_layer<relu_, SUBNET>;

// ----------------------------------------------------------------------------------------

    class prelu_
    {
        /*!
            WHAT THIS OBJECT REPRESENTS
                This is an implementation of the EXAMPLE_COMPUTATIONAL_LAYER_ interface
                defined above.  In particular, it defines a parametric rectified linear
                layer.  Therefore, it passes its inputs through the function 
                    f(x) = x>0 ? x : p*x 
                where f() is applied pointwise across the input tensor and p is a scalar
                parameter learned by this layer.


                This is the layer type introduced in the paper:
                    He, Kaiming, et al. "Delving deep into rectifiers: Surpassing
                    human-level performance on imagenet classification." Proceedings of the
                    IEEE International Conference on Computer Vision. 2015.
        !*/

    public:

        explicit prelu_(
            float initial_param_value = 0.25
        );
        /*!
            ensures
                - The p parameter will be initialized with initial_param_value.
                - #get_initial_param_value() == initial_param_value.
        !*/

        float get_initial_param_value (
        ) const;
        /*!
            ensures
                - returns the initial value of the prelu parameter. 
        !*/

        template <typename SUBNET> void setup (const SUBNET& sub);
        void forward_inplace(const tensor& input, tensor& output);
        void backward_inplace(const tensor& computed_output, const tensor& gradient_input, tensor& data_grad, tensor& params_grad);
        dpoint map_input_to_output(dpoint p) const;
        dpoint map_output_to_input(dpoint p) const;
        const tensor& get_layer_params() const; 
        tensor& get_layer_params(); 
        /*!
            These functions are implemented as described in the EXAMPLE_COMPUTATIONAL_LAYER_ interface.
        !*/
    };

    template <typename SUBNET>
    using prelu = add_layer<prelu_, SUBNET>;

// ----------------------------------------------------------------------------------------

    class leaky_relu_
    {
        /*!
            WHAT THIS OBJECT REPRESENTS
                This is an implementation of the EXAMPLE_COMPUTATIONAL_LAYER_ interface
                defined above.  In particular, it defines a leaky rectified linear
                layer.  Therefore, it passes its inputs through the function
                    f(x) = x>0 ? x : alpha*x
                where f() is applied pointwise across the input tensor and alpha is a
                non-learned scalar.

                This is the layer type introduced in the paper:
                    A. L. Maas, A. Y. Hannun, and A. Y. Ng. "Rectifier nonlinearities improve
                    neural network acoustic models". In ICML, 2013.
        !*/

    public:
        explicit leaky_relu_(
            float alpha = 0.01f
        );
        /*!
            ensures
                - the alpha parameter will be initialized with the alpha value
        !*/

        float get_alpha(
        ) const;
        /*!
            ensures
                - returns the alpha parameter of the leaky_relu
        !*/

        template <typename SUBNET> void setup(const SUBNET& sub);
        void forward_inplace(const tensor& input, tensor& output);
        void backward_inplace(const tensor& computed_output, const tensor& gradient_input, tensor& data_grad, tensor& params_grad);
        dpoint map_input_to_output(dpoint p) const;
        dpoint map_output_to_input(dpoint p) const;
        const tensor& get_layer_params() const;
        tensor& get_layer_params();
        /*!
            These functions are implemented as described in the EXAMPLE_COMPUTATIONAL_LAYER_
            interface.  Note that this layer doesn't have any parameters, so the tensor
            returned by get_layer_params() is always empty.
        !*/
    };

    template <typename SUBNET>
    using leaky_relu = add_layer<prelu_, SUBNET>;

// ----------------------------------------------------------------------------------------

    class sig_
    {
        /*!
            WHAT THIS OBJECT REPRESENTS
                This is an implementation of the EXAMPLE_COMPUTATIONAL_LAYER_ interface
                defined above.  In particular, it defines a sigmoid layer.  Therefore, it
                passes its inputs through the function 
                    f(x)=1/(1+exp(-x)) 
                where f() is applied pointwise across the input tensor.
        !*/

    public:

        sig_(
        );

        template <typename SUBNET> void setup (const SUBNET& sub);
        void forward_inplace(const tensor& input, tensor& output);
        void backward_inplace(const tensor& computed_output, const tensor& gradient_input, tensor& data_grad, tensor& params_grad);
        dpoint map_input_to_output(dpoint p) const;
        dpoint map_output_to_input(dpoint p) const;
        const tensor& get_layer_params() const; 
        tensor& get_layer_params(); 
        /*!
            These functions are implemented as described in the EXAMPLE_COMPUTATIONAL_LAYER_ 
            interface.  Note that this layer doesn't have any parameters, so the tensor
            returned by get_layer_params() is always empty.
        !*/
    };

    template <typename SUBNET>
    using sig = add_layer<sig_, SUBNET>;

// ----------------------------------------------------------------------------------------

    class mish_
    {
        /*!
            WHAT THIS OBJECT REPRESENTS
                This is an implementation of the EXAMPLE_COMPUTATIONAL_LAYER_ interface
                defined above.  In particular, it defines a mish layer.  Therefore, it
                passes its inputs through the function
                    f(x)= x*tanh(log(1+exp(x)))
                where f() is applied pointwise across the input tensor.

                This is the layer type introduced in the paper:
                Diganta Misra. "Mish: A Self Regularized Non-Monotonic Activation Function"
        !*/

    public:

        mish_(
        );

        template <typename SUBNET> void setup (const SUBNET& sub);
        template <typename SUBNET> void forward(const SUBNET& sub, resizable_tensor& data_output);
        template <typename SUBNET> void backward(const tensor& gradient_input, SUBNET& sub, tensor&);
        dpoint map_input_to_output(dpoint p) const;
        dpoint map_output_to_input(dpoint p) const;
        const tensor& get_layer_params() const;
        tensor& get_layer_params();
        /*!
            These functions are implemented as described in the EXAMPLE_COMPUTATIONAL_LAYER_
            interface.  Note that this layer doesn't have any parameters, so the tensor
            returned by get_layer_params() is always empty.
        !*/
    };

    template <typename SUBNET>
    using mish = add_layer<mish_, SUBNET>;

// ----------------------------------------------------------------------------------------

    class htan_
    {
        /*!
            WHAT THIS OBJECT REPRESENTS
                This is an implementation of the EXAMPLE_COMPUTATIONAL_LAYER_ interface
                defined above.  In particular, it defines a hyperbolic tangent layer.
                Therefore, it passes its inputs through the function 
                    f(x)=std::tanh(x)
                where f() is applied pointwise across the input tensor.
        !*/

    public:

        htan_(
        );

        template <typename SUBNET> void setup (const SUBNET& sub);
        void forward_inplace(const tensor& input, tensor& output);
        void backward_inplace(const tensor& computed_output, const tensor& gradient_input, tensor& data_grad, tensor& params_grad);
        dpoint map_input_to_output(dpoint p) const;
        dpoint map_output_to_input(dpoint p) const;
        const tensor& get_layer_params() const; 
        tensor& get_layer_params(); 
        /*!
            These functions are implemented as described in the EXAMPLE_COMPUTATIONAL_LAYER_ 
            interface.  Note that this layer doesn't have any parameters, so the tensor
            returned by get_layer_params() is always empty.
        !*/
    };

    template <typename SUBNET>
    using htan = add_layer<htan_, SUBNET>;

// ----------------------------------------------------------------------------------------

    class clipped_relu_
    {
        /*!
            WHAT THIS OBJECT REPRESENTS
                This is an implementation of the EXAMPLE_COMPUTATIONAL_LAYER_ interface
                defined above.  In particular, it defines a clipped version of the relu layer.
                Therefore, it passes its inputs through the function
                    f(x) = min(max(x, 0), ceiling)
                where f() is applied pointwise across the input tensor and ceiling is a
                non-learned scalar.
        !*/

    public:

        clipped_relu_(
            const float ceiling = 6.0f
        );
        /*!
            ensures
                - the ceiling parameter will be initialized with the ceiling value
        !*/

        float get_ceiling() const;
        /*!
            ensures
                - returns the celiling parameter of the clipped_relu
        !*/

        template <typename SUBNET> void setup (const SUBNET& sub);
        void forward_inplace(const tensor& input, tensor& output);
        void backward_inplace(const tensor& computed_output, const tensor& gradient_input, tensor& data_grad, tensor& params_grad);
        dpoint map_input_to_output(dpoint p) const;
        dpoint map_output_to_input(dpoint p) const;
        const tensor& get_layer_params() const;
        tensor& get_layer_params();
        /*!
            These functions are implemented as described in the EXAMPLE_COMPUTATIONAL_LAYER_
            interface.  Note that this layer doesn't have any parameters, so the tensor
            returned by get_layer_params() is always empty.
        !*/
    };

    template <typename SUBNET>
    using clipped_relu = add_layer<clipped_relu_, SUBNET>;

// ----------------------------------------------------------------------------------------

    class elu_
    {
        /*!
            WHAT THIS OBJECT REPRESENTS
                This is an implementation of the EXAMPLE_COMPUTATIONAL_LAYER_ interface
                defined above.  In particular, it defines an exponential linear unit.
                Therefore, it passes its inputs through the function
                    f(x) = x>0 ? x : alpha*(exp(x)-1)
                where f() is applied pointwise across the input tensor and alpha is a
                non-learned scalar.

                This is the layer type introduced in the paper:
                Djork-Arné Clevert, Thomas Unterthiner, Sepp Hochreiter.
                "Fast and Accurate Deep Network Learning by Exponential Linear Units (ELUs)".
        !*/

    public:

        elu_(
            const float alpha = 1.0f
        );
        /*!
            ensures
                - the alpha parameter will be initialized with the alpha value
        !*/

        float get_alpha() const;
        /*!
            ensures
                - returns the alpha parameter of the elu
        !*/
        template <typename SUBNET> void setup (const SUBNET& sub);
        void forward_inplace(const tensor& input, tensor& output);
        void backward_inplace(const tensor& computed_output, const tensor& gradient_input, tensor& data_grad, tensor& params_grad);
        dpoint map_input_to_output(dpoint p) const;
        dpoint map_output_to_input(dpoint p) const;
        const tensor& get_layer_params() const;
        tensor& get_layer_params();
        /*!
            These functions are implemented as described in the EXAMPLE_COMPUTATIONAL_LAYER_
            interface.  Note that this layer doesn't have any parameters, so the tensor
            returned by get_layer_params() is always empty.
        !*/
    };

    template <typename SUBNET>
    using elu = add_layer<elu_, SUBNET>;

// ----------------------------------------------------------------------------------------

    class gelu_
    {
        /*!
            WHAT THIS OBJECT REPRESENTS
                This is an implementation of the EXAMPLE_COMPUTATIONAL_LAYER_ interface
                defined above.  In particular, it defines a gelu layer.  Therefore, it
                passes its inputs through the function
                        f(x)= x/2 * (1 + erf(x/sqrt(2))
                where f() is applied pointwise across the input tensor.

                This is the layer type introduced in the paper:
                Dan Hendrycks, Kevin Gimpel. "Gaussian Error Linear Units (GELUs)".
        !*/

    public:

        gelu_(
        );

        template <typename SUBNET> void setup (const SUBNET& sub);
        template <typename SUBNET> void forward(const SUBNET& sub, resizable_tensor& data_output);
        template <typename SUBNET> void backward(const tensor& gradient_input, SUBNET& sub, tensor&);
        dpoint map_input_to_output(dpoint p) const;
        dpoint map_output_to_input(dpoint p) const;
        const tensor& get_layer_params() const;
        tensor& get_layer_params();
        /*!
            These functions are implemented as described in the EXAMPLE_COMPUTATIONAL_LAYER_
            interface.  Note that this layer doesn't have any parameters, so the tensor
            returned by get_layer_params() is always empty.
        !*/
    };

    template <typename SUBNET>
    using gelu = add_layer<gelu_, SUBNET>;

// ----------------------------------------------------------------------------------------

    class smelu_
    {
        /*!
            WHAT THIS OBJECT REPRESENTS
                This is an implementation of the EXAMPLE_COMPUTATIONAL_LAYER_ interface
                defined above.  In particular, it defines a smooth rectified linear
                layer.  Therefore, it passes its inputs through the function f(x):
                    - if (x > beta) 1
                    - if (x < -beta) 0
                    - else std::pow(x + beta, 2) / (4 * beta)
                where f() is applied pointwise across the input tensor and beta is a
                non-learned scalar.

                This is the layer type introduced in the paper:
                "Smooth activations and reproducibility in deep networks" by
                Gil I. Shamir, Dong Lin, Lorenzo Coviello (https://arxiv.org/abs/2010.09931)
        !*/

    public:
        explicit smelu_(
            float beta = 1
        );
        /*!
            ensures
                - the beta parameter will be initialized with the beta value
        !*/

        float get_beta(
        ) const;
        /*!
            ensures
                - returns the beta parameter of the smelu
        !*/

        template <typename SUBNET> void setup(const SUBNET& sub);
        void forward_inplace(const tensor& input, tensor& output);
        void backward_inplace(const tensor& computed_output, const tensor& gradient_input, tensor& data_grad, tensor& params_grad);
        dpoint map_input_to_output(dpoint p) const;
        dpoint map_output_to_input(dpoint p) const;
        const tensor& get_layer_params() const;
        tensor& get_layer_params();
        /*!
            These functions are implemented as described in the EXAMPLE_COMPUTATIONAL_LAYER_
            interface.  Note that this layer doesn't have any parameters, so the tensor
            returned by get_layer_params() is always empty.
        !*/
    };

    template <typename SUBNET>
    using smelu = add_layer<prelu_, SUBNET>;

// ----------------------------------------------------------------------------------------

    class silu_
    {
        /*!
            WHAT THIS OBJECT REPRESENTS
                This is an implementation of the EXAMPLE_COMPUTATIONAL_LAYER_ interface
                defined above.  In particular, it defines a silu layer.  Therefore, it
                passes its inputs through the function
                        f(x)= x * sigmoid(x) = x / (1 + exp(-x))
                where f() is applied pointwise across the input tensor.

                This is the layer type introduced in the paper:
                Dan Hendrycks, Kevin Gimpel. "Gaussian Error Linear Units (GELUs)".
        !*/

    public:

        silu_(
        );

        template <typename SUBNET> void setup (const SUBNET& sub);
        template <typename SUBNET> void forward(const SUBNET& sub, resizable_tensor& data_output);
        template <typename SUBNET> void backward(const tensor& gradient_input, SUBNET& sub, tensor&);
        dpoint map_input_to_output(dpoint p) const;
        dpoint map_output_to_input(dpoint p) const;
        const tensor& get_layer_params() const;
        tensor& get_layer_params();
        /*!
            These functions are implemented as described in the EXAMPLE_COMPUTATIONAL_LAYER_
            interface.  Note that this layer doesn't have any parameters, so the tensor
            returned by get_layer_params() is always empty.
        !*/
    };

    template <typename SUBNET>
    using silu = add_layer<silu_, SUBNET>;

// ----------------------------------------------------------------------------------------

    enum softmax_mode { CHANNEL_WISE = 0, PLANE_WISE = 1 };
    
    template <unsigned long s_mode_>
    class softmax_
    {
        /*!
            WHAT THIS OBJECT REPRESENTS
                This is an implementation of the EXAMPLE_COMPUTATIONAL_LAYER_ interface
                defined above. It defines a softmax layer with two modes of operation:
                channel-wise and plane-wise.

                The softmax function s(x) is defined as:
                    s(x) == exp(x)/sum(exp(x)) 
                where x is a vector.

                1. Channel-wise mode (s_mode_ == CHANNEL_WISE):
                This mode treats the input tensor as a collection of multi-channel images
                and applies s() to each spatial location in each image. The tensor::k() 
                channel elements at each position are input to s() and then replaced by 
                the outputs of s().

                2. Plane-wise mode (s_mode_ == PLANE_WISE):
                This mode applies the softmax function across entire planes (nr x nc) of 
                the input tensor, useful for operations in Large Language Models (LLMs) 
                and other applications requiring 2D tensor processing.

                In both modes, the sum of the outputs of s() will always be equal to 1 for 
                each application of the function.

            TEMPLATE PARAMETERS
                - s_mode_: Determines the mode of operation (CHANNEL_WISE or PLANE_WISE)
        !*/

    public:
        softmax_();

        template <typename SUBNET> void setup(const SUBNET& sub);
        void forward_inplace(const tensor& input, tensor& output);
        void backward_inplace(
            const tensor& computed_output, 
            const tensor& gradient_input, 
            tensor& data_grad, 
            tensor& params_grad
        );
        const tensor& get_layer_params() const;
        tensor& get_layer_params();
        /*!
            These functions are implemented as described in the EXAMPLE_COMPUTATIONAL_LAYER_ 
            interface. Note that this layer doesn't have any parameters, so the tensor
            returned by get_layer_params() is always empty.
        !*/

        friend void serialize(const softmax_& item, std::ostream& out);
        friend void deserialize(softmax_& item, std::istream& in);
        friend std::ostream& operator<<(std::ostream& out, const softmax_& item);
        friend void to_xml(const softmax_& item, std::ostream& out);
    };

    template <typename SUBNET>
    using softmax = add_layer<softmax_<CHANNEL_WISE>, SUBNET>;

    template <typename SUBNET>
    using softmaxm = add_layer<softmax_<PLANE_WISE>, SUBNET>;

// ----------------------------------------------------------------------------------------

    class softmax_all_
    {
        /*!
            WHAT THIS OBJECT REPRESENTS
                This is an implementation of the EXAMPLE_COMPUTATIONAL_LAYER_ interface
                defined above.  In particular, it defines a softmax layer.  To be precise,
                we define the softmax function s(x) as:
                    s(x) == exp(x)/sum(exp(x)) 
                where x is a vector.  Then this layer treats its input tensor as a
                collection of tensor::num_samples() vectors and applies s() to each vector
                in the tensor.  Therefore, there are logically tensor::num_samples()
                invocations of s().
        !*/

    public:

        softmax_all_(
        );

        template <typename SUBNET> void setup (const SUBNET& sub);
        void forward_inplace(const tensor& input, tensor& output);
        void backward_inplace(const tensor& computed_output, const tensor& gradient_input, tensor& data_grad, tensor& params_grad);
        const tensor& get_layer_params() const; 
        tensor& get_layer_params(); 
        /*!
            These functions are implemented as described in the EXAMPLE_COMPUTATIONAL_LAYER_ 
            interface.  Note that this layer doesn't have any parameters, so the tensor
            returned by get_layer_params() is always empty.
        !*/
    };

    template <typename SUBNET>
    using softmax_all = add_layer<softmax_all_, SUBNET>;

// ----------------------------------------------------------------------------------------

    template <
        template<typename> class tag
        >
    class add_prev_
    {
        /*!
            WHAT THIS OBJECT REPRESENTS
                This is an implementation of the EXAMPLE_COMPUTATIONAL_LAYER_ interface
                defined above.  This layer simply adds the output of two previous layers.
                In particular, it adds the tensor from its immediate predecessor layer,
                sub.get_output(), with the tensor from a deeper layer,
                layer<tag>(sub).get_output().

                Therefore, you supply a tag via add_prev_'s template argument that tells it
                what layer to add to the output of the previous layer.  The result of this
                addition is output by add_prev_.  Finally, the addition happens pointwise
                according to 4D tensor arithmetic.  If the dimensions don't match then
                missing elements are presumed to be equal to 0.  Moreover, each dimension
                of the output tensor is equal to the maximum dimension of either of the
                inputs.  That is, if the tensors A and B are being added to produce C then:
                    - C.num_samples() == max(A.num_samples(), B.num_samples())
                    - C.k()  == max(A.k(), B.k())
                    - C.nr() == max(A.nr(), B.nr())
                    - C.nc() == max(A.nc(), B.nc())
        !*/

    public:
        add_prev_(
        ); 

        template <typename SUBNET> void setup (const SUBNET& sub);
        template <typename SUBNET> void forward(const SUBNET& sub, resizable_tensor& output);
        template <typename SUBNET> void backward(const tensor& gradient_input, SUBNET& sub, tensor& params_grad);
        dpoint map_input_to_output(dpoint p) const;
        dpoint map_output_to_input(dpoint p) const;
        const tensor& get_layer_params() const; 
        tensor& get_layer_params(); 
        /*!
            These functions are implemented as described in the EXAMPLE_COMPUTATIONAL_LAYER_ interface.
        !*/
    };


    template <
        template<typename> class tag,
        typename SUBNET
        >
    using add_prev = add_layer<add_prev_<tag>, SUBNET>;

    // Here we add some convenient aliases for using add_prev_ with the tag layers. 
    template <typename SUBNET> using add_prev1  = add_prev<tag1, SUBNET>;
    template <typename SUBNET> using add_prev2  = add_prev<tag2, SUBNET>;
    template <typename SUBNET> using add_prev3  = add_prev<tag3, SUBNET>;
    template <typename SUBNET> using add_prev4  = add_prev<tag4, SUBNET>;
    template <typename SUBNET> using add_prev5  = add_prev<tag5, SUBNET>;
    template <typename SUBNET> using add_prev6  = add_prev<tag6, SUBNET>;
    template <typename SUBNET> using add_prev7  = add_prev<tag7, SUBNET>;
    template <typename SUBNET> using add_prev8  = add_prev<tag8, SUBNET>;
    template <typename SUBNET> using add_prev9  = add_prev<tag9, SUBNET>;
    template <typename SUBNET> using add_prev10 = add_prev<tag10, SUBNET>;
    using add_prev1_  = add_prev_<tag1>;
    using add_prev2_  = add_prev_<tag2>;
    using add_prev3_  = add_prev_<tag3>;
    using add_prev4_  = add_prev_<tag4>;
    using add_prev5_  = add_prev_<tag5>;
    using add_prev6_  = add_prev_<tag6>;
    using add_prev7_  = add_prev_<tag7>;
    using add_prev8_  = add_prev_<tag8>;
    using add_prev9_  = add_prev_<tag9>;
    using add_prev10_ = add_prev_<tag10>;

// ----------------------------------------------------------------------------------------

    template <
        template<typename> class tag
        >
    class mult_prev_
    {
        /*!
            WHAT THIS OBJECT REPRESENTS
                This is an implementation of the EXAMPLE_COMPUTATIONAL_LAYER_ interface
                defined above.  This layer simply multiplies the output of two previous
                layers.  In particular, it multiplies the tensor from its immediate
                predecessor layer, sub.get_output(), with the tensor from a deeper layer,
                layer<tag>(sub).get_output().

                Therefore, you supply a tag via mult_prev_'s template argument that tells
                it what layer to multiply with the output of the previous layer.  The
                result of this multiplication is output by mult_prev_.  Finally, the
                multiplication happens pointwise according to 4D tensor arithmetic.  If the
                dimensions don't match then missing elements are presumed to be equal to 0.
                Moreover, each dimension of the output tensor is equal to the maximum
                dimension of either of the inputs.  That is, if the tensors A and B are
                being multiplied to produce C then:
                    - C.num_samples() == max(A.num_samples(), B.num_samples())
                    - C.k()  == max(A.k(), B.k())
                    - C.nr() == max(A.nr(), B.nr())
                    - C.nc() == max(A.nc(), B.nc())
        !*/

    public:
        mult_prev_(
        ); 

        template <typename SUBNET> void setup (const SUBNET& sub);
        template <typename SUBNET> void forward(const SUBNET& sub, resizable_tensor& output);
        template <typename SUBNET> void backward(const tensor& gradient_input, SUBNET& sub, tensor& params_grad);
        dpoint map_input_to_output(dpoint p) const;
        dpoint map_output_to_input(dpoint p) const;
        const tensor& get_layer_params() const; 
        tensor& get_layer_params(); 
        /*!
            These functions are implemented as described in the EXAMPLE_COMPUTATIONAL_LAYER_ interface.
        !*/
    };


    template <
        template<typename> class tag,
        typename SUBNET
        >
    using mult_prev = add_layer<mult_prev_<tag>, SUBNET>;

    // Here we add some convenient aliases for using mult_prev_ with the tag layers. 
    template <typename SUBNET> using mult_prev1  = mult_prev<tag1, SUBNET>;
    template <typename SUBNET> using mult_prev2  = mult_prev<tag2, SUBNET>;
    template <typename SUBNET> using mult_prev3  = mult_prev<tag3, SUBNET>;
    template <typename SUBNET> using mult_prev4  = mult_prev<tag4, SUBNET>;
    template <typename SUBNET> using mult_prev5  = mult_prev<tag5, SUBNET>;
    template <typename SUBNET> using mult_prev6  = mult_prev<tag6, SUBNET>;
    template <typename SUBNET> using mult_prev7  = mult_prev<tag7, SUBNET>;
    template <typename SUBNET> using mult_prev8  = mult_prev<tag8, SUBNET>;
    template <typename SUBNET> using mult_prev9  = mult_prev<tag9, SUBNET>;
    template <typename SUBNET> using mult_prev10 = mult_prev<tag10, SUBNET>;
    using mult_prev1_  = mult_prev_<tag1>;
    using mult_prev2_  = mult_prev_<tag2>;
    using mult_prev3_  = mult_prev_<tag3>;
    using mult_prev4_  = mult_prev_<tag4>;
    using mult_prev5_  = mult_prev_<tag5>;
    using mult_prev6_  = mult_prev_<tag6>;
    using mult_prev7_  = mult_prev_<tag7>;
    using mult_prev8_  = mult_prev_<tag8>;
    using mult_prev9_  = mult_prev_<tag9>;
    using mult_prev10_ = mult_prev_<tag10>;

// ----------------------------------------------------------------------------------------

    template <
        template<typename> class tag
        >
    class resize_prev_to_tagged_
    {
        /*!
            WHAT THIS OBJECT REPRESENTS
                This is an implementation of the EXAMPLE_COMPUTATIONAL_LAYER_ interface
                defined above.  This layer resizes the output channels of the previous layer
                to have the same number of rows and columns as the output of the tagged layer.

                This layer uses bilinear interpolation. If the sizes match already, then it
                simply copies the data.

                Therefore, you supply a tag via resize_prev_to_tagged's template argument that
                tells it what layer to use for the target size.

                If tensor PREV is resized to size of tensor TAGGED, then a tensor OUT is
                produced such that:
                    - OUT.num_samples() == PREV.num_samples()
                    - OUT.k()  == PREV.k()
                    - OUT.nr() == TAGGED.nr()
                    - OUT.nc() == TAGGED.nc()
        !*/

    public:
        resize_prev_to_tagged_(
        ); 

        template <typename SUBNET> void setup(const SUBNET& sub);
        template <typename SUBNET> void forward(const SUBNET& sub, resizable_tensor& output);
        template <typename SUBNET> void backward(const tensor& gradient_input, SUBNET& sub, tensor& params_grad);
        dpoint map_input_to_output(dpoint p) const;
        dpoint map_output_to_input(dpoint p) const;
        const tensor& get_layer_params() const; 
        tensor& get_layer_params(); 
        /*!
            These functions are implemented as described in the EXAMPLE_COMPUTATIONAL_LAYER_ interface.
        !*/
    };


    template <
        template<typename> class tag,
        typename SUBNET
        >
    using resize_prev_to_tagged = add_layer<resize_prev_to_tagged_<tag>, SUBNET>;

// ----------------------------------------------------------------------------------------

    template <
        template<typename> class tag
        >
    class scale_
    {
        /*!
            WHAT THIS OBJECT REPRESENTS
                This is an implementation of the EXAMPLE_COMPUTATIONAL_LAYER_ interface
                defined above.  This layer scales the output channels of the tagged layer
                by multiplying it with the output of the previous layer.  To be specific:
                    - Let INPUT  == layer<tag>(sub).get_output()
                    - Let SCALES == sub.get_output()
                    - This layer takes INPUT and SCALES as input.
                    - The output of this layer has the same dimensions as INPUT.
                    - This layer requires:
                        - SCALES.num_samples() == INPUT.num_samples()
                        - SCALES.k()  == INPUT.k()
                        - SCALES.nr() == 1
                        - SCALES.nc() == 1
                    - The output tensor is produced by pointwise multiplying SCALES with
                      INPUT at each spatial location.  Therefore, if OUT is the output of
                      this layer then we would have:
                        OUT(n,k,r,c) == INPUT(n,k,r,c)*SCALES(n,k)
        !*/

    public:
        scale_(
        ); 

        template <typename SUBNET> void setup (const SUBNET& sub);
        template <typename SUBNET> void forward(const SUBNET& sub, resizable_tensor& output);
        template <typename SUBNET> void backward(const tensor& gradient_input, SUBNET& sub, tensor& params_grad);
        const tensor& get_layer_params() const; 
        tensor& get_layer_params(); 
        /*!
            These functions are implemented as described in the EXAMPLE_COMPUTATIONAL_LAYER_ interface.
        !*/
    };


    template <
        template<typename> class tag,
        typename SUBNET
        >
    using scale = add_layer<scale_<tag>, SUBNET>;

    // Here we add some convenient aliases for using scale_ with the tag layers. 
    template <typename SUBNET> using scale1  = scale<tag1, SUBNET>;
    template <typename SUBNET> using scale2  = scale<tag2, SUBNET>;
    template <typename SUBNET> using scale3  = scale<tag3, SUBNET>;
    template <typename SUBNET> using scale4  = scale<tag4, SUBNET>;
    template <typename SUBNET> using scale5  = scale<tag5, SUBNET>;
    template <typename SUBNET> using scale6  = scale<tag6, SUBNET>;
    template <typename SUBNET> using scale7  = scale<tag7, SUBNET>;
    template <typename SUBNET> using scale8  = scale<tag8, SUBNET>;
    template <typename SUBNET> using scale9  = scale<tag9, SUBNET>;
    template <typename SUBNET> using scale10 = scale<tag10, SUBNET>;
    using scale1_  = scale_<tag1>;
    using scale2_  = scale_<tag2>;
    using scale3_  = scale_<tag3>;
    using scale4_  = scale_<tag4>;
    using scale5_  = scale_<tag5>;
    using scale6_  = scale_<tag6>;
    using scale7_  = scale_<tag7>;
    using scale8_  = scale_<tag8>;
    using scale9_  = scale_<tag9>;
    using scale10_ = scale_<tag10>;

// ----------------------------------------------------------------------------------------

    template <
        template<typename> class tag
        >
    class scale_prev_
    {
        /*!
            WHAT THIS OBJECT REPRESENTS
                This is an implementation of the EXAMPLE_COMPUTATIONAL_LAYER_ interface
                defined above.  This layer scales the output channels of the tagged layer
                by multiplying it with the output of the previous layer.  It is excatly the
                same as the scale_ layer, but with the inputs swapped, which is useful since
                it allows mapping between inputs and outputs of this layer.  To be specific:
                    - Let INPUT == sub.get_output()
                    - Let SCALES == layer<tag>(sub).get_output()
                    - This layer takes INPUT and SCALES as input.
                    - The output of this layer has the same dimensions as INPUT.
                    - This layer requires:
                        - SCALES.num_samples() == INPUT.num_samples()
                        - SCALES.k()  == INPUT.k()
                        - SCALES.nr() == 1
                        - SCALES.nc() == 1
                    - The output tensor is produced by pointwise multiplying SCALES with
                      INPUT at each spatial location.  Therefore, if OUT is the output of
                      this layer then we would have:
                        OUT(n,k,r,c) == INPUT(n,k,r,c)*SCALES(n,k)
        !*/

    public:
        scale_prev_(
        );

        template <typename SUBNET> void setup (const SUBNET& sub);
        template <typename SUBNET> void forward(const SUBNET& sub, resizable_tensor& output);
        template <typename SUBNET> void backward(const tensor& gradient_input, SUBNET& sub, tensor& params_grad);
        dpoint map_input_to_output(dpoint p) const;
        dpoint map_output_to_input(dpoint p) const;
        const tensor& get_layer_params() const;
        tensor& get_layer_params();
        /*!
            These functions are implemented as described in the EXAMPLE_COMPUTATIONAL_LAYER_ interface.
        !*/
    };


    template <
        template<typename> class tag,
        typename SUBNET
        >
    using scale_prev = add_layer<scale_prev_<tag>, SUBNET>;

    // Here we add some convenient aliases for using scale_prev_ with the tag layers.
    template <typename SUBNET> using scale_prev1  = scale_prev<tag1, SUBNET>;
    template <typename SUBNET> using scale_prev2  = scale_prev<tag2, SUBNET>;
    template <typename SUBNET> using scale_prev3  = scale_prev<tag3, SUBNET>;
    template <typename SUBNET> using scale_prev4  = scale_prev<tag4, SUBNET>;
    template <typename SUBNET> using scale_prev5  = scale_prev<tag5, SUBNET>;
    template <typename SUBNET> using scale_prev6  = scale_prev<tag6, SUBNET>;
    template <typename SUBNET> using scale_prev7  = scale_prev<tag7, SUBNET>;
    template <typename SUBNET> using scale_prev8  = scale_prev<tag8, SUBNET>;
    template <typename SUBNET> using scale_prev9  = scale_prev<tag9, SUBNET>;
    template <typename SUBNET> using scale_prev10 = scale_prev<tag10, SUBNET>;
    using scale_prev1_  = scale_prev_<tag1>;
    using scale_prev2_  = scale_prev_<tag2>;
    using scale_prev3_  = scale_prev_<tag3>;
    using scale_prev4_  = scale_prev_<tag4>;
    using scale_prev5_  = scale_prev_<tag5>;
    using scale_prev6_  = scale_prev_<tag6>;
    using scale_prev7_  = scale_prev_<tag7>;
    using scale_prev8_  = scale_prev_<tag8>;
    using scale_prev9_  = scale_prev_<tag9>;
    using scale_prev10_ = scale_prev_<tag10>;

    // ----------------------------------------------------------------------------------------

    template<
        template<typename> class... TAG_TYPES
        >
    class concat_
    {
        /*!
            WHAT THIS OBJECT REPRESENTS
                This is an implementation of the EXAMPLE_COMPUTATIONAL_LAYER_ interface
                defined above.  This layer simply concatenates the output of tagged layers.
                Importantly, each input layer must have the same dimensions (i.e.
                num_samples, nr, and nc) except for the k channel, which may vary.  This is
                because the concatenation happens along the k dimension.  That is, the
                output of this network is a tensor, OUT, that is the concatenation of the
                tensors:
                    for each (tag in TAG_TYPES)
                        layer<tag>(subnet).get_output()
                Therefore, out.num_samples(), out.nr(), and out.nc() match the dimensions
                of the input tensors while OUT.k() is the sum of the input layer's k()
                dimensions.
        !*/

    public:
        template <typename SUBNET> void setup (const SUBNET& sub);
        template <typename SUBNET> void forward(const SUBNET& sub, resizable_tensor& output);
        template <typename SUBNET> void backward(const tensor& gradient_input, SUBNET& sub, tensor& params_grad);
        dpoint map_input_to_output(dpoint p) const;
        dpoint map_output_to_input(dpoint p) const;
        const tensor& get_layer_params() const;
        tensor& get_layer_params();
        /*!
            These functions are implemented as described in the EXAMPLE_COMPUTATIONAL_LAYER_ interface.
        !*/
    };


    // concat layer definitions
    template <template<typename> class TAG1,
              template<typename> class TAG2,
              typename SUBNET>
    using concat2 = add_layer<concat_<TAG1, TAG2>, SUBNET>;

    template <template<typename> class TAG1,
              template<typename> class TAG2,
              template<typename> class TAG3,
              typename SUBNET>
    using concat3 = add_layer<concat_<TAG1, TAG2, TAG3>, SUBNET>;

    template <template<typename> class TAG1,
              template<typename> class TAG2,
              template<typename> class TAG3,
              template<typename> class TAG4,
              typename SUBNET>
    using concat4 = add_layer<concat_<TAG1, TAG2, TAG3, TAG4>, SUBNET>;

    template <template<typename> class TAG1,
              template<typename> class TAG2,
              template<typename> class TAG3,
              template<typename> class TAG4,
              template<typename> class TAG5,
              typename SUBNET>
    using concat5 = add_layer<concat_<TAG1, TAG2, TAG3, TAG4, TAG5>, SUBNET>;

// ----------------------------------------------------------------------------------------
    
    /*!A inception layer definitions !*/

    // Now define inception layer tag types.  These layer aliases allow creating
    // the networks described in the paper: 
    //   Szegedy, Christian, et al. "Going deeper with convolutions." Proceedings of
    //   the IEEE Conference on Computer Vision and Pattern Recognition. 2015.
    // See the dnn_inception_ex.cpp example for a complete example of their use.  Note also
    // that we use tag ID numbers >= 1000 to avoid conflict with user's tag layers.
    template <typename SUBNET> using itag0  = add_tag_layer< 1000 + 0, SUBNET>;
    template <typename SUBNET> using itag1  = add_tag_layer< 1000 + 1, SUBNET>;
    template <typename SUBNET> using itag2  = add_tag_layer< 1000 + 2, SUBNET>;
    template <typename SUBNET> using itag3  = add_tag_layer< 1000 + 3, SUBNET>;
    template <typename SUBNET> using itag4  = add_tag_layer< 1000 + 4, SUBNET>;
    template <typename SUBNET> using itag5  = add_tag_layer< 1000 + 5, SUBNET>;
    // skip to inception input
    template <typename SUBNET> using iskip  = add_skip_layer< itag0, SUBNET>;

    // here are some templates to be used for creating inception layer groups
    template <template<typename>class B1,
              template<typename>class B2,
              typename SUBNET>
    using inception2 = concat2<itag1, itag2, itag1<B1<iskip< itag2<B2< itag0<SUBNET>>>>>>>;

    template <template<typename>class B1,
              template<typename>class B2,
              template<typename>class B3,
              typename SUBNET>
    using inception3 = concat3<itag1, itag2, itag3, itag1<B1<iskip< itag2<B2<iskip< itag3<B3<  itag0<SUBNET>>>>>>>>>>;

    template <template<typename>class B1,
              template<typename>class B2,
              template<typename>class B3,
              template<typename>class B4,
              typename SUBNET>
    using inception4 = concat4<itag1, itag2, itag3, itag4,
                itag1<B1<iskip< itag2<B2<iskip< itag3<B3<iskip<  itag4<B4<  itag0<SUBNET>>>>>>>>>>>>>;

    template <template<typename>class B1,
              template<typename>class B2,
              template<typename>class B3,
              template<typename>class B4,
              template<typename>class B5,
              typename SUBNET>
    using inception5 = concat5<itag1, itag2, itag3, itag4, itag5,
                itag1<B1<iskip< itag2<B2<iskip< itag3<B3<iskip<  itag4<B4<iskip<  itag5<B5<  itag0<SUBNET>>>>>>>>>>>>>>>>;

// ----------------------------------------------------------------------------------------

    const double DEFAULT_L2_NORM_EPS = 1e-5;

    class l2normalize_
    {
        /*!
            WHAT THIS OBJECT REPRESENTS
                This is an implementation of the EXAMPLE_COMPUTATIONAL_LAYER_ interface
                defined above.  It takes tensors as input and L2 normalizes them.  In particular,
                it has the following properties:
                    - The output tensors from this layer have the same dimensions as the
                      input tensors.
                    - If you think of each input tensor as a set of tensor::num_samples()
                      vectors, then the output tensor contains the same vectors except they
                      have been length normalized so that their L2 norms are all 1.  I.e. 
                      for each vector v we will have ||v||==1.
        !*/

    public:

        explicit l2normalize_(
            double eps = tt::DEFAULT_L2_NORM_EPS
        );
        /*!
            requires
                - eps > 0
            ensures
                - #get_eps() == eps
        !*/

        double get_eps(
        ) const; 
        /*!
            ensures
                - When we normalize a vector we divide it by its L2 norm.  However, the
                  get_eps() value is added to the squared norm prior to division to avoid
                  ever dividing by zero. 
        !*/

        template <typename SUBNET> void setup (const SUBNET& sub);
        void forward_inplace(const tensor& input, tensor& output);
        void backward_inplace(const tensor& computed_output, const tensor& gradient_input, tensor& data_grad, tensor& params_grad);
        const tensor& get_layer_params() const; 
        tensor& get_layer_params(); 
        /*!
            These functions are implemented as described in the EXAMPLE_COMPUTATIONAL_LAYER_ interface.
        !*/
    };

// ----------------------------------------------------------------------------------------

    template <
        long _offset,
        long _k,
        long _nr,
        long _nc
        >
    class extract_
    {
        /*!
            REQUIREMENTS ON TEMPLATE ARGUMENTS
                - 0 <= _offset
                - 0 < _k
                - 0 < _nr
                - 0 < _nc

            WHAT THIS OBJECT REPRESENTS
                This is an implementation of the EXAMPLE_COMPUTATIONAL_LAYER_ interface
                defined above.  In particular, the output of this layer is simply a copy of
                the input tensor.  However, you can configure the extract layer to output
                only some subset of the input tensor and also to reshape it.  Therefore,
                the dimensions of the tensor output by this layer are as follows (letting
                IN be the input tensor and OUT the output tensor):
                    - OUT.num_samples() == IN.num_samples()
                    - OUT.k()  == _k 
                    - OUT.nr() == _nr 
                    - OUT.nc() == _nc 

                So the output will always have the same number of samples as the input, but
                within each sample (the k,nr,nc part) we will copy only a subset of the
                values.  Moreover, the _offset parameter controls which part of each sample
                we take.  To be very precise, we will have:
                    - let IN_SIZE   = IN.k()*IN.nr()*IN.nc()
                    - let OUT_SIZE  = _k*_nr*_nc 
                    - for i in range[0,IN.num_samples()) and j in range[0,OUT_SIZE):
                        - OUT.host()[i*OUT_SIZE+j] == IN.host()[i*IN_SIZE+_offset+j]


                Finally, all this means that the input tensor to this layer must have a big
                enough size to accommodate taking a _k*_nr*_nc slice from each of its
                samples.  
        !*/

    public:

        template <typename SUBNET> void setup (const SUBNET& sub);
        template <typename SUBNET> void forward(const SUBNET& sub, resizable_tensor& output);
        template <typename SUBNET> void backward(const tensor& gradient_input, SUBNET& sub, tensor& params_grad);
        const tensor& get_layer_params() const; 
        tensor& get_layer_params(); 
        /*!
            These functions are implemented as described in the EXAMPLE_COMPUTATIONAL_LAYER_ interface.
        !*/
    };

    template <
        long offset,
        long k,
        long nr,
        long nc,
        typename SUBNET
        >
    using extract = add_layer<extract_<offset,k,nr,nc>, SUBNET>;

// ----------------------------------------------------------------------------------------

    template <long long row_stride = 2, long long col_stride = 2>
    class reorg_
    {
        /*!
            REQUIREMENTS ON TEMPLATE ARGUMENTS
                - row_stride >= 1
                - col_stride >= 1

            WHAT THIS OBJECT REPRESENTS
                This class implements the EXAMPLE_COMPUTATIONAL_LAYER_ interface, performing a 
                reorganization of tensor data. It rearranges spatial information along the channel
                dimension, effectively "folding" spatial dimensions into channels.
                
                The dimensions of the output tensor are as follows (letting IN be the input tensor
                and OUT the output tensor):
                    - OUT.num_samples() == IN.num_samples()
                    - OUT.k()  == IN.k() * row_stride * col_stride
                    - OUT.nr() == IN.nr() / row_stride
                    - OUT.nc() == IN.nc() / col_stride

                Therefore, the output tensor maintains the same number of samples as the input but
                alters the channel and spatial dimensions based on the specified strides.
                
                Specifically, for all n, k, r, c in OUT:
                    OUT.host[tensor_index(OUT, n, k, r, c)] ==
                    IN.host[tensor_index(IN,
                                        n,
                                        k % IN.k(),
                                        r * row_stride + (k / IN.k()) / col_stride,
                                        c * col_stride + (k / IN.k()) % col_stride)]

                **Enhancement Note:**  
                The underlying utility functions (`reorg` and `reorg_gradient`) now include an
                optional `bool add_to` parameter. While the current implementation uses the default
                value to maintain existing behavior, this parameter allows for future reversible
                operations and gradient accumulation flexibility within neural network layers.

                You can think of this layer as an alternative to a strided convolutional layer for
                downsampling tensors, offering similar spatial reduction with different internal
                gradient propagation mechanics.
        !*/

    public:

        template <typename SUBNET> void setup (const SUBNET& sub);
        template <typename SUBNET> void forward(const SUBNET& sub, resizable_tensor& output);
        template <typename SUBNET> void backward(const tensor& gradient_input, SUBNET& sub, tensor& params_grad);
        dpoint map_input_to_output (dpoint p) const;
        dpoint map_output_to_input (dpoint p) const;
        const tensor& get_layer_params() const;
        tensor& get_layer_params();
        /*!
            These functions are implemented as described in the EXAMPLE_COMPUTATIONAL_LAYER_ interface.
        !*/
    };

    template <typename SUBNET>
    using reorg = add_layer<reorg_<2, 2>, SUBNET>;

// ----------------------------------------------------------------------------------------

    class transpose_
    {
        /*!
            WHAT THIS OBJECT REPRESENTS
                This is an implementation of the EXAMPLE_COMPUTATIONAL_LAYER_ interface
                defined above. In particular, this layer performs a 2D matrix transposition
                on each of the k planes within each sample of a 4D tensor.

                The dimensions of the tensor output by this layer are as follows (letting
                IN be the input tensor and OUT the output tensor):
                    - OUT.num_samples() == IN.num_samples()
                    - OUT.k()  == IN.k()
                    - OUT.nr() == IN.nc()
                    - OUT.nc() == IN.nr()

                The transposition is performed as follows:
                    - For each sample i and each k-plane j:
                        - OUT[i][j][r][c] = IN[i][j][c][r] for all r in [0, IN.nc()) and c in [0, IN.nr())

                This layer does not have any learnable parameters.
        !*/

    public:

        transpose_() = default;

        template <typename SUBNET> void setup (const SUBNET& sub);
        template <typename SUBNET> void forward(const SUBNET& sub, resizable_tensor& output);
        template <typename SUBNET> void backward(const tensor& gradient_input, SUBNET& sub, tensor& params_grad);
        
        inline dpoint map_input_to_output(dpoint p) const;
        inline dpoint map_output_to_input(dpoint p) const;

        const tensor& get_layer_params() const; 
        tensor& get_layer_params(); 

        friend void serialize(const transpose_& item, std::ostream& out);
        friend void deserialize(transpose_& item, std::istream& in);

        friend std::ostream& operator<<(std::ostream& out, const transpose_& item);
        friend void to_xml(const transpose_& item, std::ostream& out);

        /*!
            These functions are implemented as described in the EXAMPLE_COMPUTATIONAL_LAYER_ interface.
        !*/
    private:
        resizable_tensor params; // unused
    };

    template <typename SUBNET>
    using transpose = add_layer<transpose_, SUBNET>;

// ----------------------------------------------------------------------------------------

<<<<<<< HEAD
    class positional_encodings_
    {
        /*!
            WHAT THIS OBJECT REPRESENTS
                This is an implementation of the EXAMPLE_COMPUTATIONAL_LAYER_ interface.
                It defines a positional encoding layer that adds position information to
                the input tensor. This is particularly useful in transformer architectures
                where the order of the sequence matters.

                The dimensions of the tensors output by this layer are the same as the input
                tensor dimensions.

                This implementation is based on the positional encoding described in:
                Vaswani, A., Shazeer, N., Parmar, N., Uszkoreit, J., Jones, L., Gomez, A. N., 
                Kaiser, Ł., & Polosukhin, I. (2017). Attention is all you need. In Advances 
                in neural information processing systems (pp. 5998-6008).

                The encoding uses sine and cosine functions of different frequencies:
                PE(pos, 2i)   = sin(pos / 10000^(2i/d_model))
                PE(pos, 2i+1) = cos(pos / 10000^(2i/d_model))
                where pos is the position and i is the dimension.
        !*/

    public:

        positional_encodings_(
            unsigned long sequence_dim_ = 1,
            unsigned long embedding_dim_ = 1
        );
        /*!
            ensures
                - #sequence_dim == sequence_dim_
                - #embedding_dim == embedding_dim_
        !*/

        positional_encodings_ (
            const positional_encodings_& item
        );
        /*!
            ensures
                - EXAMPLE_COMPUTATIONAL_LAYER_ objects are copy constructable
        !*/

        positional_encodings_& operator=(
            const positional_encodings_& item
        );
        /*!
            ensures
                - EXAMPLE_COMPUTATIONAL_LAYER_ objects are assignable
        !*/

        template <typename SUBNET>
        void setup (
            const SUBNET& sub
        );
        /*!
            requires
                - SUBNET implements the SUBNET interface defined at the top of this file.
            ensures
                - performs any necessary setup for the layer, including the calculation
                of positional encodings based on the dimensions of the input.
        !*/

        template <typename SUBNET>
        void forward(
            const SUBNET& sub,
            resizable_tensor& output
        );
        /*!
            requires
                - SUBNET implements the SUBNET interface defined at the top of this file.
                - setup() has been called.
            ensures
                - Adds the positional encodings to the output of the subnetwork and 
                stores the results into #output.
        !*/

        template <typename SUBNET>
        void backward(
            const tensor& gradient_input,
            SUBNET& sub,
            tensor& params_grad
        );
        /*!
            requires
                - SUBNET implements the SUBNET interface defined at the top of this file.
                - setup() has been called.
                - #params_grad is unused in this layer as there are no learnable parameters.
            ensures
                - Computes the gradient of the layer with respect to the input, which
                is simply the input gradient itself as positional encodings are constant.
        !*/

        const tensor& get_layer_params(
        ) const;
        /*!
            ensures
                - returns the parameters that define the behavior of forward().
                Note: This layer has no learnable parameters, so this returns an empty tensor.
        !*/

        tensor& get_layer_params(
        );
        /*!
            ensures
                - returns the parameters that define the behavior of forward().
                Note: This layer has no learnable parameters, so this returns an empty tensor.
        !*/

        const tensor& get_positional_encodings(
        ) const;
        /*!
            ensures
                - returns the computed positional encodings.
        !*/

        tensor& get_positional_encodings(
        );
        /*!
            ensures
                - returns the computed positional encodings.
        !*/

        friend void serialize(const positional_encodings_& item, std::ostream& out);
        friend void deserialize(positional_encodings_& item, std::istream& in);
        /*!
            provides serialization support
        !*/

        friend std::ostream& operator<<(std::ostream& out, const positional_encodings_& item);
        /*!
            print a string describing this layer.
        !*/

        friend void to_xml(const positional_encodings_& item, std::ostream& out);
        /*!
            This function is optional, but required if you want to print your networks with
            net_to_xml(). It prints a layer as XML.
=======
    struct neg_infinity_tag {};
    struct zero_tag {};

    template<typename T>
    struct is_special_value : std::false_type {};
    template<>
    struct is_special_value<neg_infinity_tag> : std::true_type {};
    template<>
    struct is_special_value<zero_tag> : std::true_type {};

    template<long diag_, typename tag_, long num_ = 0, long den_ = 1>
    class tril_
    {
        /*!
            TEMPLATE PARAMETERS
                - diag_: A long integer specifying the diagonal offset.
                - tag_: A type tag specifying special values or void for numeric values.
                - num_: Numerator for numeric diagonal value (default is 0, only used if tag_ is void).
                - den_: Denominator for numeric diagonal value (default is 1, only used if tag_ is void).

            REQUIREMENTS
                - diag_ must be an integer.
                - tag_ must be either neg_infinity_tag, zero_tag, or void.
                - If tag_ is void, num_ and den_ are used to compute the diagonal value.
                - If tag_ is neg_infinity_tag or zero_tag, num_ and den_ are ignored.

            WHAT THIS OBJECT REPRESENTS
                This object implements a layer in a deep neural network that applies a lower triangular mask to
                its input tensor. The mask is defined such that all elements above the specified diagonal are set
                to a given value. The diagonal offset and the mask value are determined by the template parameters.

            DIAGONAL VALUE DETERMINATION
                - If tag_ is neg_infinity_tag: diagonal value is set to negative infinity.
                - If tag_ is zero_tag: diagonal value is set to zero.
                - If tag_ is void: diagonal value is set to num_ / den_ as a float.

            DIAGONAL OFFSET
                The diag_ parameter determines the diagonal above which elements are masked:
                - diag_ = 0: main diagonal
                - diag_ > 0: diag_ steps above the main diagonal
                - diag_ < 0: |diag_| steps below the main diagonal

            EXAMPLE USAGE
                // Create a layer that masks all elements above the main diagonal with -inf
                tril_<0, neg_infinity_tag> layer1;

                // Create a layer that masks all elements above the main diagonal with 0
                tril_<0, zero_tag> layer2;

                // Create a layer that masks all elements above the main diagonal with 0.5
                tril_<0, void, 1, 2> layer3;

                // Create a layer that masks all elements 5 positions above the main diagonal with -inf
                tril_<5, neg_infinity_tag> layer4;

                // Create a layer that masks all elements 3 positions below the main diagonal with 0.25
                tril_<-3, void, 1, 4> layer5;

            SERIALIZATION SUPPORT
                This object supports serialization and deserialization via the serialize() and deserialize() functions.
        !*/

    public:
        tril_() = default;
        /*!
            ensures
                - This object is properly initialized.
        !*/

        template <typename SUBNET>
        void setup(const SUBNET& sub);
        /*!
            requires
                - SUBNET is a valid network layer type.
            ensures
                - Initializes the mask based on the dimensions of the input tensor from sub.
        !*/

        template <typename SUBNET>
        void forward(const SUBNET& sub, resizable_tensor& output);
        /*!
            requires
                - SUBNET is a valid network layer type.
            ensures
                - Applies the lower triangular mask to the input tensor from sub and stores the result in output.
        !*/

        template <typename SUBNET>
        void backward(const tensor& gradient_input, SUBNET& sub, tensor& params_grad);
        /*!
            requires
                - SUBNET is a valid network layer type.
            ensures
                - Computes the gradient of the loss with respect to the input tensor and stores it in sub.
        !*/

        inline dpoint map_input_to_output(const dpoint& p) const;
        /*!
            ensures
                - Maps a point from the input tensor to the corresponding point in the output tensor.
        !*/

        inline dpoint map_output_to_input(const dpoint& p) const;
        /*!
            ensures
                - Maps a point from the output tensor to the corresponding point in the input tensor.
        !*/

        const tensor& get_layer_params() const;
        /*!
            ensures
                - Returns the parameters of this layer.
        !*/

        tensor& get_layer_params();
        /*!
            ensures
                - Returns the parameters of this layer.
        !*/

        friend void serialize(const tril_& item, std::ostream& out);
        /*!
            ensures
                - Serializes the state of this object to the given output stream.
        !*/

        friend void deserialize(tril_& item, std::istream& in);
        /*!
            ensures
                - Deserializes the state of this object from the given input stream.
        !*/

        friend std::ostream& operator<<(std::ostream& out, const tril_& item);
        /*!
            ensures
                - Prints a human-readable representation of this object to the given output stream.
        !*/

        friend void to_xml(const tril_& item, std::ostream& out);
        /*!
            ensures
                - Serializes the state of this object to XML format and writes it to the given output stream.
>>>>>>> 4e53f831
        !*/
    };

    template <typename SUBNET>
<<<<<<< HEAD
    using positional_encodings = add_layer<positional_encodings_, SUBNET>;
=======
    using tril = add_layer<tril_<0, zero_tag>, SUBNET>;

    template <typename SUBNET>
    using tril_mask = add_layer<tril_<0, neg_infinity_tag>, SUBNET>;

    template <long diag, long num, long den, typename SUBNET>
    using tril_diag = add_layer<tril_<diag, void, num, den>, SUBNET>;    
>>>>>>> 4e53f831

// ----------------------------------------------------------------------------------------

}

#endif // DLIB_DNn_LAYERS_ABSTRACT_H_
<|MERGE_RESOLUTION|>--- conflicted
+++ resolved
@@ -3738,7 +3738,6 @@
 
 // ----------------------------------------------------------------------------------------
 
-<<<<<<< HEAD
     class positional_encodings_
     {
         /*!
@@ -3877,7 +3876,14 @@
         /*!
             This function is optional, but required if you want to print your networks with
             net_to_xml(). It prints a layer as XML.
-=======
+        !*/
+    };
+
+    template <typename SUBNET>
+    using positional_encodings = add_layer<positional_encodings_, SUBNET>;
+
+// ----------------------------------------------------------------------------------------
+
     struct neg_infinity_tag {};
     struct zero_tag {};
 
@@ -4020,25 +4026,20 @@
         /*!
             ensures
                 - Serializes the state of this object to XML format and writes it to the given output stream.
->>>>>>> 4e53f831
         !*/
     };
 
     template <typename SUBNET>
-<<<<<<< HEAD
-    using positional_encodings = add_layer<positional_encodings_, SUBNET>;
-=======
     using tril = add_layer<tril_<0, zero_tag>, SUBNET>;
 
     template <typename SUBNET>
     using tril_mask = add_layer<tril_<0, neg_infinity_tag>, SUBNET>;
 
     template <long diag, long num, long den, typename SUBNET>
-    using tril_diag = add_layer<tril_<diag, void, num, den>, SUBNET>;    
->>>>>>> 4e53f831
-
-// ----------------------------------------------------------------------------------------
-
+    using tril_diag = add_layer<tril_<diag, void, num, den>, SUBNET>;  
+  
+// ----------------------------------------------------------------------------------------
+  
 }
 
-#endif // DLIB_DNn_LAYERS_ABSTRACT_H_
+#endif // DLIB_DNn_LAYERS_ABSTRACT_H_