// Copyright (C) 2015  Davis E. King (davis@dlib.net)
// License: Boost Software License   See LICENSE.txt for the full license.
#undef DLIB_DNn_LAYERS_ABSTRACT_H_
#ifdef DLIB_DNn_LAYERS_ABSTRACT_H_

#include "../cuda/tensor_abstract.h"
#include "core_abstract.h"


namespace dlib
{

// ----------------------------------------------------------------------------------------

    class SUBNET 
    {
        /*!
            WHAT THIS OBJECT REPRESENTS
                This object represents a deep neural network.  In particular, it is
                the simplified interface through which layer objects interact with their
                subnetworks.  A layer's two important tasks are to (1) take outputs from its
                subnetwork and forward propagate them through itself and (2) to backwards
                propagate an error gradient through itself and onto its subnetwork.
                The idea of a subnetwork is illustrated in the following diagram:

                  +---------------------------------------------------------+
                  | loss <-- layer1 <-- layer2 <-- ... <-- layern <-- input |
                  +---------------------------------------------------------+
                                      ^                            ^
                                      \__ subnetwork for layer1 __/

                Therefore, by "subnetwork" we mean the part of the network closer to the
                input.

                Note that there is no dlib::SUBNET type.  It is shown here purely to
                document the interface layer objects expect to see when they interact
                with a network.
        !*/

    public:
        // You aren't allowed to copy subnetworks from inside a layer.
        SUBNET(const SUBNET&) = delete;
        SUBNET& operator=(const SUBNET&) = delete;

        const tensor& get_output(
        ) const;
        /*!
            ensures
                - returns the output of this subnetwork.  This is the data that the next
                  layer in the network will take as input.
                - have_same_dimensions(#get_gradient_input(), get_output()) == true
        !*/

        tensor& get_gradient_input(
        );
        /*!
            ensures
                - returns the error gradient for this subnetwork.  That is, this is the
                  error gradient that this network will use to update itself.  Therefore,
                  when performing back propagation, layers that sit on top of this
                  subnetwork write their back propagated error gradients into
                  get_gradient_input().  Or to put it another way, during back propagation,
                  layers take the contents of their get_gradient_input() and back propagate
                  it through themselves and store the results into their subnetwork's
                  get_gradient_input().
        !*/

        const NEXT_SUBNET& subnet(
        ) const;
        /*!
            ensures
                - returns the subnetwork of *this network.  With respect to the diagram
                  above, if *this was layer1 then subnet() would return the network that
                  begins with layer2.
        !*/

        NEXT_SUBNET& subnet(
        );
        /*!
            ensures
                - returns the subnetwork of *this network.  With respect to the diagram
                  above, if *this was layer1 then subnet() would return the network that
                  begins with layer2.
        !*/

        const INPUT_LAYER& input_layer(
        ) const;
        /*!
            ensures
                - returns the very first layer in *this network.  It's equivalent to calling
                  subnet() recursively until you get to the first layer.  This means it will return
                  the object that is an implementation of the EXAMPLE_INPUT_LAYER interface defined
                  in input_abstract.h
        !*/

        INPUT_LAYER& input_layer(
        );
        /*!
            ensures
                - returns the very first layer in *this network.  It's equivalent to calling
                  subnet() recursively until you get to the first layer.  This means it will return
                  the object that is an implementation of the EXAMPLE_INPUT_LAYER interface defined
                  in input_abstract.h
        !*/

        const layer_details_type& layer_details(
        ) const; 
        /*!
            ensures
                - returns the layer_details_type instance that defines the behavior of the
                  layer at the top of this network.  I.e. returns the layer details that
                  defines the behavior of the layer nearest to the network output rather
                  than the input layer.  For computational layers, this is the object
                  implementing the EXAMPLE_COMPUTATIONAL_LAYER_ interface that defines the
                  layer's behavior.
        !*/

        unsigned int sample_expansion_factor (
        ) const;
        /*!
            ensures
                - When to_tensor() is invoked on this network's input layer it converts N
                  input objects into M samples, all stored inside a resizable_tensor.  It
                  is always the case that M is some integer multiple of N.
                  sample_expansion_factor() returns the value of this multiplier.  To be
                  very specific, it is always true that M==I*N where I is some integer.
                  This integer I is what is returned by sample_expansion_factor().

                  It should be noted that computational layers likely do not care about the
                  sample expansion factor.  It is only really of concern inside a loss
                  layer where you need to know its value so that tensor samples can be
                  matched against truth objects.  Moreover, in most cases the sample
                  expansion factor is 1.
        !*/

    };

// ----------------------------------------------------------------------------------------

    class EXAMPLE_COMPUTATIONAL_LAYER_
    {
        /*!
            WHAT THIS OBJECT REPRESENTS
                Each computational layer in a deep neural network can be thought of as a
                function, f(data,parameters), that takes in a data tensor, some parameters,
                and produces an output tensor.  You create an entire deep network by
                composing these functions.  Importantly, you are able to use a wide range
                of different functions to accommodate the task you are trying to
                accomplish.  Therefore, dlib includes a number of common layer types but if
                you want to define your own then you simply implement a class with the same
                interface as EXAMPLE_COMPUTATIONAL_LAYER_.

                Note that there is no dlib::EXAMPLE_COMPUTATIONAL_LAYER_ type.  It is shown
                here purely to document the interface that a layer object must implement.

                The central work of defining a layer is implementing the forward and backward
                methods.  When you do this you have four options:
                    - Implement the forward() and backward() methods according to the
                      specification shown below.  Do not implement forward_inplace() and
                      backward_inplace().
                    - Implement the forward() and backward() methods according to the
                      specification shown below, except exclude the computed_output
                      parameter from backward().  Doing this will allow dlib to make some
                      layers execute in-place and therefore run a little faster and use
                      less memory. Do not implement forward_inplace() and
                      backward_inplace().
                    - Implement the forward_inplace() and backward_inplace() methods
                      according to the specification shown below.  Do not implement
                      forward() and backward().  These in-place methods allow some types of
                      layers to be implemented more efficiently.
                    - Implement the forward_inplace() and backward_inplace() methods
                      according to the specification shown below, except exclude the
                      computed_output parameter from backward_inplace().  Doing this will
                      allow dlib to make some layers execute in-place and therefore run a
                      little faster and use less memory.  Do not implement forward() and
                      backward().


                It should also be noted that layers may define additional layer specific
                fields and the solvers can use these fields as they see fit.  For example,
                some layers define get_learning_rate_multiplier() and
                get_weight_decay_multiplier() methods.  The solvers that come with dlib
                look at these methods, if they exist, and adjust the learning rate or
                weight decay for that layer according to the multiplier.  Therefore, you
                can add these methods to your layer types if you want, or even define new
                fields and new solvers that use those fields in some way.  
        !*/

    public:

        EXAMPLE_COMPUTATIONAL_LAYER_(
        );
        /*!
            ensures
                - Default constructs this object.  This function is not required to do
                  anything in particular but it must exist, that is, it is required that
                  layer objects be default constructable. 
        !*/

        EXAMPLE_COMPUTATIONAL_LAYER_ (
            const EXAMPLE_COMPUTATIONAL_LAYER_& item
        );
        /*!
            ensures
                - EXAMPLE_COMPUTATIONAL_LAYER_ objects are copy constructable
        !*/

        EXAMPLE_COMPUTATIONAL_LAYER_(
            const some_other_layer_type& item
        );
        /*!
            ensures
                - Constructs this object from item.  This form of constructor is optional
                  but it allows you to provide a conversion from one layer type to another.
                  For example, the following code is valid only if my_layer2 can be
                  constructed from my_layer1:
                    relu<fc<my_layer1<fc<input<matrix<float>>>>>> my_dnn1;
                    relu<fc<my_layer2<fc<input<matrix<float>>>>>> my_dnn2(my_dnn1);
                  This kind of pattern is useful if you want to use one type of layer
                  during training but a different type of layer during testing since it
                  allows you to easily convert between related deep neural network types.  

                  Additionally, if you provide a constructor to build a layer from another
                  layer type you should also write your layer's deserialize() routine such
                  that it can read that other layer's serialized data in addition to your
                  own serialized data.  
        !*/

        template <typename SUBNET>
        void setup (
            const SUBNET& sub
        );
        /*!
            requires
                - SUBNET implements the SUBNET interface defined at the top of this file.
            ensures
                - performs any necessary initial memory allocations and/or sets parameters
                  to their initial values prior to learning.  Therefore, calling setup
                  destroys any previously learned parameters.  Also, typically setup()
                  would look at the dimensions of the outputs of sub and configure the
                  number of parameters in *this accordingly.
        !*/

        template <typename SUBNET>
        void forward(
            const SUBNET& sub, 
            resizable_tensor& data_output
        );
        /*!
            requires
                - SUBNET implements the SUBNET interface defined at the top of this file.
                - setup() has been called.
            ensures
                - Runs the output of the subnetwork through this layer and stores the
                  results into #data_output.  In particular, forward() can use any of the
                  outputs in sub (e.g. sub.get_output(), sub.subnet().get_output(), etc.)
                  to compute whatever it wants.
        !*/

        template <typename SUBNET>
        void backward(
            const tensor& computed_output, // this parameter is optional
            const tensor& gradient_input, 
            SUBNET& sub, 
            tensor& params_grad
        );
        /*!
            requires
                - SUBNET implements the SUBNET interface defined at the top of this file.
                - setup() has been called.
                - computed_output is the tensor resulting from calling forward(sub,computed_output).  
                  Moreover, this was the most recent call to forward().  This means that
                  forward() is allowed to cache intermediate results so they can be used
                  during the backward computation.
                - have_same_dimensions(gradient_input, computed_output) == true
                - have_same_dimensions(sub.get_gradient_input(), sub.get_output()) == true
                - have_same_dimensions(params_grad, get_layer_params()) == true
            ensures
                - This function outputs the gradients of this layer with respect to the
                  input data from sub and also with respect to this layer's parameters.
                  These gradients are stored into #sub and #params_grad, respectively. To be
                  precise, the gradients are taken of a function f(sub,get_layer_params())
                  which is defined thusly:   
                    - Recalling that computed_output is a function of both sub and get_layer_params(), 
                      since it is the result of calling forward(sub,computed_output):
                      let f(sub,get_layer_params()) == dot(computed_output, gradient_input)
                  Then we define the following gradient vectors: 
                    - PARAMETER_GRADIENT == gradient of f(sub,get_layer_params()) with
                      respect to get_layer_params(). 
                    - for all valid I:
                        - DATA_GRADIENT_I == gradient of f(sub,get_layer_params()) with
                          respect to layer<I>(sub).get_output() (recall that forward() can
                          draw inputs from the immediate sub layer, sub.subnet(), or
                          any earlier layer.  So you must consider the gradients with
                          respect to all inputs drawn from sub)
                  Finally, backward() outputs these gradients by performing:
                    - params_grad = PARAMETER_GRADIENT 
                    - for all valid I:
                        - layer<I>(sub).get_gradient_input() += DATA_GRADIENT_I
        !*/

        void forward_inplace(
            const tensor& data_input, 
            tensor& data_output
        );
        /*!
            requires
                - have_same_dimensions(data_input,data_output) == true
                - setup() has been called.
            ensures
                - Runs the data_input tensor through this layer and stores the output into
                  #data_output.
                - This function supports in-place operation, i.e. having
                  is_same_object(data_input, data_output)==true
        !*/

        void backward_inplace(
            const tensor& computed_output, // this parameter is optional
            const tensor& gradient_input,
            tensor& data_grad,
            tensor& params_grad
        );
        /*!
            requires
                - setup() has been called.
                - computed_output is the tensor resulting from the most recent call to
                  forward_inplace().  This means that forward_inplace() is allowed to cache
                  intermediate results so they can be used during the backward computation.
                - have_same_dimensions(gradient_input, data_grad) == true
                - have_same_dimensions(gradient_input, computed_output) == true
                - have_same_dimensions(params_grad, get_layer_params()) == true
            ensures
                - This function supports in-place operation, i.e. having
                  is_same_object(gradient_input, data_grad)==true
                - This function outputs the gradients of this layer with respect to the
                  input data from a sublayer and also with respect to this layer's parameters.
                  These gradients are stored into #data_grad and #params_grad, respectively. To be
                  precise, the gradients are taken of a function f(data_input,get_layer_params())
                  which is defined thusly:   
                    - Recalling that computed_output is a function of both the input to
                      forward_inplace() and get_layer_params(), since it is the result of
                      calling forward_inplace(data_input,computed_output):
                      let f(data_input,get_layer_params()) == dot(computed_output, gradient_input)
                  Then we define the following gradient vectors: 
                    - PARAMETER_GRADIENT == gradient of f(data_input,get_layer_params()) with
                      respect to get_layer_params(). 
                    - DATA_GRADIENT == gradient of f(data_input,get_layer_params()) with respect
                      to data_input. 
                  Finally, backward_inplace() outputs these gradients by performing:
                    - params_grad = PARAMETER_GRADIENT 
                    - if (is_same_object(gradient_input, data_grad)) then
                        - data_grad = DATA_GRADIENT
                    - else
                        - data_grad += DATA_GRADIENT
        !*/

        const tensor& get_layer_params(
        ) const; 
        /*!
            ensures
                - returns the parameters that define the behavior of forward().
        !*/

        tensor& get_layer_params(
        ); 
        /*!
            ensures
                - returns the parameters that define the behavior of forward().
        !*/


        dpoint map_input_to_output(dpoint p) const;
        dpoint map_output_to_input(dpoint p) const;
        /*!
            These two functions are optional.  If provided, they should map between
            (column,row) coordinates in input and output tensors of forward().  Providing
            these functions allows you to use global utility functions like
            input_tensor_to_output_tensor().
        !*/

        void clean (
        );
        /*!
            Implementing this function is optional.  If you don't need it then you don't
            have to provide a clean().  But if you do provide it then it must behave as
            follows:

            ensures
                - calling clean() causes this object to forget about everything except its
                  parameters.  This is useful if your layer caches information between
                  forward and backward passes and you want to clean out that cache
                  information before saving the network to disk.  
        !*/

    };

    std::ostream& operator<<(std::ostream& out, const EXAMPLE_COMPUTATIONAL_LAYER_& item);
    /*!
        print a string describing this layer.
    !*/

    void to_xml(const EXAMPLE_COMPUTATIONAL_LAYER_& item, std::ostream& out);
    /*!
        This function is optional, but required if you want to print your networks with
        net_to_xml().  Therefore, to_xml() prints a layer as XML.
    !*/

    void serialize(const EXAMPLE_COMPUTATIONAL_LAYER_& item, std::ostream& out);
    void deserialize(EXAMPLE_COMPUTATIONAL_LAYER_& item, std::istream& in);
    /*!
        provides serialization support  
    !*/

    // For each layer you define, always define an add_layer template so that layers can be
    // easily composed.  Moreover, the convention is that the layer class ends with an _
    // while the add_layer template has the same name but without the trailing _.
    template <typename SUBNET>
    using EXAMPLE_COMPUTATIONAL_LAYER = add_layer<EXAMPLE_COMPUTATIONAL_LAYER_, SUBNET>;

// ----------------------------------------------------------------------------------------
// ----------------------------------------------------------------------------------------
// ----------------------------------------------------------------------------------------

    enum fc_bias_mode
    {
        FC_HAS_BIAS = 0,
        FC_NO_BIAS = 1
    };

    struct num_fc_outputs
    {
        num_fc_outputs(unsigned long n) : num_outputs(n) {}
        unsigned long num_outputs;
    };

    template <
        unsigned long num_outputs,
        fc_bias_mode bias_mode
        >
    class fc_
    {
        /*!
            REQUIREMENTS ON num_outputs
                num_outputs > 0

            WHAT THIS OBJECT REPRESENTS
                This is an implementation of the EXAMPLE_COMPUTATIONAL_LAYER_ interface
                defined above.  In particular, it defines a fully connected layer that
                takes an input tensor and multiplies it by a weight matrix and outputs the
                results.

                The dimensions of the tensors output by this layer are as follows (letting
                IN be the input tensor and OUT the output tensor):
                    - OUT.num_samples() == IN.num_samples()
                    - OUT.k()  == get_num_outputs()
                    - OUT.nr() == 1
                    - OUT.nc() == 1
        !*/

    public:

        fc_(
        );
        /*!
            ensures
                - #get_num_outputs() == num_outputs
                - #get_bias_mode() == bias_mode 
                - #get_learning_rate_multiplier()      == 1
                - #get_weight_decay_multiplier()       == 1
                - #get_bias_learning_rate_multiplier() == 1
                - #get_bias_weight_decay_multiplier()  == 0
        !*/

        fc_(
            num_fc_outputs o
        );
        /*!
            ensures
                - #get_num_outputs() == o.num_outputs 
                - #get_bias_mode() == bias_mode 
                - #get_learning_rate_multiplier()      == 1
                - #get_weight_decay_multiplier()       == 1
                - #get_bias_learning_rate_multiplier() == 1
                - #get_bias_weight_decay_multiplier()  == 0
        !*/

        unsigned long get_num_outputs (
        ) const; 
        /*!
            ensures
                - This layer outputs column vectors that contain get_num_outputs()
                  elements. That is, the output tensor T from forward() will be such that:
                    - T.num_samples() == however many samples were given to forward().
                    - T.k() == get_num_outputs()
                    - The rest of the dimensions of T will be 1.
        !*/

        void set_num_outputs(
            long num
        );
        /*!
            requires
                - num > 0
                - get_layer_params().size() == 0 || get_num_outputs() == num
                  (i.e. You can't change the number of outputs in fc_ if the parameter
                  tensor has already been allocated.)
            ensures
                - #get_num_outputs() == num
        !*/

        fc_bias_mode get_bias_mode (
        ) const;
        /*!
            ensures
                - returns the bias mode which determines if this layer includes bias terms.
                  That is, if the bias mode is FC_HAS_BIAS then a different constant scalar
                  is added to each of the outputs of this layer. 
        !*/

        double get_learning_rate_multiplier(
        ) const;  
        /*!
            ensures
                - returns a multiplier number.  The interpretation is that this object is
                  requesting that the learning rate used to optimize its parameters be
                  multiplied by get_learning_rate_multiplier().
        !*/

        double get_weight_decay_multiplier(
        ) const; 
        /*!
            ensures
                - returns a multiplier number.  The interpretation is that this object is
                  requesting that the weight decay used to optimize its parameters be
                  multiplied by get_weight_decay_multiplier().
        !*/

        void set_learning_rate_multiplier(
            double val
        );
        /*!
            requires
                - val >= 0
            ensures
                - #get_learning_rate_multiplier() == val
        !*/

        void set_weight_decay_multiplier(
            double val
        ); 
        /*!
            requires
                - val >= 0
            ensures
                - #get_weight_decay_multiplier() == val
        !*/

        double get_bias_learning_rate_multiplier(
        ) const; 
        /*!
            ensures
                - returns a multiplier number.  The interpretation is that this object is
                  requesting that the learning rate used to optimize its bias parameters be
                  multiplied by get_learning_rate_multiplier()*get_bias_learning_rate_multiplier().
        !*/

        double get_bias_weight_decay_multiplier(
        ) const; 
        /*!
            ensures
                - returns a multiplier number.  The interpretation is that this object is
                  requesting that the weight decay used to optimize its bias parameters be
                  multiplied by get_weight_decay_multiplier()*get_bias_weight_decay_multiplier().
        !*/

        void set_bias_learning_rate_multiplier(
            double val
        ); 
        /*!
            requires
                - val >= 0
            ensures
                - #get_bias_learning_rate_multiplier() == val
        !*/

        void set_bias_weight_decay_multiplier(
            double val
        ); 
        /*!
            requires
                - val >= 0
            ensures
                - #get_bias_weight_decay_multiplier() == val
        !*/

        void disable_bias(
        );
        /*!
            ensures
                - bias_is_disabled() returns true
        !*/

        bool bias_is_disabled(
        ) const;
        /*!
            ensures
                - returns true if bias learning is disabled for this layer.  This means the biases will
                  not be learned during the training and they will not be used in the forward or backward
                  methods either.
        !*/

        alias_tensor_const_instance get_weights(
        ) const;
        /*!
            ensures
                - returns an alias of get_layer_params(), containing the weights matrix of
                  the fully connected layer.
                - #get_weights().num_samples() is the number of elements in input sample,
                  i.e. sublayer's output's k * nc * nr.
                - #get_bias().k() == #get_num_outputs()
                - if get_bias_mode() == FC_HAS_BIAS:
                    - #get_layer_params().size() == (#get_weights().size() + #get_biases().size())
                - else:
                    - #get_layer_params().size() == #get_weights().size()
        !*/

        alias_tensor_instance get_weights(
        );
        /*!
            ensures
                - returns an alias of get_layer_params(), containing the weights matrix of
                  the fully connected layer.
                - #get_weights().num_samples() is the number of elements in input sample,
                  i.e. sublayer's output's k * nc * nr.
                - #get_bias().k() == #get_num_outputs()
                - if get_bias_mode() == FC_HAS_BIAS:
                    - #get_layer_params().size() == (#get_weights().size() + #get_biases().size())
                - else:
                    - #get_layer_params().size() == #get_weights().size()
        !*/

        alias_tensor_const_instance get_biases(
        ) const;
        /*!
            requires
                - #get_bias_mode() == FC_HAS_BIAS
            ensures
                - returns an alias of get_layer_params(), containing the bias vector of
                  the fully connected layer.
                - #get_bias().num_samples() == 1
                - #get_bias().k() == #get_num_outputs()
                - #get_layer_params().size() == (#get_weights().size() + #get_biases().size())
        !*/

        alias_tensor_instance get_biases(
        );
        /*!
            requires
                - #get_bias_mode() == FC_HAS_BIAS
            ensures
                - returns an alias of get_layer_params(), containing the bias vector of
                  the fully connected layer.
                - #get_bias().num_samples() == 1
                - #get_bias().k() == #get_num_outputs()
                - #get_layer_params().size() == (#get_weights().size() + #get_biases().size())
        !*/

        template <typename SUBNET> void setup (const SUBNET& sub);
        template <typename SUBNET> void forward(const SUBNET& sub, resizable_tensor& output);
        template <typename SUBNET> void backward(const tensor& gradient_input, SUBNET& sub, tensor& params_grad);
        const tensor& get_layer_params() const; 
        tensor& get_layer_params(); 
        /*!
            These functions are implemented as described in the EXAMPLE_COMPUTATIONAL_LAYER_ interface.
        !*/

    };

    template <
        unsigned long num_outputs,
        typename SUBNET
        >
    using fc = add_layer<fc_<num_outputs,FC_HAS_BIAS>, SUBNET>;

    template <
        unsigned long num_outputs,
        typename SUBNET
        >
    using fc_no_bias = add_layer<fc_<num_outputs,FC_NO_BIAS>, SUBNET>;

// ----------------------------------------------------------------------------------------

    struct num_con_outputs
    {
        num_con_outputs(unsigned long n) : num_outputs(n) {}
        unsigned long num_outputs;
    };

    template <
        long _num_filters,
        long _nr,
        long _nc,
        int _stride_y,
        int _stride_x,
        int _padding_y = _stride_y!=1? 0 : _nr/2,
        int _padding_x = _stride_x!=1? 0 : _nc/2
        >
    class con_
    {
        /*!
            REQUIREMENTS ON TEMPLATE ARGUMENTS
                - _num_filters > 0
                - _nr >= 0
                - _nc >= 0
                - _stride_y > 0
                - _stride_x > 0
                - _padding_y >= 0
                - _padding_x >= 0
                - Also, we require that:
                    - if (_nr == 0) then
                        - _padding_y == 0
                    - else
                        - _padding_y < _nr
                    - if (_nc == 0) then
                        - _padding_x == 0
                    - else
                        - _padding_x < _nc

            WHAT THIS OBJECT REPRESENTS
                This is an implementation of the EXAMPLE_COMPUTATIONAL_LAYER_ interface
                defined above.  In particular, it defines a convolution layer that takes an
                input tensor (nominally representing an image) and convolves it with a set
                of filters and then outputs the results. 

                The dimensions of the tensors output by this layer are as follows (letting
                IN be the input tensor and OUT the output tensor):
                    - OUT.num_samples() == IN.num_samples()
                    - OUT.k()  == num_filters()
                    - OUT.nr() == 1+(IN.nr() + 2*padding_y() - nr())/stride_y()
                    - OUT.nc() == 1+(IN.nc() + 2*padding_x() - nc())/stride_x()

                Note also that setting _nr or _nc to 0 has a special meaning of "set the
                filter size equal to the input image size".  Specifically, it means: 
                    - if (_nr == 0) then
                        - nr() == IN.nr()
                        - OUT.nr() == 1
                    - if (_nc == 0) then
                        - nc() == IN.nc()
                        - OUT.nc() == 1
        !*/

    public:
        con_(
        );
        /*!
            ensures
                - #num_filters() == _num_filters
                - #nr() == _nr
                - #nc() == _nc
                - #stride_y() == _stride_y
                - #stride_x() == _stride_x
                - #padding_y() == _padding_y
                - #padding_x() == _padding_x
                - #get_learning_rate_multiplier()      == 1
                - #get_weight_decay_multiplier()       == 1
                - #get_bias_learning_rate_multiplier() == 1
                - #get_bias_weight_decay_multiplier()  == 0
        !*/

        con_(
            num_con_outputs o
        );
        /*!
            ensures
                - #num_filters() == o.num_outputs 
                - #nr() == _nr
                - #nc() == _nc
                - #stride_y() == _stride_y
                - #stride_x() == _stride_x
                - #padding_y() == _padding_y
                - #padding_x() == _padding_x
                - #get_learning_rate_multiplier()      == 1
                - #get_weight_decay_multiplier()       == 1
                - #get_bias_learning_rate_multiplier() == 1
                - #get_bias_weight_decay_multiplier()  == 0
        !*/

        long num_filters(
        ) const; 
        /*!
            ensures
                - returns the number of filters contained in this layer.  The k dimension
                  of the output tensors produced by this layer will be equal to the number
                  of filters.
        !*/

        void set_num_filters(
            long num
        );
        /*!
            requires
                - num > 0
                - get_layer_params().size() == 0 || num_filters() == num
                  (i.e. You can't change the number of filters in con_ if the parameter
                  tensor has already been allocated.)
            ensures
                - #num_filters() == num
        !*/

        long nr(
        ) const; 
        /*!
            ensures
                - returns the number of rows in the filters in this layer.  Note that if
                  nr()==0 then it means the size of the filter is not yet assigned, but
                  once setup() is called nr() will be set to the input tensor's nr().
                  Therefore, nr()==0 has the special interpretation of "be the same size as
                  the input tensor".
        !*/

        long nc(
        ) const;
        /*!
            ensures
                - returns the number of columns in the filters in this layer.  Note that if
                  nc()==0 then it means the size of the filter is not yet assigned, but
                  once setup() is called nc() will be set to the input tensor's nc().
                  Therefore, nc()==0 has the special interpretation of "be the same size as
                  the input tensor".
        !*/

        long stride_y(
        ) const; 
        /*!
            ensures
                - returns the vertical stride used when convolving the filters over an
                  image.  That is, each filter will be moved stride_y() pixels down at a
                  time when it moves over the image.
        !*/

        long stride_x(
        ) const;
        /*!
            ensures
                - returns the horizontal stride used when convolving the filters over an
                  image.  That is, each filter will be moved stride_x() pixels right at a
                  time when it moves over the image.
        !*/

        long padding_y(
        ) const; 
        /*!
            ensures
                - returns the number of pixels of zero padding added to the top and bottom
                  sides of the image.
        !*/

        long padding_x(
        ) const; 
        /*!
            ensures
                - returns the number of pixels of zero padding added to the left and right 
                  sides of the image.
        !*/

        double get_learning_rate_multiplier(
        ) const;  
        /*!
            ensures
                - returns a multiplier number.  The interpretation is that this object is
                  requesting that the learning rate used to optimize its parameters be
                  multiplied by get_learning_rate_multiplier().
        !*/

        double get_weight_decay_multiplier(
        ) const; 
        /*!
            ensures
                - returns a multiplier number.  The interpretation is that this object is
                  requesting that the weight decay used to optimize its parameters be
                  multiplied by get_weight_decay_multiplier().
        !*/

        void set_learning_rate_multiplier(
            double val
        );
        /*!
            requires
                - val >= 0
            ensures
                - #get_learning_rate_multiplier() == val
        !*/

        void set_weight_decay_multiplier(
            double val
        ); 
        /*!
            requires
                - val >= 0
            ensures
                - #get_weight_decay_multiplier() == val
        !*/

        double get_bias_learning_rate_multiplier(
        ) const; 
        /*!
            ensures
                - returns a multiplier number.  The interpretation is that this object is
                  requesting that the learning rate used to optimize its bias parameters be
                  multiplied by get_learning_rate_multiplier()*get_bias_learning_rate_multiplier().
        !*/

        double get_bias_weight_decay_multiplier(
        ) const; 
        /*!
            ensures
                - returns a multiplier number.  The interpretation is that this object is
                  requesting that the weight decay used to optimize its bias parameters be
                  multiplied by get_weight_decay_multiplier()*get_bias_weight_decay_multiplier().
        !*/

        void set_bias_learning_rate_multiplier(
            double val
        ); 
        /*!
            requires
                - val >= 0
            ensures
                - #get_bias_learning_rate_multiplier() == val
        !*/

        void set_bias_weight_decay_multiplier(
            double val
        ); 
        /*!
            requires
                - val >= 0
            ensures
                - #get_bias_weight_decay_multiplier() == val
        !*/

        void disable_relu(
        );
        /*!
            ensures
                - relu_is_disabled() returns true
        !*/

        void enable_relu(
        );
        /*!
            ensures
                - relu_is_disabled() returns false
        !*/

        bool relu_is_disabled(
        ) const;
        /*!
            ensures
                - returns true if relu is disabled for this layer. This means no activation function
                  will be applied after the convolution when calling forward.
        !*/

        void disable_bias(
        );
        /*!
            ensures
                - bias_is_disabled() returns true
                - if bias was enabled and allocated, it resizes the layer parameters
                  to accommodate the filter parameters only, and free the bias parameters.
        !*/

        void enable_bias(
        );
        /*!
            ensures
                - bias_is_disabled() returns false
                - if bias was disabled and not allocated, it resizes the layer parameters
                  to accommodate the new zero-inizialized biases
        !*/

        bool bias_is_disabled(
        ) const;
        /*!
            ensures
                - returns true if bias learning is disabled for this layer.  This means the biases will
                  not be learned during the training and they will not be used in the forward or backward
                  methods either.
        !*/

        template <typename SUBNET> void setup (const SUBNET& sub);
        template <typename SUBNET> void forward(const SUBNET& sub, resizable_tensor& output);
        template <typename SUBNET> void backward(const tensor& gradient_input, SUBNET& sub, tensor& params_grad);
        dpoint map_input_to_output(dpoint p) const;
        dpoint map_output_to_input(dpoint p) const;
        const tensor& get_layer_params() const; 
        tensor& get_layer_params(); 
        /*!
            These functions are implemented as described in the EXAMPLE_COMPUTATIONAL_LAYER_ interface.
        !*/

    };

    template <
        long num_filters,
        long nr,
        long nc,
        int stride_y,
        int stride_x,
        typename SUBNET
        >
    using con = add_layer<con_<num_filters,nr,nc,stride_y,stride_x>, SUBNET>;

// ----------------------------------------------------------------------------------------

    template <
        long _num_filters,
        long _nr,
        long _nc,
        int _stride_y,
        int _stride_x,
        int _padding_y = _stride_y!=1? 0 : _nr/2,
        int _padding_x = _stride_x!=1? 0 : _nc/2
        >
    class cont_
    {
        /*!
            REQUIREMENTS ON TEMPLATE ARGUMENTS
                All of them must be > 0.
                Also, we require that:
                    - 0 <= _padding_y && _padding_y < _nr
                    - 0 <= _padding_x && _padding_x < _nc

            WHAT THIS OBJECT REPRESENTS
                This is an implementation of the EXAMPLE_COMPUTATIONAL_LAYER_ interface
                defined above.  In particular, it defines a transposed convolution layer
                that takes an input tensor and transpose convolves (sometimes called
                "deconvolution") it with a set of filters and then outputs the results. 

                This is essentially a convolutional layer that allows fractional strides.
                Therefore, you can make output tensors that are larger than the input
                tensors using this layer type. 

                
                The dimensions of the tensors output by this layer are as follows (letting
                IN be the input tensor and OUT the output tensor):
                    - OUT.num_samples() == IN.num_samples()
                    - OUT.k()  == num_filters()
                    - OUT.nr() == stride_y()*(IN.nr()-1) + nr() - 2*padding_y()
                    - OUT.nc() == stride_x()*(IN.nc()-1) + nc() - 2*padding_x()
        !*/

    public:
        cont_(
        );
        /*!
            ensures
                - #num_filters() == _num_filters
                - #nr() == _nr
                - #nc() == _nc
                - #stride_y() == _stride_y
                - #stride_x() == _stride_x
                - #padding_y() == _padding_y
                - #padding_x() == _padding_x
                - #get_learning_rate_multiplier()      == 1
                - #get_weight_decay_multiplier()       == 1
                - #get_bias_learning_rate_multiplier() == 1
                - #get_bias_weight_decay_multiplier()  == 0
        !*/

        cont_(
            num_con_outputs o
        );
        /*!
            ensures
                - #num_filters() == o.num_outputs 
                - #nr() == _nr
                - #nc() == _nc
                - #stride_y() == _stride_y
                - #stride_x() == _stride_x
                - #padding_y() == _padding_y
                - #padding_x() == _padding_x
                - #get_learning_rate_multiplier()      == 1
                - #get_weight_decay_multiplier()       == 1
                - #get_bias_learning_rate_multiplier() == 1
                - #get_bias_weight_decay_multiplier()  == 0
        !*/

        long num_filters(
        ) const; 
        /*!
            ensures
                - returns the number of filters contained in this layer.  The k dimension
                  of the output tensors produced by this layer will be equal to the number
                  of filters.
        !*/

        void set_num_filters(
            long num
        );
        /*!
            requires
                - num > 0
                - get_layer_params().size() == 0 || num_filters() == num
                  (i.e. You can't change the number of filters in cont_ if the parameter
                  tensor has already been allocated.)
            ensures
                - #num_filters() == num
        !*/

        long nr(
        ) const; 
        /*!
            ensures
                - returns the number of rows in the filters in this layer.
        !*/

        long nc(
        ) const;
        /*!
            ensures
                - returns the number of columns in the filters in this layer.
        !*/

        long stride_y(
        ) const; 
        /*!
            ensures
                - returns the vertical stride used when convolving the filters over an
                  image.  That is, each filter will be moved 1.0/stride_y() pixels down at
                  a time when it moves over the image.
        !*/

        long stride_x(
        ) const;
        /*!
            ensures
                - returns the horizontal stride used when convolving the filters over an
                  image.  That is, each filter will be moved 1.0/stride_x() pixels right at
                  a time when it moves over the image.
        !*/

        long padding_y(
        ) const; 
        /*!
            ensures
                - returns the number of pixels of zero padding added to the top and bottom
                  sides of the image.
        !*/

        long padding_x(
        ) const; 
        /*!
            ensures
                - returns the number of pixels of zero padding added to the left and right 
                  sides of the image.
        !*/

        double get_learning_rate_multiplier(
        ) const;  
        /*!
            ensures
                - returns a multiplier number.  The interpretation is that this object is
                  requesting that the learning rate used to optimize its parameters be
                  multiplied by get_learning_rate_multiplier().
        !*/

        double get_weight_decay_multiplier(
        ) const; 
        /*!
            ensures
                - returns a multiplier number.  The interpretation is that this object is
                  requesting that the weight decay used to optimize its parameters be
                  multiplied by get_weight_decay_multiplier().
        !*/

        void set_learning_rate_multiplier(
            double val
        );
        /*!
            requires
                - val >= 0
            ensures
                - #get_learning_rate_multiplier() == val
        !*/

        void set_weight_decay_multiplier(
            double val
        ); 
        /*!
            requires
                - val >= 0
            ensures
                - #get_weight_decay_multiplier() == val
        !*/

        double get_bias_learning_rate_multiplier(
        ) const; 
        /*!
            ensures
                - returns a multiplier number.  The interpretation is that this object is
                  requesting that the learning rate used to optimize its bias parameters be
                  multiplied by get_learning_rate_multiplier()*get_bias_learning_rate_multiplier().
        !*/

        double get_bias_weight_decay_multiplier(
        ) const; 
        /*!
            ensures
                - returns a multiplier number.  The interpretation is that this object is
                  requesting that the weight decay used to optimize its bias parameters be
                  multiplied by get_weight_decay_multiplier()*get_bias_weight_decay_multiplier().
        !*/

        void set_bias_learning_rate_multiplier(
            double val
        ); 
        /*!
            requires
                - val >= 0
            ensures
                - #get_bias_learning_rate_multiplier() == val
        !*/

        void set_bias_weight_decay_multiplier(
            double val
        ); 
        /*!
            requires
                - val >= 0
            ensures
                - #get_bias_weight_decay_multiplier() == val
        !*/

        void disable_bias(
        );
        /*!
            ensures
                - bias_is_disabled() returns true
        !*/

        bool bias_is_disabled(
        ) const;
        /*!
            ensures
                - returns true if bias learning is disabled for this layer.  This means the biases will
                  not be learned during the training and they will not be used in the forward or backward
                  methods either.
        !*/

        template <typename SUBNET> void setup (const SUBNET& sub);
        template <typename SUBNET> void forward(const SUBNET& sub, resizable_tensor& output);
        template <typename SUBNET> void backward(const tensor& gradient_input, SUBNET& sub, tensor& params_grad);
        dpoint map_input_to_output(dpoint p) const;
        dpoint map_output_to_input(dpoint p) const;
        const tensor& get_layer_params() const; 
        tensor& get_layer_params(); 
        /*!
            These functions are implemented as described in the EXAMPLE_COMPUTATIONAL_LAYER_ interface.
        !*/

    };

    template <
        long num_filters,
        long nr,
        long nc,
        int stride_y,
        int stride_x,
        typename SUBNET
        >
    using cont = add_layer<cont_<num_filters,nr,nc,stride_y,stride_x>, SUBNET>;

// ----------------------------------------------------------------------------------------

    template <
        int scale_y, 
        int scale_x 
        >
    class upsample_
    {
        /*!
            REQUIREMENTS ON TEMPLATE ARGUMENTS
                All of them must be >= 1.

            WHAT THIS OBJECT REPRESENTS
                This is an implementation of the EXAMPLE_COMPUTATIONAL_LAYER_ interface
                defined above.  In particular, it allows you to upsample a layer using
                bilinear interpolation.  To be very specific, it upsamples each of the
                channels in an input tensor.  Therefore, if IN is the input tensor to this
                layer and OUT the output tensor, then we will have:
                    - OUT.num_samples() == IN.num_samples()
                    - OUT.k()  == IN.k() 
                    - OUT.nr() == IN.nr()*scale_y
                    - OUT.nc() == IN.nc()*scale_x
                    - for all valid i,k:  image_plane(OUT,i,k) is a copy of
                      image_plane(IN,i,k) that has been bilinearly interpolated to fit into
                      the shape of image_plane(OUT,i,k).
        !*/
    public:

        upsample_(
        );
        /*!
            ensures
                - This object has no state, so the constructor does nothing, aside from
                  providing default constructability.
        !*/

        template <typename SUBNET> void setup (const SUBNET& sub);
        template <typename SUBNET> void forward(const SUBNET& sub, resizable_tensor& output);
        template <typename SUBNET> void backward(const tensor& gradient_input, SUBNET& sub, tensor& params_grad);
        dpoint map_input_to_output(dpoint p) const;
        dpoint map_output_to_input(dpoint p) const;
        const tensor& get_layer_params() const; 
        tensor& get_layer_params(); 
        /*!
            These functions are implemented as described in the EXAMPLE_COMPUTATIONAL_LAYER_ interface.
        !*/
    };

    template <
        int scale,
        typename SUBNET
        >
    using upsample = add_layer<upsample_<scale,scale>, SUBNET>;

// ----------------------------------------------------------------------------------------

    template <
        long NR_, 
        long NC_
        >
    class resize_to_
    {
        /*!
            REQUIREMENTS ON THE INPUT ARGUMENTS
                - NR_ >= 1
                - NC_ >= 1

            WHAT THIS OBJECT REPRESENTS
                This is an implementation of the EXAMPLE_COMPUTATIONAL_LAYER_ interface
                defined above.  In particular, it allows you to resize a layer using
                bilinear interpolation.  To be very specific, it resizes each of the
                channels in an input tensor.  Therefore, if IN is the input tensor to this
                layer and OUT the output tensor, then we will have:
                    - OUT.num_samples() == IN.num_samples()
                    - OUT.k()  == IN.k() 
                    - OUT.nr() == NR_
                    - OUT.nc() == NC_
                    - for all valid i,k:  image_plane(OUT,i,k) is a copy of
                      image_plane(IN,i,k) that has been bilinearly interpolated to fit into
                      the shape of image_plane(OUT,i,k).
        !*/
    public:

        resize_to_(
        );
        /*!
            ensures
                - This object has no state, so the constructor does nothing, aside from
                  providing default constructability.
        !*/

        template <typename SUBNET> void setup (const SUBNET& sub);
        template <typename SUBNET> void forward(const SUBNET& sub, resizable_tensor& output);
        template <typename SUBNET> void backward(const tensor& gradient_input, SUBNET& sub, tensor& params_grad);
        dpoint map_input_to_output(dpoint p) const;
        dpoint map_output_to_input(dpoint p) const;
        const tensor& get_layer_params() const; 
        tensor& get_layer_params(); 
        /*!
            These functions are implemented as described in the EXAMPLE_COMPUTATIONAL_LAYER_ interface.
        !*/
    };

    template <
        long NR,
        long NC,
        typename SUBNET
        >
    using resize_to = add_layer<resize_to_<NR,NC>, SUBNET>;
    
// ----------------------------------------------------------------------------------------

    class dropout_
    {
        /*!
            WHAT THIS OBJECT REPRESENTS
                This is an implementation of the EXAMPLE_COMPUTATIONAL_LAYER_ interface
                defined above.  In particular, it defines a dropout layer.  Therefore, it
                passes its inputs through the stochastic function f(x) which outputs either
                0 or x.  The probability of 0 being output is given by the drop_rate
                argument to this object's constructor.

                Note that, after you finish training a network with dropout, it is a good
                idea to replace each dropout_ layer with a multiply_ layer because the
                multiply_ layer is faster and deterministic. 
        !*/

    public:

        explicit dropout_(
            float drop_rate = 0.5
        );
        /*!
            requires
                - 0 <= drop_rate <= 1
            ensures
                - #get_drop_rate() == drop_rate
        !*/

        float get_drop_rate (
        ) const; 
        /*!
            ensures
                - returns the probability that an individual input value to this layer will
                  be replaced with 0.
        !*/

        template <typename SUBNET> void setup (const SUBNET& sub);
        void forward_inplace(const tensor& input, tensor& output);
        void backward_inplace(const tensor& gradient_input, tensor& data_grad, tensor& params_grad);
        dpoint map_input_to_output(dpoint p) const;
        dpoint map_output_to_input(dpoint p) const;
        const tensor& get_layer_params() const; 
        tensor& get_layer_params(); 
        /*!
            These functions are implemented as described in the EXAMPLE_COMPUTATIONAL_LAYER_ interface.
        !*/
    };

    template <typename SUBNET>
    using dropout = add_layer<dropout_, SUBNET>;

// ----------------------------------------------------------------------------------------

    template <int DROP_RATE_PERCENT>
    class dropout_rate_ : public dropout_
    {
        /*!
            WHAT THIS OBJECT REPRESENTS
                This object represents a customizable dropout layer that inherits from
                the dropout_ class. It allows specifying the dropout rate at compile-time,
                which is particularly useful for deep networks with many layers where it
                might be cumbersome to explicitly modify the dropout rate for each layer
                individually.

                The main advantage of this layer is that it offers the possibility to specify
                the dropout rate at the moment of network construction, providing more
                flexibility and clarity in the network architecture definition.

            TEMPLATE PARAMETERS
                - DROP_RATE_PERCENT: A int value between 0 and 100 that specifies the dropout rate.
                  This value is set at compile-time and cannot be changed during runtime.
        !*/

    public:
        explicit dropout_rate_();
        /*!
            ensures
                - Constructs a dropout layer with a dropout rate of DROP_RATE.
                - Calls the base class constructor dropout_(DROP_RATE).
        !*/
    };

    template <int DROP_RATE, typename SUBNET>
    using dropout_rate = add_layer<dropout_rate_<DROP_RATE>, SUBNET>;
    template <typename SUBNET>
    using dropout_10 = add_layer<dropout_rate_<10>, SUBNET>;

// ----------------------------------------------------------------------------------------

    class multiply_
    {
        /*!
            WHAT THIS OBJECT REPRESENTS
                This is an implementation of the EXAMPLE_COMPUTATIONAL_LAYER_ interface
                defined above.  In particular, it defines a basic layer that just
                multiplies its input tensor with a constant value and returns the result.
                It therefore has no learnable parameters.
        !*/

    public:
        explicit multiply_(
            float val = 0.5
        ); 
        /*!
            ensures
                - #get_multiply_value() == val
        !*/

        multiply_ (
            const dropout_& item
        ); 
        /*!
            ensures
                - #get_multiply_value() == 1-item.get_drop_rate()
                  (i.e. We construct the multiply_ layer so that it is essentially a
                  deterministic version of the given dropout_ layer)
        !*/

        float get_multiply_value (
        ) const;
        /*!
            ensures
                - this layer simply multiplies its input tensor by get_multiply_value() and
                  produces the result as output.
        !*/

        template <typename SUBNET> void setup (const SUBNET& sub);
        void forward_inplace(const tensor& input, tensor& output);
        void backward_inplace(const tensor& gradient_input, tensor& data_grad, tensor& params_grad);
        dpoint map_input_to_output(dpoint p) const;
        dpoint map_output_to_input(dpoint p) const;
        const tensor& get_layer_params() const; 
        tensor& get_layer_params(); 
        /*!
            These functions are implemented as described in the EXAMPLE_COMPUTATIONAL_LAYER_ interface.
        !*/
    };

    template <typename SUBNET>
    using multiply = add_layer<multiply_, SUBNET>;

// ----------------------------------------------------------------------------------------

    const double DEFAULT_LAYER_NORM_EPS = 1e-5;

    class layer_norm_
    {
        /*!
            WHAT THIS OBJECT REPRESENTS
                This is an implementation of the EXAMPLE_COMPUTATIONAL_LAYER_ interface
                defined above.  In particular, it defines a batch normalization layer that
                implements the method described in the paper:
                    Layer Normalization by Jimmy Lei Ba, Jamie Ryan Kiros, Geoffrey E. Hinton

                In particular, this layer produces output tensors with the same
                dimensionality as the input tensors, except that the mean and variances of
                the elements in each sample have been standardized to 0 and 1 respectively.
                This is different from batch normalization, since this layer learns one scaling
                factor and one bias for each sample in the batch, independently.  As a result,
                this layer is batch-size independent.
        !*/
    public:
        layer_norm_(
        );
        /*!
            ensures
                - #get_learning_rate_multiplier()       == 1
                - #get_weight_decay_multiplier()        == 0
                - #get_bias_learning_rate_multiplier()  == 1
                - #get_bias_weight_decay_multiplier()   == 1
                - #get_eps() == DEFAULT_LAYER_NORM_EPS
        !*/

        explicit layer_norm_(
            double eps_ = DEFAULT_LAYER_NORM_EPS
        )
        /*!
            requires
                - eps > 0
            ensures
                - #get_learning_rate_multiplier()      == 1
                - #get_weight_decay_multiplier()       == 0
                - #get_bias_learning_rate_multiplier() == 1
                - #get_bias_weight_decay_multiplier()  == 1
                - #get_eps() == eps
        !*/

        double get_eps(
        ) const;
        /*!
            ensures
                - When doing layer normalization, we are dividing by the standard
                  deviation.  This epsilon value returned by this function is added to the
                  variance to prevent the division from dividing by zero.
        !*/

        double get_learning_rate_multiplier(
        ) const;
        /*!
            ensures
                - returns a multiplier number.  The interpretation is that this object is
                  requesting that the learning rate used to optimize its parameters be
                  multiplied by get_learning_rate_multiplier().
        !*/

        double get_weight_decay_multiplier(
        ) const;
        /*!
            ensures
                - returns a multiplier number.  The interpretation is that this object is
                  requesting that the weight decay used to optimize its parameters be
                  multiplied by get_weight_decay_multiplier().
        !*/

        void set_learning_rate_multiplier(
            double val
        );
        /*!
            requires
                - val >= 0
            ensures
                - #get_learning_rate_multiplier() == val
        !*/

        void set_weight_decay_multiplier(
            double val
        );
        /*!
            requires
                - val >= 0
            ensures
                - #get_weight_decay_multiplier() == val
        !*/

        double get_bias_learning_rate_multiplier(
        ) const;
        /*!
            ensures
                - returns a multiplier number.  The interpretation is that this object is
                  requesting that the learning rate used to optimize its bias parameters be
                  multiplied by get_learning_rate_multiplier()*get_bias_learning_rate_multiplier().
        !*/

        double get_bias_weight_decay_multiplier(
        ) const;
        /*!
            ensures
                - returns a multiplier number.  The interpretation is that this object is
                  requesting that the weight decay used to optimize its bias parameters be
                  multiplied by get_weight_decay_multiplier()*get_bias_weight_decay_multiplier().
        !*/

        void set_bias_learning_rate_multiplier(
            double val
        );
        /*!
            requires
                - val >= 0
            ensures
                - #get_bias_learning_rate_multiplier() == val
        !*/

        void set_bias_weight_decay_multiplier(
            double val
        );
        /*!
            requires
                - val >= 0
            ensures
                - #get_bias_weight_decay_multiplier() == val
        !*/

        template <typename SUBNET> void setup (const SUBNET& sub);
        template <typename SUBNET> void forward(const SUBNET& sub, resizable_tensor& output);
        template <typename SUBNET> void backward(const tensor& gradient_input, SUBNET& sub, tensor& params_grad);
        dpoint map_input_to_output(dpoint p) const;
        dpoint map_output_to_input(dpoint p) const;
        const tensor& get_layer_params() const;
        tensor& get_layer_params();
        /*!
            These functions are implemented as described in the EXAMPLE_COMPUTATIONAL_LAYER_ interface.
        !*/
    };

// ----------------------------------------------------------------------------------------

    const float DEFAULT_RMS_NORM_EPS = 1e-5f;

    class rms_norm_
    {
        /*!
            WHAT THIS OBJECT REPRESENTS
                This object implements the EXAMPLE_COMPUTATIONAL_LAYER_ interface
                defined above, specifically defining a root mean square (RMS) normalization layer.

                RMS normalization is a technique that normalizes the input tensor based on the
                root mean square (RMS) of its elements. Unlike traditional layer normalization,
                which both centers and scales the data, RMS normalization only scales by the RMS
                value. This makes it computationally more efficient, as it avoids the need to
                compute the mean and subtract it from each element.

                This layer produces output tensors with the same dimensionality as the input tensors.
                Specifically, for an input tensor with shape [num_samples, k, nr, nc], the RMS
                normalization is applied across the [nr, nc] dimensions independently for each
                element in the [k] dimension and for each sample in the [num_samples] dimension.
                The scaling factor (RMS) and the learnable scaling parameter (gamma) are both of
                size [k].

                The key characteristics of this layer are:
                - The RMS of the elements in each sample is standardized to 1.
                - It does not center the data (i.e., it does not subtract the mean).
                - A learnable scaling factor (gamma) is applied after normalization, allowing the
                model to adapt the scaling dynamically.

                This layer is particularly effective in various natural language processing tasks,
                where it has been shown to provide performance similar to or better than traditional
                layer normalization, with reduced computational overhead.
        !*/

    public:
        rms_norm_(
        );
        /*!
            ensures
                - #get_learning_rate_multiplier() == 1
                - #get_weight_decay_multiplier()  == 0
                - #get_bias_learning_rate_multiplier()  == 1
                - #get_bias_weight_decay_multiplier()   == 1            
                - #get_eps() == DEFAULT_RMS_NORM_EPS
        !*/

        explicit rms_norm_(
            float eps_ = DEFAULT_RMS_NORM_EPS
        );
        /*!
            requires
                - eps > 0
            ensures
                - #get_learning_rate_multiplier() == 1
                - #get_weight_decay_multiplier()  == 0
                - #get_bias_learning_rate_multiplier()  == 1
                - #get_bias_weight_decay_multiplier()   == 1            
                - #get_eps() == eps_
        !*/

        float get_eps(
        ) const;
        /*!
            ensures
                - When doing RMS normalization, we are dividing by the root mean square.
                This epsilon value returned by this function is added to the
                mean square to prevent division by zero.
        !*/

        void set_eps(
            float val
        );
        /*!
            requires
                - val > 0
            ensures
                - #get_eps() == val
        !*/    

        double get_learning_rate_multiplier(
        ) const;
        /*!
            ensures
                - returns a multiplier number. The interpretation is that this object is
                requesting that the learning rate used to optimize its parameters be
                multiplied by get_learning_rate_multiplier().
        !*/

        double get_weight_decay_multiplier(
        ) const;
        /*!
            ensures
                - returns a multiplier number. The interpretation is that this object is
                requesting that the weight decay used to optimize its parameters be
                multiplied by get_weight_decay_multiplier().
        !*/

        void set_learning_rate_multiplier(
            double val
        );
        /*!
            requires
                - val >= 0
            ensures
                - #get_learning_rate_multiplier() == val
        !*/

        void set_weight_decay_multiplier(
            double val
        );
        /*!
            requires
                - val >= 0
            ensures
                - #get_weight_decay_multiplier() == val
        !*/

        double get_bias_learning_rate_multiplier(
        ) const;
        /*!
            ensures
                - returns a multiplier number.  The interpretation is that this object is
                requesting that the learning rate used to optimize its bias parameters be
                multiplied by get_learning_rate_multiplier()*get_bias_learning_rate_multiplier().
        !*/

        double get_bias_weight_decay_multiplier(
        ) const;
        /*!
            ensures
                - returns a multiplier number.  The interpretation is that this object is
                requesting that the weight decay used to optimize its bias parameters be
                multiplied by get_weight_decay_multiplier()*get_bias_weight_decay_multiplier().
        !*/

        void set_bias_learning_rate_multiplier(
            double val
        );
        /*!
            requires
                - val >= 0
            ensures
                - #get_bias_learning_rate_multiplier() == val
        !*/

        void set_bias_weight_decay_multiplier(
            double val
        );
        /*!
            requires
                - val >= 0
            ensures
                - #get_bias_weight_decay_multiplier() == val
        !*/

        template <typename SUBNET> void setup (const SUBNET& sub);
        template <typename SUBNET> void forward(const SUBNET& sub, resizable_tensor& output);
        template <typename SUBNET> void backward(const tensor& gradient_input, SUBNET& sub, tensor& params_grad);
        dpoint map_input_to_output(dpoint p) const;
        dpoint map_output_to_input(dpoint p) const;
        const tensor& get_layer_params() const;
        tensor& get_layer_params();
        /*!
            These functions are implemented as described in the EXAMPLE_COMPUTATIONAL_LAYER_ interface.
        !*/
    };

    template <typename SUBNET>
    using rms_norm = add_layer<rms_norm_, SUBNET>;

// ----------------------------------------------------------------------------------------

    enum layer_mode
    {
        CONV_MODE = 0, // convolutional mode
        FC_MODE = 1    // fully connected mode
    };

    const double DEFAULT_BATCH_NORM_EPS = 0.0001;

    template <
        layer_mode mode
        >
    class bn_
    {
        /*!
            WHAT THIS OBJECT REPRESENTS
                This is an implementation of the EXAMPLE_COMPUTATIONAL_LAYER_ interface
                defined above.  In particular, it defines a batch normalization layer that
                implements the method described in the paper: 
                    Batch Normalization: Accelerating Deep Network Training by Reducing
                    Internal Covariate Shift by Sergey Ioffe and Christian Szegedy
                
                In particular, this layer produces output tensors with the same
                dimensionality as the input tensors, except that the mean and variances of
                the elements have been standardized to 0 and 1 respectively. 

                It should also be noted that when tensors with a num_samples() dimension of
                1 are passed to this layer it doesn't perform batch normalization.
                Instead, it runs in "inference mode" where the learned linear normalizing
                transformation is used to transform the tensor. 

                Finally, after you finish training a batch normalized network, it is a good
                idea to replace each bn_ layer with an affine_ layer because the affine_
                layer is faster and will never surprise you by performing batch
                normalization on tensors that have a num_samples() dimension > 1.  This allows
                you to run large mini-batches of samples through your final network without
                batch normalization executing at all. 
        !*/

    public:
        bn_(
        );
        /*!
            ensures
                - #get_mode() == mode
                - #get_running_stats_window_size()      == 100
                - #get_learning_rate_multiplier()       == 1
                - #get_weight_decay_multiplier()        == 0
                - #get_bias_learning_rate_multiplier()  == 1
                - #get_bias_weight_decay_multiplier()   == 1
                - #get_eps() == tt::DEFAULT_BATCH_NORM_EPS
        !*/

        explicit bn_(
            unsigned long window_size,
            double eps = tt::DEFAULT_BATCH_NORM_EPS
        );
        /*!
            requires
                - eps > 0
                - window_size > 0
            ensures
                - #get_mode() == mode 
                - #get_running_stats_window_size()     == window_size
                - #get_learning_rate_multiplier()      == 1
                - #get_weight_decay_multiplier()       == 0
                - #get_bias_learning_rate_multiplier() == 1
                - #get_bias_weight_decay_multiplier()  == 1
                - #get_eps() == eps
        !*/

        layer_mode get_mode(
        ) const; 
        /*!
            ensures
                - returns the mode of this layer, either CONV_MODE or FC_MODE.
                  If the mode is FC_MODE then the normalization is applied across the
                  samples in a tensor (i.e. k()*nr()*nc() different things will be
                  normalized).  Otherwise, normalization is applied across everything
                  except for the k() dimension, resulting in there being only k()
                  normalization equations that are applied spatially over the tensor.

                  Therefore, if you are putting batch normalization after a fully connected
                  layer you should use FC_MODE.  Otherwise, if you are putting batch
                  normalization after a convolutional layer you should use CONV_MODE.
        !*/

        double get_eps(
        ) const; 
        /*!
            ensures
                - When doing batch normalization, we are dividing by the standard
                  deviation.  This epsilon value returned by this function is added to the
                  variance to prevent the division from dividing by zero.
        !*/

        unsigned long get_running_stats_window_size (
        ) const; 
        /*!
            ensures
                - Just as recommended in the batch normalization paper, this object keeps a
                  running average of the mean and standard deviations of the features.
                  These averages are used during "inference mode" so you can run a single
                  object through a batch normalized network.  They are also what is used to
                  initialize an affine_ layer that is constructed from a bn_ layer.  This
                  function returns the effective number of recent samples used to compute
                  the running average.
        !*/

        void set_running_stats_window_size (
            unsigned long new_window_size
        );
        /*!
            requires
                - new_window_size > 0
            ensures
                - #get_running_stats_window_size() == new_window_size
        !*/

        double get_learning_rate_multiplier(
        ) const;  
        /*!
            ensures
                - returns a multiplier number.  The interpretation is that this object is
                  requesting that the learning rate used to optimize its parameters be
                  multiplied by get_learning_rate_multiplier().
        !*/

        double get_weight_decay_multiplier(
        ) const; 
        /*!
            ensures
                - returns a multiplier number.  The interpretation is that this object is
                  requesting that the weight decay used to optimize its parameters be
                  multiplied by get_weight_decay_multiplier().
        !*/

        void set_learning_rate_multiplier(
            double val
        );
        /*!
            requires
                - val >= 0
            ensures
                - #get_learning_rate_multiplier() == val
        !*/

        void set_weight_decay_multiplier(
            double val
        ); 
        /*!
            requires
                - val >= 0
            ensures
                - #get_weight_decay_multiplier() == val
        !*/

        double get_bias_learning_rate_multiplier(
        ) const; 
        /*!
            ensures
                - returns a multiplier number.  The interpretation is that this object is
                  requesting that the learning rate used to optimize its bias parameters be
                  multiplied by get_learning_rate_multiplier()*get_bias_learning_rate_multiplier().
        !*/

        double get_bias_weight_decay_multiplier(
        ) const; 
        /*!
            ensures
                - returns a multiplier number.  The interpretation is that this object is
                  requesting that the weight decay used to optimize its bias parameters be
                  multiplied by get_weight_decay_multiplier()*get_bias_weight_decay_multiplier().
        !*/

        void set_bias_learning_rate_multiplier(
            double val
        ); 
        /*!
            requires
                - val >= 0
            ensures
                - #get_bias_learning_rate_multiplier() == val
        !*/

        void set_bias_weight_decay_multiplier(
            double val
        ); 
        /*!
            requires
                - val >= 0
            ensures
                - #get_bias_weight_decay_multiplier() == val
        !*/

        template <typename SUBNET> void setup (const SUBNET& sub);
        template <typename SUBNET> void forward(const SUBNET& sub, resizable_tensor& output);
        template <typename SUBNET> void backward(const tensor& gradient_input, SUBNET& sub, tensor& params_grad);
        dpoint map_input_to_output(dpoint p) const;
        dpoint map_output_to_input(dpoint p) const;
        const tensor& get_layer_params() const; 
        tensor& get_layer_params(); 
        /*!
            These functions are implemented as described in the EXAMPLE_COMPUTATIONAL_LAYER_ interface.
        !*/
    };

    template <typename SUBNET>
    using bn_con = add_layer<bn_<CONV_MODE>, SUBNET>;
    template <typename SUBNET>
    using bn_fc = add_layer<bn_<FC_MODE>, SUBNET>;

// ----------------------------------------------------------------------------------------

    class affine_
    {
        /*!
            WHAT THIS OBJECT REPRESENTS
                This is an implementation of the EXAMPLE_COMPUTATIONAL_LAYER_ interface
                defined above.  In particular, it applies a simple pointwise linear
                transformation to an input tensor.  You can think of it as having two
                parameter tensors, gamma and beta.  If the input tensor is called INPUT
                then the output of this layer is:
                    gamma*INPUT+beta
                where all operations are performed element wise and each sample in the
                INPUT tensor is processed separately.

                Moreover, this object has two modes that affect the dimensionalities of
                gamma and beta and how they are applied to compute gamma*INPUT+beta.  If
                get_mode()==FC_MODE then gamma and beta each have the same dimensionality
                as the input tensor, except their num_samples() dimensions are 1.  If
                get_mode()==CONV_MODE then gamma and beta have all their dimensions set
                to 1 except for k(), which is equal to INPUT.k().

                In either case, the computation of gamma*INPUT+beta is performed pointwise
                over all the elements of INPUT using either:
                    OUTPUT(n,k,r,c) == gamma(1,k,r,c)*INPUT(n,k,r,c)+beta(1,k,r,c)
                or
                    OUTPUT(n,k,r,c) == gamma(1,k,1,1)*INPUT(n,k,r,c)+beta(1,k,1,1)
                as appropriate.


                Finally, note that the parameters of this layer are not learnable and
                therefore not modified during network updates.  Instead, the layer will
                perform the identity transformation unless it is initialized with a bn_
                layer, in which case it will perform whatever transformation the bn_ layer
                has learned.
        !*/

    public:

        affine_(
        );
        /*!
            ensures
                - #get_mode() == FC_MODE 
        !*/

        affine_(
            layer_mode mode
        );
        /*!
            ensures
                - #get_mode() == mode
        !*/

        template <
            layer_mode mode
            >
        affine_(
            const bn_<mode>& layer
        );
        /*!
            ensures
                - Constructs affine_ so that it performs the same transformation as the
                  supplied batch normalization layer.  You would want to do this after you
                  finish training a network with bn_ layers because the affine_ layer will
                  execute faster.  
                - #get_mode() == layer.get_mode()
        !*/

        layer_mode get_mode(
        ) const; 
        /*!
            ensures
                - returns the mode of this layer, either CONV_MODE or FC_MODE.  
        !*/

        void disable(
        );
        /*!
            ensures
                - #get_layer_params().size() == 0.
                - when forward_inplace and backward_inplace are called, they return immediately doing nothing.
                  Causing this layer to trivially perform the an identity transform.
        !*/

        alias_tensor_instance get_gamma();
        /*!
            ensures
                - returns the gamma parameter that defines the behavior of forward().
        !*/

        alias_tensor_const_instance get_gamma() const;
        /*!
            ensures
                - returns the gamma parameter that defines the behavior of forward().
        !*/

        alias_tensor_instance get_beta();
        /*!
            ensures
                - returns the beta parameter that defines the behavior of forward().
        !*/

        alias_tensor_const_instance get_beta() const;
        /*!
            ensures
                - returns the beta parameter that defines the behavior of forward().
        !*/

        template <typename SUBNET> void setup (const SUBNET& sub);
        void forward_inplace(const tensor& input, tensor& output);
        void backward_inplace(const tensor& computed_output, const tensor& gradient_input, tensor& data_grad, tensor& params_grad);
        dpoint map_input_to_output(dpoint p) const;
        dpoint map_output_to_input(dpoint p) const;
        const tensor& get_layer_params() const; 
        tensor& get_layer_params(); 
        /*!
            These functions are implemented as described in the
            EXAMPLE_COMPUTATIONAL_LAYER_ interface.  Also note that get_layer_params()
            always returns an empty tensor since there are no learnable parameters in this
            object.
        !*/

    };

    template <typename SUBNET>
    using affine = add_layer<affine_, SUBNET>;

// ----------------------------------------------------------------------------------------

    template <
        long _nr,
        long _nc,
        int _stride_y,
        int _stride_x,
        int _padding_y = _stride_y!=1? 0 : _nr/2,
        int _padding_x = _stride_x!=1? 0 : _nc/2
        >
    class max_pool_
    {
        /*!
            REQUIREMENTS ON TEMPLATE ARGUMENTS
                - _nr >= 0
                - _nc >= 0
                - _stride_y > 0
                - _stride_x > 0
                - _padding_y >= 0
                - _padding_x >= 0
                - if (_nr != 0) then
                    - _padding_y < _nr
                - else
                    - _padding_y == 0
                - if (_nc != 0) then
                    - _padding_x < _nr
                - else
                    - _padding_x == 0

            WHAT THIS OBJECT REPRESENTS
                This is an implementation of the EXAMPLE_COMPUTATIONAL_LAYER_ interface
                defined above.  In particular, it defines a max pooling layer that takes an
                input tensor and downsamples it.  It does this by sliding a window over the
                images in an input tensor and outputting, for each channel, the maximum
                element within the window.  

                If _nr == 0 then it means the filter size covers all the rows in the input
                tensor, similarly for the _nc parameter.  To be precise, if we call the
                input tensor IN and the output tensor OUT, then OUT is defined as follows:
                    - let FILT_NR == (nr()==0) ? IN.nr() : nr()
                    - let FILT_NC == (nc()==0) ? IN.nc() : nc()
                    - OUT.num_samples() == IN.num_samples()
                    - OUT.k()  == IN.k()
                    - OUT.nr() == 1+(IN.nr() + 2*padding_y() - FILT_NR)/stride_y()
                    - OUT.nc() == 1+(IN.nc() + 2*padding_x() - FILT_NC)/stride_x()
                    - for all valid s, k, r, and c:
                        - image_plane(OUT,s,k)(r,c) == max(subm_clipped(image_plane(IN,s,k),
                                                                  centered_rect(x*stride_x() + FILT_NC/2 - padding_x(),
                                                                                y*stride_y() + FILT_NR/2 - padding_y(),
                                                                                FILT_NC,
                                                                                FILT_NR)))
        !*/

    public:

        max_pool_ (
        );
        /*!
            ensures
                - #nr() == _nr
                - #nc() == _nc
                - #stride_y() == _stride_y
                - #stride_x() == _stride_x
                - #padding_y() == _padding_y
                - #padding_x() == _padding_x
        !*/

        long nr(
        ) const; 
        /*!
            ensures
                - returns the number of rows in the pooling window or 0 if the window size
                  is "the entire input tensor".
        !*/

        long nc(
        ) const;
        /*!
            ensures
                - returns the number of rows in the pooling window or 0 if the window size
                  is "the entire input tensor".
        !*/

        long stride_y(
        ) const; 
        /*!
            ensures
                - returns the vertical stride used when scanning the max pooling window
                  over an image.  That is, each window will be moved stride_y() pixels down
                  at a time when it moves over the image.
        !*/

        long stride_x(
        ) const;
        /*!
            ensures
                - returns the horizontal stride used when scanning the max pooling window
                  over an image.  That is, each window will be moved stride_x() pixels down
                  at a time when it moves over the image.
        !*/

        long padding_y(
        ) const; 
        /*!
            ensures
                - returns the number of pixels of zero padding added to the top and bottom
                  sides of the image.
        !*/

        long padding_x(
        ) const; 
        /*!
            ensures
                - returns the number of pixels of zero padding added to the left and right 
                  sides of the image.
        !*/

        template <typename SUBNET> void setup (const SUBNET& sub);
        template <typename SUBNET> void forward(const SUBNET& sub, resizable_tensor& output);
        template <typename SUBNET> void backward(const tensor& computed_output, const tensor& gradient_input, SUBNET& sub, tensor& params_grad);
        dpoint map_input_to_output(dpoint p) const;
        dpoint map_output_to_input(dpoint p) const;
        const tensor& get_layer_params() const; 
        tensor& get_layer_params(); 
        /*!
            These functions are implemented as described in the EXAMPLE_COMPUTATIONAL_LAYER_ 
            interface.  Note that this layer doesn't have any parameters, so the tensor
            returned by get_layer_params() is always empty.
        !*/
    };

    template <
        long nr,
        long nc,
        int stride_y,
        int stride_x,
        typename SUBNET
        >
    using max_pool = add_layer<max_pool_<nr,nc,stride_y,stride_x>, SUBNET>;

    template <
        typename SUBNET
        >
    using max_pool_everything = add_layer<max_pool_<0,0,1,1>, SUBNET>;

// ----------------------------------------------------------------------------------------

    template <
        long _nr,
        long _nc,
        int _stride_y,
        int _stride_x,
        int _padding_y = _stride_y!=1? 0 : _nr/2,
        int _padding_x = _stride_x!=1? 0 : _nc/2
        >
    class avg_pool_
    {
        /*!
            REQUIREMENTS ON TEMPLATE ARGUMENTS
                - _nr >= 0
                - _nc >= 0
                - _stride_y > 0
                - _stride_x > 0
                - _padding_y >= 0
                - _padding_x >= 0
                - if (_nr != 0) then
                    - _padding_y < _nr
                - else
                    - _padding_y == 0
                - if (_nc != 0) then
                    - _padding_x < _nr
                - else
                    - _padding_x == 0

            WHAT THIS OBJECT REPRESENTS
                This is an implementation of the EXAMPLE_COMPUTATIONAL_LAYER_ interface
                defined above.  In particular, it defines an average pooling layer that
                takes an input tensor and downsamples it.  It does this by sliding a window
                over the images in an input tensor and outputting, for each channel, the
                average element within the window.  

                If _nr == 0 then it means the filter size covers all the rows in the input
                tensor, similarly for the _nc parameter.  To be precise, if we call the
                input tensor IN and the output tensor OUT, then OUT is defined as follows:
                    - let FILT_NR == (nr()==0) ? IN.nr() : nr()
                    - let FILT_NC == (nc()==0) ? IN.nc() : nc()
                    - OUT.num_samples() == IN.num_samples()
                    - OUT.k()  == IN.k()
                    - OUT.nr() == 1+(IN.nr() + 2*padding_y() - FILT_NR)/stride_y()
                    - OUT.nc() == 1+(IN.nc() + 2*padding_x() - FILT_NC)/stride_x()
                    - for all valid s, k, r, and c:
                        - image_plane(OUT,s,k)(r,c) == mean(subm_clipped(image_plane(IN,s,k),
                                                                  centered_rect(x*stride_x() + FILT_NC/2 - padding_x(),
                                                                                y*stride_y() + FILT_NR/2 - padding_y(),
                                                                                FILT_NC,
                                                                                FILT_NR)))
        !*/

    public:

        avg_pool_ (
        );
        /*!
            ensures
                - #nr() == _nr
                - #nc() == _nc
                - #stride_y() == _stride_y
                - #stride_x() == _stride_x
                - #padding_y() == _padding_y
                - #padding_x() == _padding_x
        !*/

        long nr(
        ) const; 
        /*!
            ensures
                - returns the number of rows in the pooling window or 0 if the window size
                  is "the entire input tensor".
        !*/

        long nc(
        ) const;
        /*!
            ensures
                - returns the number of rows in the pooling window or 0 if the window size
                  is "the entire input tensor".
        !*/

        long stride_y(
        ) const; 
        /*!
            ensures
                - returns the vertical stride used when scanning the pooling window
                  over an image.  That is, each window will be moved stride_y() pixels down
                  at a time when it moves over the image.
        !*/

        long stride_x(
        ) const;
        /*!
            ensures
                - returns the horizontal stride used when scanning the pooling window
                  over an image.  That is, each window will be moved stride_x() pixels down
                  at a time when it moves over the image.
        !*/

        long padding_y(
        ) const; 
        /*!
            ensures
                - returns the number of pixels of zero padding added to the top and bottom
                  sides of the image.
        !*/

        long padding_x(
        ) const; 
        /*!
            ensures
                - returns the number of pixels of zero padding added to the left and right 
                  sides of the image.
        !*/

        template <typename SUBNET> void setup (const SUBNET& sub);
        template <typename SUBNET> void forward(const SUBNET& sub, resizable_tensor& output);
        template <typename SUBNET> void backward(const tensor& computed_output, const tensor& gradient_input, SUBNET& sub, tensor& params_grad);
        dpoint map_input_to_output(dpoint p) const;
        dpoint map_output_to_input(dpoint p) const;
        const tensor& get_layer_params() const; 
        tensor& get_layer_params(); 
        /*!
            These functions are implemented as described in the EXAMPLE_COMPUTATIONAL_LAYER_ 
            interface.  Note that this layer doesn't have any parameters, so the tensor
            returned by get_layer_params() is always empty.
        !*/

    };

    template <
        long nr,
        long nc,
        int stride_y,
        int stride_x,
        typename SUBNET
        >
    using avg_pool = add_layer<avg_pool_<nr,nc,stride_y,stride_x>, SUBNET>;

    template <
        typename SUBNET
        >
    using avg_pool_everything = add_layer<avg_pool_<0,0,1,1>, SUBNET>;

// ----------------------------------------------------------------------------------------

    class relu_
    {
        /*!
            WHAT THIS OBJECT REPRESENTS
                This is an implementation of the EXAMPLE_COMPUTATIONAL_LAYER_ interface
                defined above.  In particular, it defines a rectified linear layer.
                Therefore, it passes its inputs through the function 
                    f(x)=max(x,0) 
                where f() is applied pointwise across the input tensor.
        !*/

    public:

        relu_(
        );

        void disable(
        );
        /*!
            ensures
                - #get_layer_params().size() == 0.
                - when forward_inplace and backward_inplace are called, they return immediately doing nothing.
                  Causing this layer to trivially perform the an identity transform.
        !*/

        template <typename SUBNET> void setup (const SUBNET& sub);
        void forward_inplace(const tensor& input, tensor& output);
        void backward_inplace(const tensor& computed_output, const tensor& gradient_input, tensor& data_grad, tensor& params_grad);
        dpoint map_input_to_output(dpoint p) const;
        dpoint map_output_to_input(dpoint p) const;
        const tensor& get_layer_params() const; 
        tensor& get_layer_params(); 
        /*!
            These functions are implemented as described in the EXAMPLE_COMPUTATIONAL_LAYER_ 
            interface.  Note that this layer doesn't have any parameters, so the tensor
            returned by get_layer_params() is always empty.
        !*/
    };

    template <typename SUBNET>
    using relu = add_layer<relu_, SUBNET>;

// ----------------------------------------------------------------------------------------

    class prelu_
    {
        /*!
            WHAT THIS OBJECT REPRESENTS
                This is an implementation of the EXAMPLE_COMPUTATIONAL_LAYER_ interface
                defined above.  In particular, it defines a parametric rectified linear
                layer.  Therefore, it passes its inputs through the function 
                    f(x) = x>0 ? x : p*x 
                where f() is applied pointwise across the input tensor and p is a scalar
                parameter learned by this layer.


                This is the layer type introduced in the paper:
                    He, Kaiming, et al. "Delving deep into rectifiers: Surpassing
                    human-level performance on imagenet classification." Proceedings of the
                    IEEE International Conference on Computer Vision. 2015.
        !*/

    public:

        explicit prelu_(
            float initial_param_value = 0.25
        );
        /*!
            ensures
                - The p parameter will be initialized with initial_param_value.
                - #get_initial_param_value() == initial_param_value.
        !*/

        float get_initial_param_value (
        ) const;
        /*!
            ensures
                - returns the initial value of the prelu parameter. 
        !*/

        template <typename SUBNET> void setup (const SUBNET& sub);
        void forward_inplace(const tensor& input, tensor& output);
        void backward_inplace(const tensor& computed_output, const tensor& gradient_input, tensor& data_grad, tensor& params_grad);
        dpoint map_input_to_output(dpoint p) const;
        dpoint map_output_to_input(dpoint p) const;
        const tensor& get_layer_params() const; 
        tensor& get_layer_params(); 
        /*!
            These functions are implemented as described in the EXAMPLE_COMPUTATIONAL_LAYER_ interface.
        !*/
    };

    template <typename SUBNET>
    using prelu = add_layer<prelu_, SUBNET>;

// ----------------------------------------------------------------------------------------

    class leaky_relu_
    {
        /*!
            WHAT THIS OBJECT REPRESENTS
                This is an implementation of the EXAMPLE_COMPUTATIONAL_LAYER_ interface
                defined above.  In particular, it defines a leaky rectified linear
                layer.  Therefore, it passes its inputs through the function
                    f(x) = x>0 ? x : alpha*x
                where f() is applied pointwise across the input tensor and alpha is a
                non-learned scalar.

                This is the layer type introduced in the paper:
                    A. L. Maas, A. Y. Hannun, and A. Y. Ng. "Rectifier nonlinearities improve
                    neural network acoustic models". In ICML, 2013.
        !*/

    public:
        explicit leaky_relu_(
            float alpha = 0.01f
        );
        /*!
            ensures
                - the alpha parameter will be initialized with the alpha value
        !*/

        float get_alpha(
        ) const;
        /*!
            ensures
                - returns the alpha parameter of the leaky_relu
        !*/

        template <typename SUBNET> void setup(const SUBNET& sub);
        void forward_inplace(const tensor& input, tensor& output);
        void backward_inplace(const tensor& computed_output, const tensor& gradient_input, tensor& data_grad, tensor& params_grad);
        dpoint map_input_to_output(dpoint p) const;
        dpoint map_output_to_input(dpoint p) const;
        const tensor& get_layer_params() const;
        tensor& get_layer_params();
        /*!
            These functions are implemented as described in the EXAMPLE_COMPUTATIONAL_LAYER_
            interface.  Note that this layer doesn't have any parameters, so the tensor
            returned by get_layer_params() is always empty.
        !*/
    };

    template <typename SUBNET>
    using leaky_relu = add_layer<prelu_, SUBNET>;

// ----------------------------------------------------------------------------------------

    class sig_
    {
        /*!
            WHAT THIS OBJECT REPRESENTS
                This is an implementation of the EXAMPLE_COMPUTATIONAL_LAYER_ interface
                defined above.  In particular, it defines a sigmoid layer.  Therefore, it
                passes its inputs through the function 
                    f(x)=1/(1+exp(-x)) 
                where f() is applied pointwise across the input tensor.
        !*/

    public:

        sig_(
        );

        template <typename SUBNET> void setup (const SUBNET& sub);
        void forward_inplace(const tensor& input, tensor& output);
        void backward_inplace(const tensor& computed_output, const tensor& gradient_input, tensor& data_grad, tensor& params_grad);
        dpoint map_input_to_output(dpoint p) const;
        dpoint map_output_to_input(dpoint p) const;
        const tensor& get_layer_params() const; 
        tensor& get_layer_params(); 
        /*!
            These functions are implemented as described in the EXAMPLE_COMPUTATIONAL_LAYER_ 
            interface.  Note that this layer doesn't have any parameters, so the tensor
            returned by get_layer_params() is always empty.
        !*/
    };

    template <typename SUBNET>
    using sig = add_layer<sig_, SUBNET>;

// ----------------------------------------------------------------------------------------

    class mish_
    {
        /*!
            WHAT THIS OBJECT REPRESENTS
                This is an implementation of the EXAMPLE_COMPUTATIONAL_LAYER_ interface
                defined above.  In particular, it defines a mish layer.  Therefore, it
                passes its inputs through the function
                    f(x)= x*tanh(log(1+exp(x)))
                where f() is applied pointwise across the input tensor.

                This is the layer type introduced in the paper:
                Diganta Misra. "Mish: A Self Regularized Non-Monotonic Activation Function"
        !*/

    public:

        mish_(
        );

        template <typename SUBNET> void setup (const SUBNET& sub);
        template <typename SUBNET> void forward(const SUBNET& sub, resizable_tensor& data_output);
        template <typename SUBNET> void backward(const tensor& gradient_input, SUBNET& sub, tensor&);
        dpoint map_input_to_output(dpoint p) const;
        dpoint map_output_to_input(dpoint p) const;
        const tensor& get_layer_params() const;
        tensor& get_layer_params();
        /*!
            These functions are implemented as described in the EXAMPLE_COMPUTATIONAL_LAYER_
            interface.  Note that this layer doesn't have any parameters, so the tensor
            returned by get_layer_params() is always empty.
        !*/
    };

    template <typename SUBNET>
    using mish = add_layer<mish_, SUBNET>;

// ----------------------------------------------------------------------------------------

    class htan_
    {
        /*!
            WHAT THIS OBJECT REPRESENTS
                This is an implementation of the EXAMPLE_COMPUTATIONAL_LAYER_ interface
                defined above.  In particular, it defines a hyperbolic tangent layer.
                Therefore, it passes its inputs through the function 
                    f(x)=std::tanh(x)
                where f() is applied pointwise across the input tensor.
        !*/

    public:

        htan_(
        );

        template <typename SUBNET> void setup (const SUBNET& sub);
        void forward_inplace(const tensor& input, tensor& output);
        void backward_inplace(const tensor& computed_output, const tensor& gradient_input, tensor& data_grad, tensor& params_grad);
        dpoint map_input_to_output(dpoint p) const;
        dpoint map_output_to_input(dpoint p) const;
        const tensor& get_layer_params() const; 
        tensor& get_layer_params(); 
        /*!
            These functions are implemented as described in the EXAMPLE_COMPUTATIONAL_LAYER_ 
            interface.  Note that this layer doesn't have any parameters, so the tensor
            returned by get_layer_params() is always empty.
        !*/
    };

    template <typename SUBNET>
    using htan = add_layer<htan_, SUBNET>;

// ----------------------------------------------------------------------------------------

    class clipped_relu_
    {
        /*!
            WHAT THIS OBJECT REPRESENTS
                This is an implementation of the EXAMPLE_COMPUTATIONAL_LAYER_ interface
                defined above.  In particular, it defines a clipped version of the relu layer.
                Therefore, it passes its inputs through the function
                    f(x) = min(max(x, 0), ceiling)
                where f() is applied pointwise across the input tensor and ceiling is a
                non-learned scalar.
        !*/

    public:

        clipped_relu_(
            const float ceiling = 6.0f
        );
        /*!
            ensures
                - the ceiling parameter will be initialized with the ceiling value
        !*/

        float get_ceiling() const;
        /*!
            ensures
                - returns the celiling parameter of the clipped_relu
        !*/

        template <typename SUBNET> void setup (const SUBNET& sub);
        void forward_inplace(const tensor& input, tensor& output);
        void backward_inplace(const tensor& computed_output, const tensor& gradient_input, tensor& data_grad, tensor& params_grad);
        dpoint map_input_to_output(dpoint p) const;
        dpoint map_output_to_input(dpoint p) const;
        const tensor& get_layer_params() const;
        tensor& get_layer_params();
        /*!
            These functions are implemented as described in the EXAMPLE_COMPUTATIONAL_LAYER_
            interface.  Note that this layer doesn't have any parameters, so the tensor
            returned by get_layer_params() is always empty.
        !*/
    };

    template <typename SUBNET>
    using clipped_relu = add_layer<clipped_relu_, SUBNET>;

// ----------------------------------------------------------------------------------------

    class elu_
    {
        /*!
            WHAT THIS OBJECT REPRESENTS
                This is an implementation of the EXAMPLE_COMPUTATIONAL_LAYER_ interface
                defined above.  In particular, it defines an exponential linear unit.
                Therefore, it passes its inputs through the function
                    f(x) = x>0 ? x : alpha*(exp(x)-1)
                where f() is applied pointwise across the input tensor and alpha is a
                non-learned scalar.

                This is the layer type introduced in the paper:
                Djork-Arné Clevert, Thomas Unterthiner, Sepp Hochreiter.
                "Fast and Accurate Deep Network Learning by Exponential Linear Units (ELUs)".
        !*/

    public:

        elu_(
            const float alpha = 1.0f
        );
        /*!
            ensures
                - the alpha parameter will be initialized with the alpha value
        !*/

        float get_alpha() const;
        /*!
            ensures
                - returns the alpha parameter of the elu
        !*/
        template <typename SUBNET> void setup (const SUBNET& sub);
        void forward_inplace(const tensor& input, tensor& output);
        void backward_inplace(const tensor& computed_output, const tensor& gradient_input, tensor& data_grad, tensor& params_grad);
        dpoint map_input_to_output(dpoint p) const;
        dpoint map_output_to_input(dpoint p) const;
        const tensor& get_layer_params() const;
        tensor& get_layer_params();
        /*!
            These functions are implemented as described in the EXAMPLE_COMPUTATIONAL_LAYER_
            interface.  Note that this layer doesn't have any parameters, so the tensor
            returned by get_layer_params() is always empty.
        !*/
    };

    template <typename SUBNET>
    using elu = add_layer<elu_, SUBNET>;

// ----------------------------------------------------------------------------------------

    class gelu_
    {
        /*!
            WHAT THIS OBJECT REPRESENTS
                This is an implementation of the EXAMPLE_COMPUTATIONAL_LAYER_ interface
                defined above.  In particular, it defines a gelu layer.  Therefore, it
                passes its inputs through the function
                        f(x)= x/2 * (1 + erf(x/sqrt(2))
                where f() is applied pointwise across the input tensor.

                This is the layer type introduced in the paper:
                Dan Hendrycks, Kevin Gimpel. "Gaussian Error Linear Units (GELUs)".
        !*/

    public:

        gelu_(
        );

        template <typename SUBNET> void setup (const SUBNET& sub);
        template <typename SUBNET> void forward(const SUBNET& sub, resizable_tensor& data_output);
        template <typename SUBNET> void backward(const tensor& gradient_input, SUBNET& sub, tensor&);
        dpoint map_input_to_output(dpoint p) const;
        dpoint map_output_to_input(dpoint p) const;
        const tensor& get_layer_params() const;
        tensor& get_layer_params();
        /*!
            These functions are implemented as described in the EXAMPLE_COMPUTATIONAL_LAYER_
            interface.  Note that this layer doesn't have any parameters, so the tensor
            returned by get_layer_params() is always empty.
        !*/
    };

    template <typename SUBNET>
    using gelu = add_layer<gelu_, SUBNET>;

// ----------------------------------------------------------------------------------------

    class smelu_
    {
        /*!
            WHAT THIS OBJECT REPRESENTS
                This is an implementation of the EXAMPLE_COMPUTATIONAL_LAYER_ interface
                defined above.  In particular, it defines a smooth rectified linear
                layer.  Therefore, it passes its inputs through the function f(x):
                    - if (x > beta) 1
                    - if (x < -beta) 0
                    - else std::pow(x + beta, 2) / (4 * beta)
                where f() is applied pointwise across the input tensor and beta is a
                non-learned scalar.

                This is the layer type introduced in the paper:
                "Smooth activations and reproducibility in deep networks" by
                Gil I. Shamir, Dong Lin, Lorenzo Coviello (https://arxiv.org/abs/2010.09931)
        !*/

    public:
        explicit smelu_(
            float beta = 1
        );
        /*!
            ensures
                - the beta parameter will be initialized with the beta value
        !*/

        float get_beta(
        ) const;
        /*!
            ensures
                - returns the beta parameter of the smelu
        !*/

        template <typename SUBNET> void setup(const SUBNET& sub);
        void forward_inplace(const tensor& input, tensor& output);
        void backward_inplace(const tensor& computed_output, const tensor& gradient_input, tensor& data_grad, tensor& params_grad);
        dpoint map_input_to_output(dpoint p) const;
        dpoint map_output_to_input(dpoint p) const;
        const tensor& get_layer_params() const;
        tensor& get_layer_params();
        /*!
            These functions are implemented as described in the EXAMPLE_COMPUTATIONAL_LAYER_
            interface.  Note that this layer doesn't have any parameters, so the tensor
            returned by get_layer_params() is always empty.
        !*/
    };

    template <typename SUBNET>
    using smelu = add_layer<prelu_, SUBNET>;

// ----------------------------------------------------------------------------------------

    class silu_
    {
        /*!
            WHAT THIS OBJECT REPRESENTS
                This is an implementation of the EXAMPLE_COMPUTATIONAL_LAYER_ interface
                defined above.  In particular, it defines a silu layer.  Therefore, it
                passes its inputs through the function
                        f(x)= x * sigmoid(x) = x / (1 + exp(-x))
                where f() is applied pointwise across the input tensor.

                This is the layer type introduced in the paper:
                Dan Hendrycks, Kevin Gimpel. "Gaussian Error Linear Units (GELUs)".
        !*/

    public:

        silu_(
        );

        template <typename SUBNET> void setup (const SUBNET& sub);
        template <typename SUBNET> void forward(const SUBNET& sub, resizable_tensor& data_output);
        template <typename SUBNET> void backward(const tensor& gradient_input, SUBNET& sub, tensor&);
        dpoint map_input_to_output(dpoint p) const;
        dpoint map_output_to_input(dpoint p) const;
        const tensor& get_layer_params() const;
        tensor& get_layer_params();
        /*!
            These functions are implemented as described in the EXAMPLE_COMPUTATIONAL_LAYER_
            interface.  Note that this layer doesn't have any parameters, so the tensor
            returned by get_layer_params() is always empty.
        !*/
    };

    template <typename SUBNET>
    using silu = add_layer<silu_, SUBNET>;

// ----------------------------------------------------------------------------------------

    class softmax_
    {
        /*!
            WHAT THIS OBJECT REPRESENTS
                This is an implementation of the EXAMPLE_COMPUTATIONAL_LAYER_ interface
                defined above.  In particular, it defines a softmax layer.  To be precise,
                we define the softmax function s(x) as:
                    s(x) == exp(x)/sum(exp(x)) 
                where x is a vector.  Then this layer treats its input tensor as a
                collection of multi-channel images and applies s() to each spatial location
                in each image.  In each application, the tensor::k() channel elements at
                each position are input to s() and then replaced by the outputs of s().   

                This means that, for example, if you collapsed each output image to a 1
                channel image by adding the channels then you would end up with images
                where each pixel value was 1.  This is because the sum of the outputs of
                s() will always be equal to 1.
        !*/

    public:

        softmax_(
        );

        template <typename SUBNET> void setup (const SUBNET& sub);
        void forward_inplace(const tensor& input, tensor& output);
        void backward_inplace(const tensor& computed_output, const tensor& gradient_input, tensor& data_grad, tensor& params_grad);
        const tensor& get_layer_params() const; 
        tensor& get_layer_params(); 
        /*!
            These functions are implemented as described in the EXAMPLE_COMPUTATIONAL_LAYER_ 
            interface.  Note that this layer doesn't have any parameters, so the tensor
            returned by get_layer_params() is always empty.
        !*/
    };

    template <typename SUBNET>
    using softmax = add_layer<softmax_, SUBNET>;

// ----------------------------------------------------------------------------------------

    class softmax_all_
    {
        /*!
            WHAT THIS OBJECT REPRESENTS
                This is an implementation of the EXAMPLE_COMPUTATIONAL_LAYER_ interface
                defined above.  In particular, it defines a softmax layer.  To be precise,
                we define the softmax function s(x) as:
                    s(x) == exp(x)/sum(exp(x)) 
                where x is a vector.  Then this layer treats its input tensor as a
                collection of tensor::num_samples() vectors and applies s() to each vector
                in the tensor.  Therefore, there are logically tensor::num_samples()
                invocations of s().
        !*/

    public:

        softmax_all_(
        );

        template <typename SUBNET> void setup (const SUBNET& sub);
        void forward_inplace(const tensor& input, tensor& output);
        void backward_inplace(const tensor& computed_output, const tensor& gradient_input, tensor& data_grad, tensor& params_grad);
        const tensor& get_layer_params() const; 
        tensor& get_layer_params(); 
        /*!
            These functions are implemented as described in the EXAMPLE_COMPUTATIONAL_LAYER_ 
            interface.  Note that this layer doesn't have any parameters, so the tensor
            returned by get_layer_params() is always empty.
        !*/
    };

    template <typename SUBNET>
    using softmax_all = add_layer<softmax_all_, SUBNET>;

// ----------------------------------------------------------------------------------------

    template <
        template<typename> class tag
        >
    class add_prev_
    {
        /*!
            WHAT THIS OBJECT REPRESENTS
                This is an implementation of the EXAMPLE_COMPUTATIONAL_LAYER_ interface
                defined above.  This layer simply adds the output of two previous layers.
                In particular, it adds the tensor from its immediate predecessor layer,
                sub.get_output(), with the tensor from a deeper layer,
                layer<tag>(sub).get_output().

                Therefore, you supply a tag via add_prev_'s template argument that tells it
                what layer to add to the output of the previous layer.  The result of this
                addition is output by add_prev_.  Finally, the addition happens pointwise
                according to 4D tensor arithmetic.  If the dimensions don't match then
                missing elements are presumed to be equal to 0.  Moreover, each dimension
                of the output tensor is equal to the maximum dimension of either of the
                inputs.  That is, if the tensors A and B are being added to produce C then:
                    - C.num_samples() == max(A.num_samples(), B.num_samples())
                    - C.k()  == max(A.k(), B.k())
                    - C.nr() == max(A.nr(), B.nr())
                    - C.nc() == max(A.nc(), B.nc())
        !*/

    public:
        add_prev_(
        ); 

        template <typename SUBNET> void setup (const SUBNET& sub);
        template <typename SUBNET> void forward(const SUBNET& sub, resizable_tensor& output);
        template <typename SUBNET> void backward(const tensor& gradient_input, SUBNET& sub, tensor& params_grad);
        dpoint map_input_to_output(dpoint p) const;
        dpoint map_output_to_input(dpoint p) const;
        const tensor& get_layer_params() const; 
        tensor& get_layer_params(); 
        /*!
            These functions are implemented as described in the EXAMPLE_COMPUTATIONAL_LAYER_ interface.
        !*/
    };


    template <
        template<typename> class tag,
        typename SUBNET
        >
    using add_prev = add_layer<add_prev_<tag>, SUBNET>;

    // Here we add some convenient aliases for using add_prev_ with the tag layers. 
    template <typename SUBNET> using add_prev1  = add_prev<tag1, SUBNET>;
    template <typename SUBNET> using add_prev2  = add_prev<tag2, SUBNET>;
    template <typename SUBNET> using add_prev3  = add_prev<tag3, SUBNET>;
    template <typename SUBNET> using add_prev4  = add_prev<tag4, SUBNET>;
    template <typename SUBNET> using add_prev5  = add_prev<tag5, SUBNET>;
    template <typename SUBNET> using add_prev6  = add_prev<tag6, SUBNET>;
    template <typename SUBNET> using add_prev7  = add_prev<tag7, SUBNET>;
    template <typename SUBNET> using add_prev8  = add_prev<tag8, SUBNET>;
    template <typename SUBNET> using add_prev9  = add_prev<tag9, SUBNET>;
    template <typename SUBNET> using add_prev10 = add_prev<tag10, SUBNET>;
    using add_prev1_  = add_prev_<tag1>;
    using add_prev2_  = add_prev_<tag2>;
    using add_prev3_  = add_prev_<tag3>;
    using add_prev4_  = add_prev_<tag4>;
    using add_prev5_  = add_prev_<tag5>;
    using add_prev6_  = add_prev_<tag6>;
    using add_prev7_  = add_prev_<tag7>;
    using add_prev8_  = add_prev_<tag8>;
    using add_prev9_  = add_prev_<tag9>;
    using add_prev10_ = add_prev_<tag10>;

// ----------------------------------------------------------------------------------------

    template <
        template<typename> class tag
        >
    class mult_prev_
    {
        /*!
            WHAT THIS OBJECT REPRESENTS
                This is an implementation of the EXAMPLE_COMPUTATIONAL_LAYER_ interface
                defined above.  This layer simply multiplies the output of two previous
                layers.  In particular, it multiplies the tensor from its immediate
                predecessor layer, sub.get_output(), with the tensor from a deeper layer,
                layer<tag>(sub).get_output().

                Therefore, you supply a tag via mult_prev_'s template argument that tells
                it what layer to multiply with the output of the previous layer.  The
                result of this multiplication is output by mult_prev_.  Finally, the
                multiplication happens pointwise according to 4D tensor arithmetic.  If the
                dimensions don't match then missing elements are presumed to be equal to 0.
                Moreover, each dimension of the output tensor is equal to the maximum
                dimension of either of the inputs.  That is, if the tensors A and B are
                being multiplied to produce C then:
                    - C.num_samples() == max(A.num_samples(), B.num_samples())
                    - C.k()  == max(A.k(), B.k())
                    - C.nr() == max(A.nr(), B.nr())
                    - C.nc() == max(A.nc(), B.nc())
        !*/

    public:
        mult_prev_(
        ); 

        template <typename SUBNET> void setup (const SUBNET& sub);
        template <typename SUBNET> void forward(const SUBNET& sub, resizable_tensor& output);
        template <typename SUBNET> void backward(const tensor& gradient_input, SUBNET& sub, tensor& params_grad);
        dpoint map_input_to_output(dpoint p) const;
        dpoint map_output_to_input(dpoint p) const;
        const tensor& get_layer_params() const; 
        tensor& get_layer_params(); 
        /*!
            These functions are implemented as described in the EXAMPLE_COMPUTATIONAL_LAYER_ interface.
        !*/
    };


    template <
        template<typename> class tag,
        typename SUBNET
        >
    using mult_prev = add_layer<mult_prev_<tag>, SUBNET>;

    // Here we add some convenient aliases for using mult_prev_ with the tag layers. 
    template <typename SUBNET> using mult_prev1  = mult_prev<tag1, SUBNET>;
    template <typename SUBNET> using mult_prev2  = mult_prev<tag2, SUBNET>;
    template <typename SUBNET> using mult_prev3  = mult_prev<tag3, SUBNET>;
    template <typename SUBNET> using mult_prev4  = mult_prev<tag4, SUBNET>;
    template <typename SUBNET> using mult_prev5  = mult_prev<tag5, SUBNET>;
    template <typename SUBNET> using mult_prev6  = mult_prev<tag6, SUBNET>;
    template <typename SUBNET> using mult_prev7  = mult_prev<tag7, SUBNET>;
    template <typename SUBNET> using mult_prev8  = mult_prev<tag8, SUBNET>;
    template <typename SUBNET> using mult_prev9  = mult_prev<tag9, SUBNET>;
    template <typename SUBNET> using mult_prev10 = mult_prev<tag10, SUBNET>;
    using mult_prev1_  = mult_prev_<tag1>;
    using mult_prev2_  = mult_prev_<tag2>;
    using mult_prev3_  = mult_prev_<tag3>;
    using mult_prev4_  = mult_prev_<tag4>;
    using mult_prev5_  = mult_prev_<tag5>;
    using mult_prev6_  = mult_prev_<tag6>;
    using mult_prev7_  = mult_prev_<tag7>;
    using mult_prev8_  = mult_prev_<tag8>;
    using mult_prev9_  = mult_prev_<tag9>;
    using mult_prev10_ = mult_prev_<tag10>;

// ----------------------------------------------------------------------------------------

    template <
        template<typename> class tag
        >
    class resize_prev_to_tagged_
    {
        /*!
            WHAT THIS OBJECT REPRESENTS
                This is an implementation of the EXAMPLE_COMPUTATIONAL_LAYER_ interface
                defined above.  This layer resizes the output channels of the previous layer
                to have the same number of rows and columns as the output of the tagged layer.

                This layer uses bilinear interpolation. If the sizes match already, then it
                simply copies the data.

                Therefore, you supply a tag via resize_prev_to_tagged's template argument that
                tells it what layer to use for the target size.

                If tensor PREV is resized to size of tensor TAGGED, then a tensor OUT is
                produced such that:
                    - OUT.num_samples() == PREV.num_samples()
                    - OUT.k()  == PREV.k()
                    - OUT.nr() == TAGGED.nr()
                    - OUT.nc() == TAGGED.nc()
        !*/

    public:
        resize_prev_to_tagged_(
        ); 

        template <typename SUBNET> void setup(const SUBNET& sub);
        template <typename SUBNET> void forward(const SUBNET& sub, resizable_tensor& output);
        template <typename SUBNET> void backward(const tensor& gradient_input, SUBNET& sub, tensor& params_grad);
        dpoint map_input_to_output(dpoint p) const;
        dpoint map_output_to_input(dpoint p) const;
        const tensor& get_layer_params() const; 
        tensor& get_layer_params(); 
        /*!
            These functions are implemented as described in the EXAMPLE_COMPUTATIONAL_LAYER_ interface.
        !*/
    };


    template <
        template<typename> class tag,
        typename SUBNET
        >
    using resize_prev_to_tagged = add_layer<resize_prev_to_tagged_<tag>, SUBNET>;

// ----------------------------------------------------------------------------------------

    template <
        template<typename> class tag
        >
    class scale_
    {
        /*!
            WHAT THIS OBJECT REPRESENTS
                This is an implementation of the EXAMPLE_COMPUTATIONAL_LAYER_ interface
                defined above.  This layer scales the output channels of the tagged layer
                by multiplying it with the output of the previous layer.  To be specific:
                    - Let INPUT  == layer<tag>(sub).get_output()
                    - Let SCALES == sub.get_output()
                    - This layer takes INPUT and SCALES as input.
                    - The output of this layer has the same dimensions as INPUT.
                    - This layer requires:
                        - SCALES.num_samples() == INPUT.num_samples()
                        - SCALES.k()  == INPUT.k()
                        - SCALES.nr() == 1
                        - SCALES.nc() == 1
                    - The output tensor is produced by pointwise multiplying SCALES with
                      INPUT at each spatial location.  Therefore, if OUT is the output of
                      this layer then we would have:
                        OUT(n,k,r,c) == INPUT(n,k,r,c)*SCALES(n,k)
        !*/

    public:
        scale_(
        ); 

        template <typename SUBNET> void setup (const SUBNET& sub);
        template <typename SUBNET> void forward(const SUBNET& sub, resizable_tensor& output);
        template <typename SUBNET> void backward(const tensor& gradient_input, SUBNET& sub, tensor& params_grad);
        const tensor& get_layer_params() const; 
        tensor& get_layer_params(); 
        /*!
            These functions are implemented as described in the EXAMPLE_COMPUTATIONAL_LAYER_ interface.
        !*/
    };


    template <
        template<typename> class tag,
        typename SUBNET
        >
    using scale = add_layer<scale_<tag>, SUBNET>;

    // Here we add some convenient aliases for using scale_ with the tag layers. 
    template <typename SUBNET> using scale1  = scale<tag1, SUBNET>;
    template <typename SUBNET> using scale2  = scale<tag2, SUBNET>;
    template <typename SUBNET> using scale3  = scale<tag3, SUBNET>;
    template <typename SUBNET> using scale4  = scale<tag4, SUBNET>;
    template <typename SUBNET> using scale5  = scale<tag5, SUBNET>;
    template <typename SUBNET> using scale6  = scale<tag6, SUBNET>;
    template <typename SUBNET> using scale7  = scale<tag7, SUBNET>;
    template <typename SUBNET> using scale8  = scale<tag8, SUBNET>;
    template <typename SUBNET> using scale9  = scale<tag9, SUBNET>;
    template <typename SUBNET> using scale10 = scale<tag10, SUBNET>;
    using scale1_  = scale_<tag1>;
    using scale2_  = scale_<tag2>;
    using scale3_  = scale_<tag3>;
    using scale4_  = scale_<tag4>;
    using scale5_  = scale_<tag5>;
    using scale6_  = scale_<tag6>;
    using scale7_  = scale_<tag7>;
    using scale8_  = scale_<tag8>;
    using scale9_  = scale_<tag9>;
    using scale10_ = scale_<tag10>;

// ----------------------------------------------------------------------------------------

    template <
        template<typename> class tag
        >
    class scale_prev_
    {
        /*!
            WHAT THIS OBJECT REPRESENTS
                This is an implementation of the EXAMPLE_COMPUTATIONAL_LAYER_ interface
                defined above.  This layer scales the output channels of the tagged layer
                by multiplying it with the output of the previous layer.  It is excatly the
                same as the scale_ layer, but with the inputs swapped, which is useful since
                it allows mapping between inputs and outputs of this layer.  To be specific:
                    - Let INPUT == sub.get_output()
                    - Let SCALES == layer<tag>(sub).get_output()
                    - This layer takes INPUT and SCALES as input.
                    - The output of this layer has the same dimensions as INPUT.
                    - This layer requires:
                        - SCALES.num_samples() == INPUT.num_samples()
                        - SCALES.k()  == INPUT.k()
                        - SCALES.nr() == 1
                        - SCALES.nc() == 1
                    - The output tensor is produced by pointwise multiplying SCALES with
                      INPUT at each spatial location.  Therefore, if OUT is the output of
                      this layer then we would have:
                        OUT(n,k,r,c) == INPUT(n,k,r,c)*SCALES(n,k)
        !*/

    public:
        scale_prev_(
        );

        template <typename SUBNET> void setup (const SUBNET& sub);
        template <typename SUBNET> void forward(const SUBNET& sub, resizable_tensor& output);
        template <typename SUBNET> void backward(const tensor& gradient_input, SUBNET& sub, tensor& params_grad);
        dpoint map_input_to_output(dpoint p) const;
        dpoint map_output_to_input(dpoint p) const;
        const tensor& get_layer_params() const;
        tensor& get_layer_params();
        /*!
            These functions are implemented as described in the EXAMPLE_COMPUTATIONAL_LAYER_ interface.
        !*/
    };


    template <
        template<typename> class tag,
        typename SUBNET
        >
    using scale_prev = add_layer<scale_prev_<tag>, SUBNET>;

    // Here we add some convenient aliases for using scale_prev_ with the tag layers.
    template <typename SUBNET> using scale_prev1  = scale_prev<tag1, SUBNET>;
    template <typename SUBNET> using scale_prev2  = scale_prev<tag2, SUBNET>;
    template <typename SUBNET> using scale_prev3  = scale_prev<tag3, SUBNET>;
    template <typename SUBNET> using scale_prev4  = scale_prev<tag4, SUBNET>;
    template <typename SUBNET> using scale_prev5  = scale_prev<tag5, SUBNET>;
    template <typename SUBNET> using scale_prev6  = scale_prev<tag6, SUBNET>;
    template <typename SUBNET> using scale_prev7  = scale_prev<tag7, SUBNET>;
    template <typename SUBNET> using scale_prev8  = scale_prev<tag8, SUBNET>;
    template <typename SUBNET> using scale_prev9  = scale_prev<tag9, SUBNET>;
    template <typename SUBNET> using scale_prev10 = scale_prev<tag10, SUBNET>;
    using scale_prev1_  = scale_prev_<tag1>;
    using scale_prev2_  = scale_prev_<tag2>;
    using scale_prev3_  = scale_prev_<tag3>;
    using scale_prev4_  = scale_prev_<tag4>;
    using scale_prev5_  = scale_prev_<tag5>;
    using scale_prev6_  = scale_prev_<tag6>;
    using scale_prev7_  = scale_prev_<tag7>;
    using scale_prev8_  = scale_prev_<tag8>;
    using scale_prev9_  = scale_prev_<tag9>;
    using scale_prev10_ = scale_prev_<tag10>;

    // ----------------------------------------------------------------------------------------

    template<
        template<typename> class... TAG_TYPES
        >
    class concat_
    {
        /*!
            WHAT THIS OBJECT REPRESENTS
                This is an implementation of the EXAMPLE_COMPUTATIONAL_LAYER_ interface
                defined above.  This layer simply concatenates the output of tagged layers.
                Importantly, each input layer must have the same dimensions (i.e.
                num_samples, nr, and nc) except for the k channel, which may vary.  This is
                because the concatenation happens along the k dimension.  That is, the
                output of this network is a tensor, OUT, that is the concatenation of the
                tensors:
                    for each (tag in TAG_TYPES)
                        layer<tag>(subnet).get_output()
                Therefore, out.num_samples(), out.nr(), and out.nc() match the dimensions
                of the input tensors while OUT.k() is the sum of the input layer's k()
                dimensions.
        !*/

    public:
        template <typename SUBNET> void setup (const SUBNET& sub);
        template <typename SUBNET> void forward(const SUBNET& sub, resizable_tensor& output);
        template <typename SUBNET> void backward(const tensor& gradient_input, SUBNET& sub, tensor& params_grad);
        dpoint map_input_to_output(dpoint p) const;
        dpoint map_output_to_input(dpoint p) const;
        const tensor& get_layer_params() const;
        tensor& get_layer_params();
        /*!
            These functions are implemented as described in the EXAMPLE_COMPUTATIONAL_LAYER_ interface.
        !*/
    };


    // concat layer definitions
    template <template<typename> class TAG1,
              template<typename> class TAG2,
              typename SUBNET>
    using concat2 = add_layer<concat_<TAG1, TAG2>, SUBNET>;

    template <template<typename> class TAG1,
              template<typename> class TAG2,
              template<typename> class TAG3,
              typename SUBNET>
    using concat3 = add_layer<concat_<TAG1, TAG2, TAG3>, SUBNET>;

    template <template<typename> class TAG1,
              template<typename> class TAG2,
              template<typename> class TAG3,
              template<typename> class TAG4,
              typename SUBNET>
    using concat4 = add_layer<concat_<TAG1, TAG2, TAG3, TAG4>, SUBNET>;

    template <template<typename> class TAG1,
              template<typename> class TAG2,
              template<typename> class TAG3,
              template<typename> class TAG4,
              template<typename> class TAG5,
              typename SUBNET>
    using concat5 = add_layer<concat_<TAG1, TAG2, TAG3, TAG4, TAG5>, SUBNET>;

// ----------------------------------------------------------------------------------------
    
    /*!A inception layer definitions !*/

    // Now define inception layer tag types.  These layer aliases allow creating
    // the networks described in the paper: 
    //   Szegedy, Christian, et al. "Going deeper with convolutions." Proceedings of
    //   the IEEE Conference on Computer Vision and Pattern Recognition. 2015.
    // See the dnn_inception_ex.cpp example for a complete example of their use.  Note also
    // that we use tag ID numbers >= 1000 to avoid conflict with user's tag layers.
    template <typename SUBNET> using itag0  = add_tag_layer< 1000 + 0, SUBNET>;
    template <typename SUBNET> using itag1  = add_tag_layer< 1000 + 1, SUBNET>;
    template <typename SUBNET> using itag2  = add_tag_layer< 1000 + 2, SUBNET>;
    template <typename SUBNET> using itag3  = add_tag_layer< 1000 + 3, SUBNET>;
    template <typename SUBNET> using itag4  = add_tag_layer< 1000 + 4, SUBNET>;
    template <typename SUBNET> using itag5  = add_tag_layer< 1000 + 5, SUBNET>;
    // skip to inception input
    template <typename SUBNET> using iskip  = add_skip_layer< itag0, SUBNET>;

    // here are some templates to be used for creating inception layer groups
    template <template<typename>class B1,
              template<typename>class B2,
              typename SUBNET>
    using inception2 = concat2<itag1, itag2, itag1<B1<iskip< itag2<B2< itag0<SUBNET>>>>>>>;

    template <template<typename>class B1,
              template<typename>class B2,
              template<typename>class B3,
              typename SUBNET>
    using inception3 = concat3<itag1, itag2, itag3, itag1<B1<iskip< itag2<B2<iskip< itag3<B3<  itag0<SUBNET>>>>>>>>>>;

    template <template<typename>class B1,
              template<typename>class B2,
              template<typename>class B3,
              template<typename>class B4,
              typename SUBNET>
    using inception4 = concat4<itag1, itag2, itag3, itag4,
                itag1<B1<iskip< itag2<B2<iskip< itag3<B3<iskip<  itag4<B4<  itag0<SUBNET>>>>>>>>>>>>>;

    template <template<typename>class B1,
              template<typename>class B2,
              template<typename>class B3,
              template<typename>class B4,
              template<typename>class B5,
              typename SUBNET>
    using inception5 = concat5<itag1, itag2, itag3, itag4, itag5,
                itag1<B1<iskip< itag2<B2<iskip< itag3<B3<iskip<  itag4<B4<iskip<  itag5<B5<  itag0<SUBNET>>>>>>>>>>>>>>>>;

// ----------------------------------------------------------------------------------------

    const double DEFAULT_L2_NORM_EPS = 1e-5;

    class l2normalize_
    {
        /*!
            WHAT THIS OBJECT REPRESENTS
                This is an implementation of the EXAMPLE_COMPUTATIONAL_LAYER_ interface
                defined above.  It takes tensors as input and L2 normalizes them.  In particular,
                it has the following properties:
                    - The output tensors from this layer have the same dimensions as the
                      input tensors.
                    - If you think of each input tensor as a set of tensor::num_samples()
                      vectors, then the output tensor contains the same vectors except they
                      have been length normalized so that their L2 norms are all 1.  I.e. 
                      for each vector v we will have ||v||==1.
        !*/

    public:

        explicit l2normalize_(
            double eps = tt::DEFAULT_L2_NORM_EPS
        );
        /*!
            requires
                - eps > 0
            ensures
                - #get_eps() == eps
        !*/

        double get_eps(
        ) const; 
        /*!
            ensures
                - When we normalize a vector we divide it by its L2 norm.  However, the
                  get_eps() value is added to the squared norm prior to division to avoid
                  ever dividing by zero. 
        !*/

        template <typename SUBNET> void setup (const SUBNET& sub);
        void forward_inplace(const tensor& input, tensor& output);
        void backward_inplace(const tensor& computed_output, const tensor& gradient_input, tensor& data_grad, tensor& params_grad);
        const tensor& get_layer_params() const; 
        tensor& get_layer_params(); 
        /*!
            These functions are implemented as described in the EXAMPLE_COMPUTATIONAL_LAYER_ interface.
        !*/
    };

// ----------------------------------------------------------------------------------------

    template <
        long _offset,
        long _k,
        long _nr,
        long _nc
        >
    class extract_
    {
        /*!
            REQUIREMENTS ON TEMPLATE ARGUMENTS
                - 0 <= _offset
                - 0 < _k
                - 0 < _nr
                - 0 < _nc

            WHAT THIS OBJECT REPRESENTS
                This is an implementation of the EXAMPLE_COMPUTATIONAL_LAYER_ interface
                defined above.  In particular, the output of this layer is simply a copy of
                the input tensor.  However, you can configure the extract layer to output
                only some subset of the input tensor and also to reshape it.  Therefore,
                the dimensions of the tensor output by this layer are as follows (letting
                IN be the input tensor and OUT the output tensor):
                    - OUT.num_samples() == IN.num_samples()
                    - OUT.k()  == _k 
                    - OUT.nr() == _nr 
                    - OUT.nc() == _nc 

                So the output will always have the same number of samples as the input, but
                within each sample (the k,nr,nc part) we will copy only a subset of the
                values.  Moreover, the _offset parameter controls which part of each sample
                we take.  To be very precise, we will have:
                    - let IN_SIZE   = IN.k()*IN.nr()*IN.nc()
                    - let OUT_SIZE  = _k*_nr*_nc 
                    - for i in range[0,IN.num_samples()) and j in range[0,OUT_SIZE):
                        - OUT.host()[i*OUT_SIZE+j] == IN.host()[i*IN_SIZE+_offset+j]


                Finally, all this means that the input tensor to this layer must have a big
                enough size to accommodate taking a _k*_nr*_nc slice from each of its
                samples.  
        !*/

    public:

        template <typename SUBNET> void setup (const SUBNET& sub);
        template <typename SUBNET> void forward(const SUBNET& sub, resizable_tensor& output);
        template <typename SUBNET> void backward(const tensor& gradient_input, SUBNET& sub, tensor& params_grad);
        const tensor& get_layer_params() const; 
        tensor& get_layer_params(); 
        /*!
            These functions are implemented as described in the EXAMPLE_COMPUTATIONAL_LAYER_ interface.
        !*/
    };

    template <
        long offset,
        long k,
        long nr,
        long nc,
        typename SUBNET
        >
    using extract = add_layer<extract_<offset,k,nr,nc>, SUBNET>;

// ----------------------------------------------------------------------------------------

    template <long long row_stride = 2, long long col_stride = 2>
    class reorg_
    {
        /*!
            REQUIREMENTS ON TEMPLATE ARGUMENTS
                - row_stride >= 1
                - col_stride >= 1

            WHAT THIS OBJECT REPRESENTS
                This class implements the EXAMPLE_COMPUTATIONAL_LAYER_ interface, performing a 
                reorganization of tensor data. It rearranges spatial information along the channel
                dimension, effectively "folding" spatial dimensions into channels.
                
                The dimensions of the output tensor are as follows (letting IN be the input tensor
                and OUT the output tensor):
                    - OUT.num_samples() == IN.num_samples()
                    - OUT.k()  == IN.k() * row_stride * col_stride
                    - OUT.nr() == IN.nr() / row_stride
                    - OUT.nc() == IN.nc() / col_stride

                Therefore, the output tensor maintains the same number of samples as the input but
                alters the channel and spatial dimensions based on the specified strides.
                
                Specifically, for all n, k, r, c in OUT:
                    OUT.host[tensor_index(OUT, n, k, r, c)] ==
                    IN.host[tensor_index(IN,
                                        n,
                                        k % IN.k(),
                                        r * row_stride + (k / IN.k()) / col_stride,
                                        c * col_stride + (k / IN.k()) % col_stride)]

                **Enhancement Note:**  
                The underlying utility functions (`reorg` and `reorg_gradient`) now include an
                optional `bool add_to` parameter. While the current implementation uses the default
                value to maintain existing behavior, this parameter allows for future reversible
                operations and gradient accumulation flexibility within neural network layers.

                You can think of this layer as an alternative to a strided convolutional layer for
                downsampling tensors, offering similar spatial reduction with different internal
                gradient propagation mechanics.
        !*/

    public:

        template <typename SUBNET> void setup (const SUBNET& sub);
        template <typename SUBNET> void forward(const SUBNET& sub, resizable_tensor& output);
        template <typename SUBNET> void backward(const tensor& gradient_input, SUBNET& sub, tensor& params_grad);
        dpoint map_input_to_output (dpoint p) const;
        dpoint map_output_to_input (dpoint p) const;
        const tensor& get_layer_params() const;
        tensor& get_layer_params();
        /*!
            These functions are implemented as described in the EXAMPLE_COMPUTATIONAL_LAYER_ interface.
        !*/
    };

    template <typename SUBNET>
    using reorg = add_layer<reorg_<2, 2>, SUBNET>;

// ----------------------------------------------------------------------------------------

    class transpose_
    {
        /*!
            WHAT THIS OBJECT REPRESENTS
                This is an implementation of the EXAMPLE_COMPUTATIONAL_LAYER_ interface
                defined above. In particular, this layer performs a 2D matrix transposition
                on each of the k planes within each sample of a 4D tensor.

                The dimensions of the tensor output by this layer are as follows (letting
                IN be the input tensor and OUT the output tensor):
                    - OUT.num_samples() == IN.num_samples()
                    - OUT.k()  == IN.k()
                    - OUT.nr() == IN.nc()
                    - OUT.nc() == IN.nr()

                The transposition is performed as follows:
                    - For each sample i and each k-plane j:
                        - OUT[i][j][r][c] = IN[i][j][c][r] for all r in [0, IN.nc()) and c in [0, IN.nr())

                This layer does not have any learnable parameters.
        !*/

    public:

        transpose_() = default;

        template <typename SUBNET> void setup (const SUBNET& sub);
        template <typename SUBNET> void forward(const SUBNET& sub, resizable_tensor& output);
        template <typename SUBNET> void backward(const tensor& gradient_input, SUBNET& sub, tensor& params_grad);
        
        inline dpoint map_input_to_output(dpoint p) const;
        inline dpoint map_output_to_input(dpoint p) const;

        const tensor& get_layer_params() const; 
        tensor& get_layer_params(); 

        friend void serialize(const transpose_& item, std::ostream& out);
        friend void deserialize(transpose_& item, std::istream& in);

        friend std::ostream& operator<<(std::ostream& out, const transpose_& item);
        friend void to_xml(const transpose_& item, std::ostream& out);

        /*!
            These functions are implemented as described in the EXAMPLE_COMPUTATIONAL_LAYER_ interface.
        !*/
    private:
        resizable_tensor params; // unused
    };

    template <typename SUBNET>
    using transpose = add_layer<transpose_, SUBNET>;

// ----------------------------------------------------------------------------------------

<<<<<<< HEAD
    class positional_encodings_
    {
        /*!
            WHAT THIS OBJECT REPRESENTS
                This is an implementation of the EXAMPLE_COMPUTATIONAL_LAYER_ interface.
                It defines a positional encoding layer that adds position information to
                the input tensor. This is particularly useful in transformer architectures
                where the order of the sequence matters.

                The dimensions of the tensors output by this layer are the same as the input
                tensor dimensions.

                This implementation is based on the positional encoding described in:
                Vaswani, A., Shazeer, N., Parmar, N., Uszkoreit, J., Jones, L., Gomez, A. N., 
                Kaiser, Ł., & Polosukhin, I. (2017). Attention is all you need. In Advances 
                in neural information processing systems (pp. 5998-6008).

                The encoding uses sine and cosine functions of different frequencies:
                PE(pos, 2i)   = sin(pos / 10000^(2i/d_model))
                PE(pos, 2i+1) = cos(pos / 10000^(2i/d_model))
                where pos is the position and i is the dimension.
        !*/

    public:

        positional_encodings_(
            unsigned long sequence_dim_ = 1,
            unsigned long embedding_dim_ = 1
        );
        /*!
            ensures
                - #sequence_dim == sequence_dim_
                - #embedding_dim == embedding_dim_
        !*/

        positional_encodings_ (
            const positional_encodings_& item
        );
        /*!
            ensures
                - EXAMPLE_COMPUTATIONAL_LAYER_ objects are copy constructable
        !*/

        positional_encodings_& operator=(
            const positional_encodings_& item
        );
        /*!
            ensures
                - EXAMPLE_COMPUTATIONAL_LAYER_ objects are assignable
        !*/

        template <typename SUBNET>
        void setup (
            const SUBNET& sub
        );
        /*!
            requires
                - SUBNET implements the SUBNET interface defined at the top of this file.
            ensures
                - performs any necessary setup for the layer, including the calculation
                of positional encodings based on the dimensions of the input.
        !*/

        template <typename SUBNET>
        void forward(
            const SUBNET& sub,
            resizable_tensor& output
        );
        /*!
            requires
                - SUBNET implements the SUBNET interface defined at the top of this file.
                - setup() has been called.
            ensures
                - Adds the positional encodings to the output of the subnetwork and 
                stores the results into #output.
        !*/

        template <typename SUBNET>
        void backward(
            const tensor& gradient_input,
            SUBNET& sub,
            tensor& params_grad
        );
        /*!
            requires
                - SUBNET implements the SUBNET interface defined at the top of this file.
                - setup() has been called.
                - #params_grad is unused in this layer as there are no learnable parameters.
            ensures
                - Computes the gradient of the layer with respect to the input, which
                is simply the input gradient itself as positional encodings are constant.
        !*/

        const tensor& get_layer_params(
        ) const;
        /*!
            ensures
                - returns the parameters that define the behavior of forward().
                Note: This layer has no learnable parameters, so this returns an empty tensor.
        !*/

        tensor& get_layer_params(
        );
        /*!
            ensures
                - returns the parameters that define the behavior of forward().
                Note: This layer has no learnable parameters, so this returns an empty tensor.
        !*/

        const tensor& get_positional_encodings(
        ) const;
        /*!
            ensures
                - returns the computed positional encodings.
        !*/

        tensor& get_positional_encodings(
        );
        /*!
            ensures
                - returns the computed positional encodings.
        !*/

        friend void serialize(const positional_encodings_& item, std::ostream& out);
        friend void deserialize(positional_encodings_& item, std::istream& in);
        /*!
            provides serialization support
        !*/

        friend std::ostream& operator<<(std::ostream& out, const positional_encodings_& item);
        /*!
            print a string describing this layer.
        !*/

        friend void to_xml(const positional_encodings_& item, std::ostream& out);
        /*!
            This function is optional, but required if you want to print your networks with
            net_to_xml(). It prints a layer as XML.
=======
    struct neg_infinity_tag {};
    struct zero_tag {};

    template<typename T>
    struct is_special_value : std::false_type {};
    template<>
    struct is_special_value<neg_infinity_tag> : std::true_type {};
    template<>
    struct is_special_value<zero_tag> : std::true_type {};

    template<long diag_, typename tag_, long num_ = 0, long den_ = 1>
    class tril_
    {
        /*!
            TEMPLATE PARAMETERS
                - diag_: A long integer specifying the diagonal offset.
                - tag_: A type tag specifying special values or void for numeric values.
                - num_: Numerator for numeric diagonal value (default is 0, only used if tag_ is void).
                - den_: Denominator for numeric diagonal value (default is 1, only used if tag_ is void).

            REQUIREMENTS
                - diag_ must be an integer.
                - tag_ must be either neg_infinity_tag, zero_tag, or void.
                - If tag_ is void, num_ and den_ are used to compute the diagonal value.
                - If tag_ is neg_infinity_tag or zero_tag, num_ and den_ are ignored.

            WHAT THIS OBJECT REPRESENTS
                This object implements a layer in a deep neural network that applies a lower triangular mask to
                its input tensor. The mask is defined such that all elements above the specified diagonal are set
                to a given value. The diagonal offset and the mask value are determined by the template parameters.

            DIAGONAL VALUE DETERMINATION
                - If tag_ is neg_infinity_tag: diagonal value is set to negative infinity.
                - If tag_ is zero_tag: diagonal value is set to zero.
                - If tag_ is void: diagonal value is set to num_ / den_ as a float.

            DIAGONAL OFFSET
                The diag_ parameter determines the diagonal above which elements are masked:
                - diag_ = 0: main diagonal
                - diag_ > 0: diag_ steps above the main diagonal
                - diag_ < 0: |diag_| steps below the main diagonal

            EXAMPLE USAGE
                // Create a layer that masks all elements above the main diagonal with -inf
                tril_<0, neg_infinity_tag> layer1;

                // Create a layer that masks all elements above the main diagonal with 0
                tril_<0, zero_tag> layer2;

                // Create a layer that masks all elements above the main diagonal with 0.5
                tril_<0, void, 1, 2> layer3;

                // Create a layer that masks all elements 5 positions above the main diagonal with -inf
                tril_<5, neg_infinity_tag> layer4;

                // Create a layer that masks all elements 3 positions below the main diagonal with 0.25
                tril_<-3, void, 1, 4> layer5;

            SERIALIZATION SUPPORT
                This object supports serialization and deserialization via the serialize() and deserialize() functions.
        !*/

    public:
        tril_() = default;
        /*!
            ensures
                - This object is properly initialized.
        !*/

        template <typename SUBNET>
        void setup(const SUBNET& sub);
        /*!
            requires
                - SUBNET is a valid network layer type.
            ensures
                - Initializes the mask based on the dimensions of the input tensor from sub.
        !*/

        template <typename SUBNET>
        void forward(const SUBNET& sub, resizable_tensor& output);
        /*!
            requires
                - SUBNET is a valid network layer type.
            ensures
                - Applies the lower triangular mask to the input tensor from sub and stores the result in output.
        !*/

        template <typename SUBNET>
        void backward(const tensor& gradient_input, SUBNET& sub, tensor& params_grad);
        /*!
            requires
                - SUBNET is a valid network layer type.
            ensures
                - Computes the gradient of the loss with respect to the input tensor and stores it in sub.
        !*/

        inline dpoint map_input_to_output(const dpoint& p) const;
        /*!
            ensures
                - Maps a point from the input tensor to the corresponding point in the output tensor.
        !*/

        inline dpoint map_output_to_input(const dpoint& p) const;
        /*!
            ensures
                - Maps a point from the output tensor to the corresponding point in the input tensor.
        !*/

        const tensor& get_layer_params() const;
        /*!
            ensures
                - Returns the parameters of this layer.
        !*/

        tensor& get_layer_params();
        /*!
            ensures
                - Returns the parameters of this layer.
        !*/

        friend void serialize(const tril_& item, std::ostream& out);
        /*!
            ensures
                - Serializes the state of this object to the given output stream.
        !*/

        friend void deserialize(tril_& item, std::istream& in);
        /*!
            ensures
                - Deserializes the state of this object from the given input stream.
        !*/

        friend std::ostream& operator<<(std::ostream& out, const tril_& item);
        /*!
            ensures
                - Prints a human-readable representation of this object to the given output stream.
        !*/

        friend void to_xml(const tril_& item, std::ostream& out);
        /*!
            ensures
                - Serializes the state of this object to XML format and writes it to the given output stream.
>>>>>>> 4e53f831
        !*/
    };

    template <typename SUBNET>
<<<<<<< HEAD
    using positional_encodings = add_layer<positional_encodings_, SUBNET>;
=======
    using tril = add_layer<tril_<0, zero_tag>, SUBNET>;

    template <typename SUBNET>
    using tril_mask = add_layer<tril_<0, neg_infinity_tag>, SUBNET>;

    template <long diag, long num, long den, typename SUBNET>
    using tril_diag = add_layer<tril_<diag, void, num, den>, SUBNET>;    
>>>>>>> 4e53f831

// ----------------------------------------------------------------------------------------

}

#endif // DLIB_DNn_LAYERS_ABSTRACT_H_
<|MERGE_RESOLUTION|>--- conflicted
+++ resolved
@@ -3713,7 +3713,6 @@
 
 // ----------------------------------------------------------------------------------------
 
-<<<<<<< HEAD
     class positional_encodings_
     {
         /*!
@@ -3852,168 +3851,14 @@
         /*!
             This function is optional, but required if you want to print your networks with
             net_to_xml(). It prints a layer as XML.
-=======
-    struct neg_infinity_tag {};
-    struct zero_tag {};
-
-    template<typename T>
-    struct is_special_value : std::false_type {};
-    template<>
-    struct is_special_value<neg_infinity_tag> : std::true_type {};
-    template<>
-    struct is_special_value<zero_tag> : std::true_type {};
-
-    template<long diag_, typename tag_, long num_ = 0, long den_ = 1>
-    class tril_
-    {
-        /*!
-            TEMPLATE PARAMETERS
-                - diag_: A long integer specifying the diagonal offset.
-                - tag_: A type tag specifying special values or void for numeric values.
-                - num_: Numerator for numeric diagonal value (default is 0, only used if tag_ is void).
-                - den_: Denominator for numeric diagonal value (default is 1, only used if tag_ is void).
-
-            REQUIREMENTS
-                - diag_ must be an integer.
-                - tag_ must be either neg_infinity_tag, zero_tag, or void.
-                - If tag_ is void, num_ and den_ are used to compute the diagonal value.
-                - If tag_ is neg_infinity_tag or zero_tag, num_ and den_ are ignored.
-
-            WHAT THIS OBJECT REPRESENTS
-                This object implements a layer in a deep neural network that applies a lower triangular mask to
-                its input tensor. The mask is defined such that all elements above the specified diagonal are set
-                to a given value. The diagonal offset and the mask value are determined by the template parameters.
-
-            DIAGONAL VALUE DETERMINATION
-                - If tag_ is neg_infinity_tag: diagonal value is set to negative infinity.
-                - If tag_ is zero_tag: diagonal value is set to zero.
-                - If tag_ is void: diagonal value is set to num_ / den_ as a float.
-
-            DIAGONAL OFFSET
-                The diag_ parameter determines the diagonal above which elements are masked:
-                - diag_ = 0: main diagonal
-                - diag_ > 0: diag_ steps above the main diagonal
-                - diag_ < 0: |diag_| steps below the main diagonal
-
-            EXAMPLE USAGE
-                // Create a layer that masks all elements above the main diagonal with -inf
-                tril_<0, neg_infinity_tag> layer1;
-
-                // Create a layer that masks all elements above the main diagonal with 0
-                tril_<0, zero_tag> layer2;
-
-                // Create a layer that masks all elements above the main diagonal with 0.5
-                tril_<0, void, 1, 2> layer3;
-
-                // Create a layer that masks all elements 5 positions above the main diagonal with -inf
-                tril_<5, neg_infinity_tag> layer4;
-
-                // Create a layer that masks all elements 3 positions below the main diagonal with 0.25
-                tril_<-3, void, 1, 4> layer5;
-
-            SERIALIZATION SUPPORT
-                This object supports serialization and deserialization via the serialize() and deserialize() functions.
-        !*/
-
-    public:
-        tril_() = default;
-        /*!
-            ensures
-                - This object is properly initialized.
-        !*/
-
-        template <typename SUBNET>
-        void setup(const SUBNET& sub);
-        /*!
-            requires
-                - SUBNET is a valid network layer type.
-            ensures
-                - Initializes the mask based on the dimensions of the input tensor from sub.
-        !*/
-
-        template <typename SUBNET>
-        void forward(const SUBNET& sub, resizable_tensor& output);
-        /*!
-            requires
-                - SUBNET is a valid network layer type.
-            ensures
-                - Applies the lower triangular mask to the input tensor from sub and stores the result in output.
-        !*/
-
-        template <typename SUBNET>
-        void backward(const tensor& gradient_input, SUBNET& sub, tensor& params_grad);
-        /*!
-            requires
-                - SUBNET is a valid network layer type.
-            ensures
-                - Computes the gradient of the loss with respect to the input tensor and stores it in sub.
-        !*/
-
-        inline dpoint map_input_to_output(const dpoint& p) const;
-        /*!
-            ensures
-                - Maps a point from the input tensor to the corresponding point in the output tensor.
-        !*/
-
-        inline dpoint map_output_to_input(const dpoint& p) const;
-        /*!
-            ensures
-                - Maps a point from the output tensor to the corresponding point in the input tensor.
-        !*/
-
-        const tensor& get_layer_params() const;
-        /*!
-            ensures
-                - Returns the parameters of this layer.
-        !*/
-
-        tensor& get_layer_params();
-        /*!
-            ensures
-                - Returns the parameters of this layer.
-        !*/
-
-        friend void serialize(const tril_& item, std::ostream& out);
-        /*!
-            ensures
-                - Serializes the state of this object to the given output stream.
-        !*/
-
-        friend void deserialize(tril_& item, std::istream& in);
-        /*!
-            ensures
-                - Deserializes the state of this object from the given input stream.
-        !*/
-
-        friend std::ostream& operator<<(std::ostream& out, const tril_& item);
-        /*!
-            ensures
-                - Prints a human-readable representation of this object to the given output stream.
-        !*/
-
-        friend void to_xml(const tril_& item, std::ostream& out);
-        /*!
-            ensures
-                - Serializes the state of this object to XML format and writes it to the given output stream.
->>>>>>> 4e53f831
         !*/
     };
 
     template <typename SUBNET>
-<<<<<<< HEAD
     using positional_encodings = add_layer<positional_encodings_, SUBNET>;
-=======
-    using tril = add_layer<tril_<0, zero_tag>, SUBNET>;
-
-    template <typename SUBNET>
-    using tril_mask = add_layer<tril_<0, neg_infinity_tag>, SUBNET>;
-
-    template <long diag, long num, long den, typename SUBNET>
-    using tril_diag = add_layer<tril_<diag, void, num, den>, SUBNET>;    
->>>>>>> 4e53f831
 
 // ----------------------------------------------------------------------------------------
 
 }
 
-#endif // DLIB_DNn_LAYERS_ABSTRACT_H_
+#endif // DLIB_DNn_LAYERS_ABSTRACT_H_