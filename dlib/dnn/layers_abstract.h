--- conflicted
+++ resolved
@@ -3884,8 +3884,6 @@
 
 // ----------------------------------------------------------------------------------------
 
-<<<<<<< HEAD
-=======
     template <
         unsigned long num_embeddings_,
         unsigned long embedding_dim_
@@ -3960,7 +3958,6 @@
 
 // ----------------------------------------------------------------------------------------
 
->>>>>>> 39240959
     struct neg_infinity_tag {};
     struct zero_tag {};
 
@@ -4113,13 +4110,8 @@
     using tril_mask = add_layer<tril_<0, neg_infinity_tag>, SUBNET>;
 
     template <long diag, long num, long den, typename SUBNET>
-<<<<<<< HEAD
-    using tril_diag = add_layer<tril_<diag, void, num, den>, SUBNET>;  
-  
-=======
     using tril_diag = add_layer<tril_<diag, void, num, den>, SUBNET>;
 
->>>>>>> 39240959
 // ----------------------------------------------------------------------------------------
   
 }
