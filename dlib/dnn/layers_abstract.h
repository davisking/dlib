--- conflicted
+++ resolved
@@ -4165,7 +4165,6 @@
 
     template <long diag, long num, long den, typename SUBNET>
     using tril_diag = add_layer<tril_<diag, void, num, den>, SUBNET>;
-<<<<<<< HEAD
 
 // ----------------------------------------------------------------------------------------
 
@@ -4312,8 +4311,6 @@
 
     template <typename SUBNET>
     using positional_encodings = add_layer<positional_encodings_, SUBNET>;
-=======
->>>>>>> 39240959
 
 // ----------------------------------------------------------------------------------------
 
