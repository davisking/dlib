// Copyright (C) 2006  Davis E. King (davis@dlib.net)
// License: Boost Software License   See LICENSE.txt for the full license.


#include <sstream>
#include <string>
#include <cstdlib>
#include <ctime>
#include <cmath>
#include <dlib/rand.h>
#include <dlib/compress_stream.h>
#include <dlib/hash.h>
#include <dlib/statistics.h>

#include "tester.h"

namespace  
{

    using namespace test;
    using namespace dlib;
    using namespace std;

    logger dlog("test.rand");

    void check_bpp (
        const std::string str
    )
    {
        istringstream rdata;
        ostringstream sout;
        rdata.str(str);
        double compressed_size;
        compress_stream::kernel_1a cs1;
        compress_stream::kernel_2a cs2;

        compress_stream_kernel_1<
            entropy_encoder_model_kernel_5<257,entropy_encoder::kernel_1a,4000000,4>,
            entropy_decoder_model_kernel_5<257,entropy_decoder::kernel_1a,4000000,4>,
            crc32::kernel_1a
            > cs3;


        print_spinner();

        rdata.clear();
        rdata.seekg(0);
        sout.clear();
        sout.str("");
        cs1.compress(rdata,sout);
        compressed_size = sout.str().size();
        compressed_size *= 8;
        compressed_size /= str.size();
        DLIB_TEST_MSG(compressed_size >= 8, "order 0 bps: " << compressed_size);
        dlog << LINFO << "order 0: " << compressed_size;

        print_spinner();

        rdata.clear();
        rdata.seekg(0);
        sout.clear();
        sout.str("");
        cs2.compress(rdata,sout);
        compressed_size = sout.str().size();
        compressed_size *= 8;
        compressed_size /= str.size();
        DLIB_TEST_MSG(compressed_size >= 8, "order 1 bps: " << compressed_size);
        dlog << LINFO << "order 1: " << compressed_size;

        print_spinner();

        rdata.clear();
        rdata.seekg(0);
        sout.clear();
        sout.str("");
        cs3.compress(rdata,sout);
        compressed_size = sout.str().size();
        compressed_size *= 8;
        compressed_size /= str.size();
        DLIB_TEST_MSG(compressed_size >= 8, "order 4 bps: " << compressed_size);
        dlog << LINFO << "order 4: " << compressed_size;

    }

    template <
        typename rand
        >
    void rand_test (
    )
    /*!
        requires
            - rand is an implementation of rand/rand_kernel_abstract.h 
              is instantiated with int
        ensures
            - runs tests on rand for compliance with the specs
    !*/
    {        

        ostringstream seed;
        seed << (unsigned int)time(0);

        ostringstream sout;


        rand r, r2;
        DLIB_TEST(r.get_seed() == "");
        r.set_seed(seed.str());

        DLIB_TEST(r.get_seed() == seed.str());
        r.clear();
        DLIB_TEST(r.get_seed() == "");
        swap(r,r2);
        DLIB_TEST(r.get_seed() == "");
        r.set_seed(seed.str());
        DLIB_TEST(r.get_seed() == seed.str());
        swap(r,r2);
        DLIB_TEST(r2.get_seed() == seed.str());
        DLIB_TEST(r.get_seed() == "");
        swap(r,r2);
        DLIB_TEST(r.get_seed() == seed.str());
        DLIB_TEST(r2.get_seed() == "");

        print_spinner();
        unsigned long size = 100000;
        for (unsigned long i = 0; i < size; ++i) 
        {
            uint32 ch = r.get_random_32bit_number();
            sout.write((char*)&ch,4);
        }

        check_bpp(sout.str());
        sout.clear();
        sout.str("");

        print_spinner();
        for (unsigned long i = 0; i < size; ++i) 
        {
            uint16 ch = r.get_random_16bit_number();
            sout.write((char*)&ch,2);
        }

        check_bpp(sout.str());
        sout.clear();
        sout.str("");

        print_spinner();
        for (unsigned long i = 0; i < size; ++i) 
        {
            unsigned char ch = r.get_random_8bit_number();
            sout.write((char*)&ch,1);
        }

        check_bpp(sout.str());
        sout.clear();
        sout.str("");


        // make sure the things can serialize right
        {
            r.clear();
            r2.clear();


            for (int i =0; i < 1000; ++i)
            {
                r.get_random_32bit_number();
                r.get_random_gaussian();
            }

            ostringstream sout;
            serialize(r, sout);

            istringstream sin(sout.str());
            deserialize(r2, sin);


            for (int i =0; i < 1000; ++i)
            {
                DLIB_TEST(r.get_random_32bit_number() == r2.get_random_32bit_number());
                DLIB_TEST(std::abs(r.get_random_gaussian() - r2.get_random_gaussian()) < 1e-14);
            }
        }


        // make sure calling clear() and set_seed("") do the same thing
        {
            r.clear();
            r2.set_seed("");
            rand r3;


            DLIB_TEST(r.get_seed() == r2.get_seed());
            DLIB_TEST(r.get_seed() == r3.get_seed());


            for (int i =0; i < 1000; ++i)
            {
                const uint32 num1 = r.get_random_32bit_number();
                const uint32 num2 = r2.get_random_32bit_number();
                const uint32 num3 = r3.get_random_32bit_number();
                DLIB_TEST( num1 == num2);
                DLIB_TEST( num1 == num3);
            }
        }

    }


    template <typename rand_type>
    void test_normal_numbers(
        rand_type& rnd
    )
    {
        print_spinner();
        dlog << LINFO << "test normality";
        double cnt1 = 0; // num <= -1.2
        double cnt2 = 0; // num <= -0.5 
        double cnt3 = 0; // num <= 0
        double cnt4 = 0; // num <= 0.5
        double cnt5 = 0; // num <= 1.2

        const unsigned long total = 1000000;
        for (unsigned long i = 0; i < total; ++i)
        {
            const double r = rnd.get_random_gaussian();
            if (r <= -1.2) cnt1 += 1;
            if (r <= -0.5) cnt2 += 1;
            if (r <=  0)   cnt3 += 1;
            if (r <=  0.5) cnt4 += 1;
            if (r <=  1.2) cnt5 += 1;
        }

        cnt1 /= total;
        cnt2 /= total;
        cnt3 /= total;
        cnt4 /= total;
        cnt5 /= total;

        dlog << LINFO << "cnt1: "<< cnt1;
        dlog << LINFO << "cnt2: "<< cnt2;
        dlog << LINFO << "cnt3: "<< cnt3;
        dlog << LINFO << "cnt4: "<< cnt4;
        dlog << LINFO << "cnt5: "<< cnt5;

        DLIB_TEST(std::abs(cnt1 - 0.11507) < 0.001);
        DLIB_TEST(std::abs(cnt2 - 0.30854) < 0.001);
        DLIB_TEST(std::abs(cnt3 - 0.5)     < 0.001);
        DLIB_TEST(std::abs(cnt4 - 0.69146) < 0.001);
        DLIB_TEST(std::abs(cnt5 - 0.88493) < 0.001);

    }

    void test_gaussian_random_hash()
    {
        print_spinner();
        dlog << LINFO << "test_gaussian_random_hash()";
        double cnt1 = 0; // num <= -1.2
        double cnt2 = 0; // num <= -0.5 
        double cnt3 = 0; // num <= 0
        double cnt4 = 0; // num <= 0.5
        double cnt5 = 0; // num <= 1.2

        const unsigned long total = 1000000;
        for (unsigned long i = 0; i < total; ++i)
        {
            const double r = gaussian_random_hash(i,0,0);
            if (r <= -1.2) cnt1 += 1;
            if (r <= -0.5) cnt2 += 1;
            if (r <=  0)   cnt3 += 1;
            if (r <=  0.5) cnt4 += 1;
            if (r <=  1.2) cnt5 += 1;
        }
        for (unsigned long i = 0; i < total; ++i)
        {
            const double r = gaussian_random_hash(0,i,0);
            if (r <= -1.2) cnt1 += 1;
            if (r <= -0.5) cnt2 += 1;
            if (r <=  0)   cnt3 += 1;
            if (r <=  0.5) cnt4 += 1;
            if (r <=  1.2) cnt5 += 1;
        }
        for (unsigned long i = 0; i < total; ++i)
        {
            const double r = gaussian_random_hash(0,0,i);
            if (r <= -1.2) cnt1 += 1;
            if (r <= -0.5) cnt2 += 1;
            if (r <=  0)   cnt3 += 1;
            if (r <=  0.5) cnt4 += 1;
            if (r <=  1.2) cnt5 += 1;
        }

        cnt1 /= total*3;
        cnt2 /= total*3;
        cnt3 /= total*3;
        cnt4 /= total*3;
        cnt5 /= total*3;

        dlog << LINFO << "cnt1: "<< cnt1;
        dlog << LINFO << "cnt2: "<< cnt2;
        dlog << LINFO << "cnt3: "<< cnt3;
        dlog << LINFO << "cnt4: "<< cnt4;
        dlog << LINFO << "cnt5: "<< cnt5;

        DLIB_TEST(std::abs(cnt1 - 0.11507) < 0.001);
        DLIB_TEST(std::abs(cnt2 - 0.30854) < 0.001);
        DLIB_TEST(std::abs(cnt3 - 0.5)     < 0.001);
        DLIB_TEST(std::abs(cnt4 - 0.69146) < 0.001);
        DLIB_TEST(std::abs(cnt5 - 0.88493) < 0.001);
    }

    void test_uniform_random_hash()
    {
        print_spinner();
        dlog << LINFO << "test_uniform_random_hash()";
        double cnt1 = 0; // num <= 0.2
        double cnt2 = 0; // num <= 0.4 
        double cnt3 = 0; // num <= 0.6
        double cnt4 = 0; // num <= 0.8
        double cnt5 = 0; // num <= 1.0

        double min_val = 10;
        double max_val = 0;

        const unsigned long total = 1000000;
        for (unsigned long i = 0; i < total; ++i)
        {
            const double r = uniform_random_hash(i,0,0);
            min_val = min(r,min_val);
            max_val = max(r,max_val);

            if (r <=  0.2) cnt1 += 1;
            if (r <=  0.4) cnt2 += 1;
            if (r <=  0.6) cnt3 += 1;
            if (r <=  0.8) cnt4 += 1;
            if (r <=  1.0) cnt5 += 1;
        }
        for (unsigned long i = 0; i < total; ++i)
        {
            const double r = uniform_random_hash(0,i,0);
            min_val = min(r,min_val);
            max_val = max(r,max_val);

            if (r <=  0.2) cnt1 += 1;
            if (r <=  0.4) cnt2 += 1;
            if (r <=  0.6) cnt3 += 1;
            if (r <=  0.8) cnt4 += 1;
            if (r <=  1.0) cnt5 += 1;
        }
        for (unsigned long i = 0; i < total; ++i)
        {
            const double r = uniform_random_hash(0,0,i);
            min_val = min(r,min_val);
            max_val = max(r,max_val);

            if (r <=  0.2) cnt1 += 1;
            if (r <=  0.4) cnt2 += 1;
            if (r <=  0.6) cnt3 += 1;
            if (r <=  0.8) cnt4 += 1;
            if (r <=  1.0) cnt5 += 1;
        }

        cnt1 /= total*3;
        cnt2 /= total*3;
        cnt3 /= total*3;
        cnt4 /= total*3;
        cnt5 /= total*3;

        dlog << LINFO << "cnt1: "<< cnt1;
        dlog << LINFO << "cnt2: "<< cnt2;
        dlog << LINFO << "cnt3: "<< cnt3;
        dlog << LINFO << "cnt4: "<< cnt4;
        dlog << LINFO << "cnt5: "<< cnt5;
        dlog << LINFO << "min_val: "<< min_val;
        dlog << LINFO << "max_val: "<< max_val;

        DLIB_TEST(std::abs(cnt1 - 0.2) < 0.001);
        DLIB_TEST(std::abs(cnt2 - 0.4) < 0.001);
        DLIB_TEST(std::abs(cnt3 - 0.6) < 0.001);
        DLIB_TEST(std::abs(cnt4 - 0.8) < 0.001);
        DLIB_TEST(std::abs(cnt5 - 1.0) < 0.001);
        DLIB_TEST(std::abs(min_val - 0.0) < 0.001);
        DLIB_TEST(std::abs(max_val - 1.0) < 0.001);
    }

    void test_get_integer()
    {

        print_spinner();
        dlib::rand rnd;


        int big_val = 0;
        int small_val = 0;

        const long long maxval = (((unsigned long long)1)<<62) + (((unsigned long long)1)<<61);
        for (int i = 0; i < 10000000; ++i)
        {
            if (rnd.get_integer(maxval) > maxval/2)
                ++big_val;
            else
                ++small_val;
        }

        // make sure there isn't any funny bias
        DLIB_TEST(std::abs(big_val/(double)small_val - 1) < 0.001);

        //cout << big_val/(double)small_val << endl;

    }

    void test_weibull_distribution()
    {
        print_spinner();
        dlib::rand rnd(0);
        
        const size_t N = 1024*1024*16;
        const double tol = 0.01;
        double k=1.0, lambda=2.0, g=6.0;

        dlib::running_stats<double> stats;
        for (size_t i = 0; i < N; i++) 
            stats.add(rnd.get_random_weibull(lambda, k, g));

        double expected_mean = g + lambda*std::tgamma(1 + 1.0 / k);
        double expected_var  = lambda*lambda*(std::tgamma(1 + 2.0 / k) - std::pow(std::tgamma(1 + 1.0 / k),2));
        DLIB_TEST(std::abs(stats.mean() - expected_mean) < tol);
        DLIB_TEST(std::abs(stats.variance() - expected_var) < tol);
    }
    
    void test_exponential_distribution()
    {
        print_spinner();
        dlib::rand rnd(0);
        
<<<<<<< HEAD
        const size_t N = 1024*1024*16;
        const double tol = 0.01;
=======
        const size_t N = 1024*1024*5;
>>>>>>> 20378b08
        
        const double lambda = 1.5;
        print_spinner();
        dlib::running_stats<double> stats;
        for (size_t i = 0; i < N; i++) 
            stats.add(rnd.get_random_exponential(lambda));
        
        DLIB_TEST(std::abs(stats.mean() - 1.0 / lambda) < 0.001);
        DLIB_TEST(std::abs(stats.variance() - 1.0 / (lambda*lambda)) < 0.001);
        DLIB_TEST(std::abs(stats.skewness() - 2.0) < 0.01);
        DLIB_TEST(std::abs(stats.ex_kurtosis() - 6.0) < 0.1);
    }
    
    class rand_tester : public tester
    {
    public:
        rand_tester (
        ) :
            tester ("test_rand",
                    "Runs tests on the rand component.")
        {}

        void perform_test (
        )
        {
            dlog << LINFO << "testing kernel_1a";
            rand_test<dlib::rand>();
            rand_test<dlib::rand>();

            dlib::rand rnd;
            test_normal_numbers(rnd);
            test_gaussian_random_hash();
            test_uniform_random_hash();
            test_get_integer();
            test_weibull_distribution();
            test_exponential_distribution();
        }
    } a;

}

<|MERGE_RESOLUTION|>--- conflicted
+++ resolved
@@ -432,12 +432,7 @@
         print_spinner();
         dlib::rand rnd(0);
         
-<<<<<<< HEAD
-        const size_t N = 1024*1024*16;
-        const double tol = 0.01;
-=======
         const size_t N = 1024*1024*5;
->>>>>>> 20378b08
         
         const double lambda = 1.5;
         print_spinner();
