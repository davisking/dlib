#
# This is a CMake makefile.  You can find the cmake utility and
# information about it at http://www.cmake.org
#

cmake_minimum_required(VERSION 3.10.0)

# create a variable called target_name and set it to the string "dtest"
set (target_name dtest)
PROJECT(${target_name})

option(Werror "Error on warnings" ON)

# compile the dlib/all/source.cpp file into its own object just to make sure it compiles
set(DLIB_TEST_COMPILE_ALL_SOURCE_CPP ON)



add_subdirectory(.. dlib_build)

add_executable(${target_name} main.cpp tester.cpp
   example.cpp
   active_learning.cpp
   any.cpp
   any_function.cpp
   array2d.cpp
   array.cpp
   assignment_learning.cpp
   base64.cpp
   bayes_nets.cpp
   bigint.cpp
   binary_search_tree_kernel_1a.cpp
   binary_search_tree_kernel_2a.cpp
   binary_search_tree_mm1.cpp
   binary_search_tree_mm2.cpp
   bridge.cpp
   bsp.cpp
   byte_orderer.cpp
   cca.cpp
   clustering.cpp
   cmd_line_parser.cpp
   cmd_line_parser_wchar_t.cpp
   compress_stream.cpp
   conditioning_class_c.cpp
   conditioning_class.cpp
   config_reader.cpp
   constexpr_if.cpp
   correlation_tracker.cpp
   crc32.cpp
   create_iris_datafile.cpp
   data_io.cpp
   directed_graph.cpp
   discriminant_pca.cpp
   disjoint_subsets.cpp
   disjoint_subsets_sized.cpp
   ekm_and_lisf.cpp
   empirical_kernel_map.cpp
   entropy_coder.cpp
   entropy_encoder_model.cpp
   example_args.cpp
   face.cpp
   fft.cpp
   fhog.cpp
   filtering.cpp
   find_max_factor_graph_nmplp.cpp
   find_max_factor_graph_viterbi.cpp
   geometry.cpp
   graph.cpp
   graph_cuts.cpp
   graph_labeler.cpp
   hash.cpp
   hash_map.cpp
   hash_set.cpp
   hash_table.cpp
   hog_image.cpp
   image.cpp
   invoke.cpp
   iosockstream.cpp
   is_same_object.cpp
   isotonic_regression.cpp
   kcentroid.cpp
   kernel_matrix.cpp
   kmeans.cpp
   learning_to_track.cpp
   least_squares.cpp
   linear_manifold_regularizer.cpp
   lspi.cpp
   lz77_buffer.cpp
   map.cpp
   math.cpp
   matrix2.cpp
   matrix3.cpp
   matrix4.cpp
   matrix_chol.cpp
   matrix.cpp
   matrix_eig.cpp
   matrix_lu.cpp
   matrix_qr.cpp
   max_cost_assignment.cpp
   max_sum_submatrix.cpp
   md5.cpp
   member_function_pointer.cpp
   metaprogramming.cpp
   mpc.cpp
   multithreaded_object.cpp
   numerical_integration.cpp
   object_detector.cpp
   oca.cpp
   one_vs_all_trainer.cpp
   one_vs_one_trainer.cpp
   optimization.cpp
   optimization_test_functions.cpp
   global_optimization.cpp
   opt_qp_solver.cpp
   parallel_for.cpp
   parse.cpp
   pipe.cpp
   pixel.cpp
   probabilistic.cpp
   pyramid_down.cpp
   queue.cpp
   rand.cpp
   ranking.cpp
   read_write_mutex.cpp
   reference_counter.cpp
   rls.cpp
   random_forest.cpp
   sammon.cpp
   scan_image.cpp
   sequence.cpp
   sequence_labeler.cpp
   sequence_segmenter.cpp
   serialize.cpp
   set.cpp
   sldf.cpp
   sliding_buffer.cpp
   sockets2.cpp
   sockets.cpp
   sockstreambuf.cpp
   sparse_vector.cpp
   stack.cpp
   static_map.cpp
   static_set.cpp
   statistics.cpp
   std_vector_c.cpp
   string.cpp
   svm_c_linear.cpp
   svm_c_linear_dcd.cpp
   svm.cpp
   svm_multiclass_linear.cpp
   svm_struct.cpp
   svr_linear_trainer.cpp
   symmetric_matrix_cache.cpp
   thread_pool.cpp
   threads.cpp
   timer.cpp
   tokenizer.cpp
   trust_region.cpp
   tuple.cpp
   type_safe_union.cpp
   vectorstream.cpp
   dnn.cpp
   cublas.cpp
   find_optimal_parameters.cpp
   elastic_net.cpp
   te.cpp
   ffmpeg.cpp
   optional.cpp
   scope.cpp
)

get_filename_component(DLIB_FFMPEG_DATA ${CMAKE_SOURCE_DIR}/ffmpeg_data/details.cfg REALPATH)
target_compile_definitions(${target_name} PRIVATE DLIB_FFMPEG_DATA="${DLIB_FFMPEG_DATA}")

if (CMAKE_COMPILER_IS_GNUCXX)
   # Turn on all warnings, and treat them as errors.
<<<<<<< HEAD
   add_compile_options(-W -Wall -Wextra -Wpedantic)
   if (Werror)
       add_compile_options(-Werror)
   endif()

   add_compile_options(-fdiagnostics-color=always)
=======
   add_compile_options(-W -Wall -Wextra -Wpedantic -Werror)
>>>>>>> 4cf8f575
   # I don't care about unused testing functions though.  I like to keep them
   # around.  Don't warn about it.
   add_compile_options(-Wno-unused-function)
   add_compile_options(-Wno-strict-overflow)
   add_compile_options(-Wno-maybe-uninitialized)

   if ((CMAKE_CXX_COMPILER_VERSION VERSION_GREATER_EQUAL 11.3.0 AND CMAKE_CXX_COMPILER_VERSION VERSION_LESS_EQUAL 11.4.0) OR
      (CMAKE_CXX_COMPILER_VERSION VERSION_GREATER_EQUAL 13.3.0 AND CMAKE_CXX_COMPILER_VERSION VERSION_LESS_EQUAL 14.0.1))
      # These versions of gcc wrongly yield this warning:
      #  dlib::row_major_layout::layout<double, 0, 2, dlib::memory_manager_stateless_kernel_1<char> >::data’ with nonzero offset 8 [-Werror=free-nonheap-object]
      #   61 |                 delete [] item;
      # Which by inspection of the dlib::row_major_layout::layout class you can see is clearly incorrect, as `data` is most
      # definitely heap allocated.
      add_compile_options(-Wno-free-nonheap-object)
   endif()

   if (CMAKE_CXX_COMPILER_VERSION VERSION_GREATER_EQUAL 14.0.0 AND CMAKE_CXX_COMPILER_VERSION VERSION_LESS_EQUAL 14.0.1)
      # These versions of gcc wrongly yield this warning:
      # In member function ‘allocate_array’,
      #     inlined from ‘set_max_size’ at /builddir/build/BUILD/dlib-19.24.4/dlib/../dlib/svm/../matrix/../array/array_kernel.h:438:59,
      #     inlined from ‘push_back.constprop’ at /builddir/build/BUILD/dlib-19.24.4/dlib/../dlib/svm/../matrix/../array/array_kernel.h:769:30:
      # /builddir/build/BUILD/dlib-19.24.4/dlib/../dlib/svm/../memory_manager_stateless/memory_manager_stateless_kernel_1.h:54:24: warning: argument 1 value ‘18446744073709551615’ exceeds maximum object size 9223372036854775807 [-Walloc-size-larger-than=]
      #    54 |                 return new T[size];
      # when compiling dlib example programs that most definitely do not ask for such allocations. 
      add_compile_options(-Wno-alloc-size-larger-than)
   endif()

   if(${CMAKE_VERSION} VERSION_GREATER_EQUAL "3.13.0") 
      # strip debug symbols to make the binary smaller
      target_link_options(${target_name} PRIVATE $<$<CONFIG:RELEASE>:-s>)
   endif()

elseif (MSVC)
   if (Werror)
      # Treat warnings as errors.
      add_compile_options(/WX)
   endif()
else() # basically Clang
   # Treat warnings as errors, but do not turn on all warnings.
   add_compile_options(-W)
   if (Werror)
      add_compile_options(-Werror)
   endif()
   # This is for the comment in face_detection_ex.cpp that says "faces/*.jpg"
   add_compile_options(-Wno-comment)

   if(${CMAKE_VERSION} VERSION_GREATER "3.8.0") 
      # strip debug symbols to make the binary smaller
      target_link_options(${target_name} PRIVATE $<$<CONFIG:RELEASE>:-s>)
   endif()
endif()


target_link_libraries(${target_name} dlib::dlib )


if (NOT DLIB_NO_GUI_SUPPORT)
   add_subdirectory(gui)
   add_subdirectory(tools)

   if (CMAKE_COMPILER_IS_GNUCXX)
      # The tutorials set some variables that are not used.
      add_definitions("-Wno-unused-but-set-variable")
   endif()

   add_subdirectory(examples)
endif()<|MERGE_RESOLUTION|>--- conflicted
+++ resolved
@@ -173,17 +173,13 @@
 target_compile_definitions(${target_name} PRIVATE DLIB_FFMPEG_DATA="${DLIB_FFMPEG_DATA}")
 
 if (CMAKE_COMPILER_IS_GNUCXX)
-   # Turn on all warnings, and treat them as errors.
-<<<<<<< HEAD
+   # Turn on all warnings, and treat them as errors by default
    add_compile_options(-W -Wall -Wextra -Wpedantic)
    if (Werror)
        add_compile_options(-Werror)
    endif()
 
    add_compile_options(-fdiagnostics-color=always)
-=======
-   add_compile_options(-W -Wall -Wextra -Wpedantic -Werror)
->>>>>>> 4cf8f575
    # I don't care about unused testing functions though.  I like to keep them
    # around.  Don't warn about it.
    add_compile_options(-Wno-unused-function)
