<<<<<<< HEAD
cmake_minimum_required(VERSION 3.17)
=======
#
# This is a CMake makefile.  You can find the cmake utility and
# information about it at http://www.cmake.org
#

cmake_minimum_required(VERSION 3.8.0)
>>>>>>> e2fa5f1e

# create a variable called target_name and set it to the string "dtest"
set (target_name dtest)
PROJECT(${target_name})

# compile the dlib/all/source.cpp file into its own object just to make sure it compiles
set(DLIB_TEST_COMPILE_ALL_SOURCE_CPP ON)

add_subdirectory(.. dlib_build)

# This variable contains a list of all the tests we are building
# into the regression test suite.
set (tests
   example.cpp
   active_learning.cpp
   any.cpp
   any_function.cpp
   array2d.cpp
   array.cpp
   assignment_learning.cpp
   base64.cpp
   bayes_nets.cpp
   bigint.cpp
   binary_search_tree_kernel_1a.cpp
   binary_search_tree_kernel_2a.cpp
   binary_search_tree_mm1.cpp
   binary_search_tree_mm2.cpp
   bridge.cpp
   bsp.cpp
   byte_orderer.cpp
   cca.cpp
   clustering.cpp
   cmd_line_parser.cpp
   cmd_line_parser_wchar_t.cpp
   compress_stream.cpp
   conditioning_class_c.cpp
   conditioning_class.cpp
   config_reader.cpp
   correlation_tracker.cpp
   crc32.cpp
   create_iris_datafile.cpp
   data_io.cpp
   directed_graph.cpp
   discriminant_pca.cpp
   disjoint_subsets.cpp
   disjoint_subsets_sized.cpp
   ekm_and_lisf.cpp
   empirical_kernel_map.cpp
   entropy_coder.cpp
   entropy_encoder_model.cpp
   example_args.cpp
   face.cpp
   fft.cpp
   fhog.cpp
   filtering.cpp
   find_max_factor_graph_nmplp.cpp
   find_max_factor_graph_viterbi.cpp
   geometry.cpp
   graph.cpp
   graph_cuts.cpp
   graph_labeler.cpp
   hash.cpp
   hash_map.cpp
   hash_set.cpp
   hash_table.cpp
   hog_image.cpp
   image.cpp
   invoke.cpp
   iosockstream.cpp
   is_same_object.cpp
   isotonic_regression.cpp
   kcentroid.cpp
   kernel_matrix.cpp
   kmeans.cpp
   learning_to_track.cpp
   least_squares.cpp
   linear_manifold_regularizer.cpp
   lspi.cpp
   lz77_buffer.cpp
   map.cpp
   matrix2.cpp
   matrix3.cpp
   matrix4.cpp
   matrix_chol.cpp
   matrix.cpp
   matrix_eig.cpp
   matrix_lu.cpp
   matrix_qr.cpp
   max_cost_assignment.cpp
   max_sum_submatrix.cpp
   md5.cpp
   member_function_pointer.cpp
   metaprogramming.cpp
   mpc.cpp
   multithreaded_object.cpp
   numerical_integration.cpp
   object_detector.cpp
   oca.cpp
   one_vs_all_trainer.cpp
   one_vs_one_trainer.cpp
   optimization.cpp
   optimization_test_functions.cpp
   global_optimization.cpp
   opt_qp_solver.cpp
   parallel_for.cpp
   parse.cpp
   pipe.cpp
   pixel.cpp
   probabilistic.cpp
   pyramid_down.cpp
   queue.cpp
   rand.cpp
   ranking.cpp
   read_write_mutex.cpp
   reference_counter.cpp
   rls.cpp
   random_forest.cpp
   sammon.cpp
   scan_image.cpp
   sequence.cpp
   sequence_labeler.cpp
   sequence_segmenter.cpp
   serialize.cpp
   set.cpp
   sldf.cpp
   sliding_buffer.cpp
   sockets2.cpp
   sockets.cpp
   sockstreambuf.cpp
   sparse_vector.cpp
   stack.cpp
   static_map.cpp
   static_set.cpp
   statistics.cpp
   std_vector_c.cpp
   string.cpp
   svm_c_linear.cpp
   svm_c_linear_dcd.cpp
   svm.cpp
   svm_multiclass_linear.cpp
   svm_struct.cpp
   svr_linear_trainer.cpp
   symmetric_matrix_cache.cpp
   thread_pool.cpp
   threads.cpp
   timer.cpp
   tokenizer.cpp
   trust_region.cpp
   tuple.cpp
   type_safe_union.cpp
   vectorstream.cpp
   dnn.cpp
   cublas.cpp
   find_optimal_parameters.cpp
   elastic_net.cpp
   )


# add all the cpp files we want to compile to this list.  This tells
# cmake that they are part of our target (which is the executable named dtest)
ADD_EXECUTABLE(${target_name} main.cpp tester.cpp ${tests})

if (CMAKE_COMPILER_IS_GNUCXX)
   # Turn on all warnings, and treat them as errors.
   add_compile_options(-W -Wall -Wextra -Wpedantic -Werror)
   add_compile_options(-fdiagnostics-color=always)
   # I don't care about unused testing functions though.  I like to keep them
   # around.  Don't warn about it.
   add_compile_options(-Wno-unused-function)
   add_compile_options(-Wno-strict-overflow)
   add_compile_options(-Wno-maybe-uninitialized)
elseif (MSVC)
   # Treat warnings as errors.
   add_compile_options(/WX)
else() # basically Clang
   # Treat warnings as errors, but do not turn on all warnings.
   add_compile_options(-W -Werror)
   # This is for the comment in face_detection_ex.cpp that says "faces/*.jpg"
   add_compile_options(-Wno-comment)
endif()


TARGET_LINK_LIBRARIES(${target_name} dlib::dlib )


if (NOT DLIB_NO_GUI_SUPPORT)
   add_subdirectory(gui)
   add_subdirectory(tools)

   if (CMAKE_COMPILER_IS_GNUCXX)
      # The tutorials set some variables that are not used.
      add_definitions("-Wno-unused-but-set-variable")
   endif()

   add_subdirectory(examples)
endif()<|MERGE_RESOLUTION|>--- conflicted
+++ resolved
@@ -1,13 +1,4 @@
-<<<<<<< HEAD
 cmake_minimum_required(VERSION 3.17)
-=======
-#
-# This is a CMake makefile.  You can find the cmake utility and
-# information about it at http://www.cmake.org
-#
-
-cmake_minimum_required(VERSION 3.8.0)
->>>>>>> e2fa5f1e
 
 # create a variable called target_name and set it to the string "dtest"
 set (target_name dtest)
