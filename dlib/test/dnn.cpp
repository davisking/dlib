--- conflicted
+++ resolved
@@ -4669,12 +4669,9 @@
             test_layer_normalize();
             test_rms_normalize();
             test_transpose();
-<<<<<<< HEAD
             test_positional_encodings();
             test_embeddings();
-=======
             test_tril();
->>>>>>> 4e53f831
             test_basic_tensor_ops();
             test_layers();
             test_visit_functions();
