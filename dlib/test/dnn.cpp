--- conflicted
+++ resolved
@@ -814,8 +814,6 @@
 
 // ----------------------------------------------------------------------------------------
 
-<<<<<<< HEAD
-=======
 void test_embeddings()
 {
     print_spinner();
@@ -866,7 +864,6 @@
 
 // ----------------------------------------------------------------------------------------
 
->>>>>>> 39240959
     void test_basic_tensor_ops()
     {
         using namespace dlib::tt;
@@ -2414,9 +2411,6 @@
             positional_encodings_ l;
             auto res = test_layer(l);
             DLIB_TEST_MSG(res, res);
-<<<<<<< HEAD
-        }           
-=======
         }
         {
             print_spinner();
@@ -2424,7 +2418,6 @@
             auto res = test_layer(l);
             DLIB_TEST_MSG(res, res);
         }        
->>>>>>> 39240959
     }
 
 // ----------------------------------------------------------------------------------------
