--- conflicted
+++ resolved
@@ -891,8 +891,6 @@
 
 // ----------------------------------------------------------------------------------------
 
-<<<<<<< HEAD
-=======
 void test_embeddings()
 {
     print_spinner();
@@ -943,7 +941,6 @@
 
 // ----------------------------------------------------------------------------------------
 
->>>>>>> 39240959
     void test_basic_tensor_ops()
     {
         using namespace dlib::tt;
@@ -2497,17 +2494,13 @@
             positional_encodings_ l;
             auto res = test_layer(l);
             DLIB_TEST_MSG(res, res);
-<<<<<<< HEAD
-        }           
-=======
         }
         {
             print_spinner();
             embeddings_<7, 12> l;
             auto res = test_layer(l);
             DLIB_TEST_MSG(res, res);
-        }        
->>>>>>> 39240959
+        }
     }
 
 // ----------------------------------------------------------------------------------------
@@ -4761,10 +4754,7 @@
             test_rms_normalize();
             test_transpose();
             test_positional_encodings();
-<<<<<<< HEAD
-=======
             test_embeddings();
->>>>>>> 39240959
             test_tril();
             test_basic_tensor_ops();
             test_layers();
