#
# This is a CMake makefile.  You can find the cmake utility and
# information about it at http://www.cmake.org
#


cmake_minimum_required(VERSION 3.8.0)

set(CMAKE_DISABLE_SOURCE_CHANGES ON)
set(CMAKE_DISABLE_IN_SOURCE_BUILD ON)

if(POLICY CMP0077)
   cmake_policy(SET CMP0077 NEW)
endif()

project(dlib)

set(CPACK_PACKAGE_NAME "dlib")
set(CPACK_PACKAGE_VERSION_MAJOR "19")
set(CPACK_PACKAGE_VERSION_MINOR "24")
set(CPACK_PACKAGE_VERSION_PATCH "99")
set(VERSION ${CPACK_PACKAGE_VERSION_MAJOR}.${CPACK_PACKAGE_VERSION_MINOR}.${CPACK_PACKAGE_VERSION_PATCH})
# Only print these messages once, even if dlib is added multiple times via add_subdirectory()
if (NOT TARGET dlib)
   message(STATUS "Using CMake version: ${CMAKE_VERSION}")
   message(STATUS "Compiling dlib version: ${VERSION}")
endif()


include(cmake_utils/set_compiler_specific_options.cmake)


# Adhere to GNU filesystem layout conventions
include(GNUInstallDirs)

if (POLICY CMP0075)
   cmake_policy(SET CMP0075 NEW)
endif()

# default to a Release build (except if CMAKE_BUILD_TYPE is set)
include(cmake_utils/release_build_by_default)
<<<<<<< HEAD

function(enable_cpp14_for_target target_name)

   # Option 1
   target_compile_features(${target_name} PUBLIC cxx_std_14)
   set_target_properties(${target_name} PROPERTIES CXX_STANDARD_REQUIRED ON)

   # # Option 2
   # set_target_properties(${target_name} PROPERTIES
   #    CXX_STANDARD 14
   #    CXX_STANDARD_REQUIRED ON
   # )
endfunction()

# include(cmake_utils/use_cpp_11.cmake)
=======
>>>>>>> 89d57364

# Set DLIB_VERSION in the including CMake file so they can use it to do whatever they want. 
get_directory_property(has_parent PARENT_DIRECTORY)
if(has_parent)
   set(DLIB_VERSION ${VERSION} PARENT_SCOPE)
   if (NOT DEFINED DLIB_IN_PROJECT_BUILD)
      set(DLIB_IN_PROJECT_BUILD true)
   endif()
endif()


if (COMMAND pybind11_add_module AND MSVC)
   # True when building a python extension module using Visual Studio.  We care
   # about this because a huge number of windows users have broken systems, and
   # in particular, they have broken or incompatibly installed copies of things
   # like libjpeg or libpng.  So if we detect we are in this mode we will never
   # ever link to those libraries.  Instead, we link to the copy included with
   # dlib.
   set (BUILDING_PYTHON_IN_MSVC true)
else()
   set (BUILDING_PYTHON_IN_MSVC false)
endif()

if (DLIB_IN_PROJECT_BUILD)

   # Check if we are being built as part of a pybind11 module. 
   if (COMMAND pybind11_add_module)
      set(CMAKE_POSITION_INDEPENDENT_CODE True)
      if (CMAKE_COMPILER_IS_GNUCXX)
         # Just setting CMAKE_POSITION_INDEPENDENT_CODE should be enough to set
         # -fPIC for GCC but sometimes it still doesn't get set, so make sure it
         # does.
         add_definitions("-fPIC")
      endif()
      # Make DLIB_ASSERT statements not abort the python interpreter, but just return an error.
      list(APPEND active_preprocessor_switches "-DDLIB_NO_ABORT_ON_2ND_FATAL_ERROR")
   endif()

   # DLIB_IN_PROJECT_BUILD==true means you are using dlib by invoking
   # add_subdirectory(dlib) in the parent project. In this case, we always want
   # to build dlib as a static library so the parent project doesn't need to
   # deal with some random dlib shared library file.  It is much better to
   # statically compile dlib into the parent project.  So the following bit of
   # CMake ensures that happens.  However, we have to take care to compile dlib
   # with position independent code if appropriate (i.e. if the parent project
   # is a shared library).
   if (BUILD_SHARED_LIBS)
      if (CMAKE_COMPILER_IS_GNUCXX)
         # Just setting CMAKE_POSITION_INDEPENDENT_CODE should be enough to set
         # -fPIC for GCC but sometimes it still doesn't get set, so make sure it
         # does.
         add_definitions("-fPIC")
      endif()
      set(CMAKE_POSITION_INDEPENDENT_CODE true)
   endif()

   # Tell cmake to build dlib as a static library
   set(BUILD_SHARED_LIBS false)

elseif(BUILD_SHARED_LIBS)
   if (MSVC)
      message(FATAL_ERROR "Building dlib as a standalone dll is not supported when using Visual Studio.  You are highly encouraged to use static linking instead.  See https://github.com/davisking/dlib/issues/1483 for a discussion.") 
   endif()
endif()


if (CMAKE_VERSION VERSION_LESS "3.9.0")
   # Set only because there are old target_link_libraries() statements in the
   # FindCUDA.cmake file that comes with CMake that error out if the new behavior
   # is used.  In newer versions of CMake we can instead set CUDA_LINK_LIBRARIES_KEYWORD which fixes this issue.
   cmake_policy(SET CMP0023 OLD)
else()
   set(CUDA_LINK_LIBRARIES_KEYWORD PUBLIC)
endif()


macro (enable_preprocessor_switch option_name)
   list(APPEND active_preprocessor_switches "-D${option_name}")
endmacro()

macro (disable_preprocessor_switch option_name)
   if (active_preprocessor_switches)
      list(REMOVE_ITEM active_preprocessor_switches "-D${option_name}")
   endif()
endmacro()

macro (toggle_preprocessor_switch option_name)
   if (${option_name})
      enable_preprocessor_switch(${option_name})
   else()
      disable_preprocessor_switch(${option_name})
   endif()
endmacro()



# Suppress superfluous randlib warnings about libdlib.a having no symbols on MacOSX.
if (APPLE)
   set(CMAKE_C_ARCHIVE_CREATE   "<CMAKE_AR> Scr <TARGET> <LINK_FLAGS> <OBJECTS>")
   set(CMAKE_CXX_ARCHIVE_CREATE "<CMAKE_AR> Scr <TARGET> <LINK_FLAGS> <OBJECTS>")
   set(CMAKE_C_ARCHIVE_FINISH   "<CMAKE_RANLIB> -no_warning_for_no_symbols -c <TARGET>")
   set(CMAKE_CXX_ARCHIVE_FINISH "<CMAKE_RANLIB> -no_warning_for_no_symbols -c <TARGET>")
endif()

# Don't try to call add_library(dlib) and setup dlib's stuff if it has already
# been done by some other part of the current cmake project.  We do this
# because it avoids getting warnings/errors about cmake policy CMP0002.  This
# happens when a project tries to call add_subdirectory() on dlib more than
# once.  This most often happens when the top level of a project depends on two
# or more other things which both depend on dlib. 
if (NOT TARGET dlib)

   set (DLIB_ISO_CPP_ONLY_STR 
      "Enable this if you don't want to compile any non-ISO C++ code (i.e. you don't use any of the API Wrappers)" )
   set (DLIB_NO_GUI_SUPPORT_STR 
      "Enable this if you don't want to compile any of the dlib GUI code" )
   set (DLIB_ENABLE_STACK_TRACE_STR 
      "Enable this if you want to turn on the DLIB_STACK_TRACE macros" )
   set (DLIB_USE_BLAS_STR
      "Disable this if you don't want to use a BLAS library" )
   set (DLIB_USE_LAPACK_STR
      "Disable this if you don't want to use a LAPACK library" )
   set (DLIB_USE_CUDA_STR
      "Disable this if you don't want to use NVIDIA CUDA" )
   set (DLIB_USE_CUDA_COMPUTE_CAPABILITIES_STR
      "Set this to a comma-separated list of CUDA compute capabilities" )
   set (DLIB_USE_MKL_SEQUENTIAL_STR
      "Enable this if you have MKL installed and want to use the sequential version instead of the multi-core version." )
   set (DLIB_USE_MKL_WITH_TBB_STR
      "Enable this if you have MKL installed and want to use the tbb version instead of the openmp version." )
   set (DLIB_PNG_SUPPORT_STR
      "Disable this if you don't want to link against libpng" )
   set (DLIB_GIF_SUPPORT_STR
      "Disable this if you don't want to link against libgif" )
   set (DLIB_JPEG_SUPPORT_STR
      "Disable this if you don't want to link against libjpeg" )
   set (DLIB_WEBP_SUPPORT_STR
      "Disable this if you don't want to link against libwebp" )
   set (DLIB_LINK_WITH_SQLITE3_STR
      "Disable this if you don't want to link against sqlite3" )
   #set (DLIB_USE_FFTW_STR "Disable this if you don't want to link against fftw" )
   set (DLIB_USE_MKL_FFT_STR
      "Disable this is you don't want to use the MKL DFTI FFT implementation" )
   set (DLIB_ENABLE_ASSERTS_STR
      "Enable this if you want to turn on the DLIB_ASSERT macro" )


   option(DLIB_ENABLE_ASSERTS ${DLIB_ENABLE_ASSERTS_STR} OFF)
   option(DLIB_ISO_CPP_ONLY ${DLIB_ISO_CPP_ONLY_STR} OFF)
   toggle_preprocessor_switch(DLIB_ISO_CPP_ONLY)
   option(DLIB_NO_GUI_SUPPORT ${DLIB_NO_GUI_SUPPORT_STR} OFF)
   toggle_preprocessor_switch(DLIB_NO_GUI_SUPPORT)
   option(DLIB_ENABLE_STACK_TRACE ${DLIB_ENABLE_STACK_TRACE_STR} OFF)
   toggle_preprocessor_switch(DLIB_ENABLE_STACK_TRACE)
   option(DLIB_USE_MKL_SEQUENTIAL ${DLIB_USE_MKL_SEQUENTIAL_STR} OFF)
   option(DLIB_USE_MKL_WITH_TBB ${DLIB_USE_MKL_WITH_TBB_STR} OFF)

   if(DLIB_ENABLE_ASSERTS)
      # Set these variables so they are set in the config.h.in file when dlib
      # is installed.
      set (DLIB_DISABLE_ASSERTS false)
      set (ENABLE_ASSERTS true) 
      enable_preprocessor_switch(ENABLE_ASSERTS)
      disable_preprocessor_switch(DLIB_DISABLE_ASSERTS)
   else()
      # Set these variables so they are set in the config.h.in file when dlib
      # is installed.
      set (DLIB_DISABLE_ASSERTS true)
      set (ENABLE_ASSERTS false) 
      disable_preprocessor_switch(ENABLE_ASSERTS)
      # Never force the asserts off when doing an in project build.  The only
      # time this matters is when using visual studio.  The visual studio IDE
      # has a drop down that lets the user select either release or debug
      # builds.  The DLIB_ASSERT macro is setup to enable/disable automatically
      # based on this drop down (via preprocessor magic).  However, if
      # DLIB_DISABLE_ASSERTS is defined it permanently disables asserts no
      # matter what, which would defeat the visual studio drop down.  So here
      # we make a point to not do that kind of severe disabling when in a
      # project build.  It should also be pointed out that DLIB_DISABLE_ASSERTS
      # is only needed when building and installing dlib as a separately
      # installed library.  It doesn't matter when doing an in project build. 
      if (NOT DLIB_IN_PROJECT_BUILD)
         enable_preprocessor_switch(DLIB_DISABLE_ASSERTS)
      endif()
   endif()

   if (DLIB_ISO_CPP_ONLY)
      option(DLIB_JPEG_SUPPORT ${DLIB_JPEG_SUPPORT_STR} OFF)
      option(DLIB_LINK_WITH_SQLITE3 ${DLIB_LINK_WITH_SQLITE3_STR} OFF)
      option(DLIB_USE_BLAS ${DLIB_USE_BLAS_STR} OFF)
      option(DLIB_USE_LAPACK ${DLIB_USE_LAPACK_STR} OFF)
      option(DLIB_USE_CUDA ${DLIB_USE_CUDA_STR} OFF)
      option(DLIB_PNG_SUPPORT ${DLIB_PNG_SUPPORT_STR} OFF)
      option(DLIB_GIF_SUPPORT ${DLIB_GIF_SUPPORT_STR} OFF)
      option(DLIB_WEBP_SUPPORT ${DLIB_WEBP_SUPPORT_STR} OFF)
      #option(DLIB_USE_FFTW ${DLIB_USE_FFTW_STR} OFF)
      option(DLIB_USE_MKL_FFT ${DLIB_USE_MKL_FFT_STR} OFF)
   else()
      option(DLIB_JPEG_SUPPORT ${DLIB_JPEG_SUPPORT_STR} ON)
      option(DLIB_WEBP_SUPPORT ${DLIB_WEBP_SUPPORT_STR} ON)
      option(DLIB_LINK_WITH_SQLITE3 ${DLIB_LINK_WITH_SQLITE3_STR} ON)
      option(DLIB_USE_BLAS ${DLIB_USE_BLAS_STR} ON)
      option(DLIB_USE_LAPACK ${DLIB_USE_LAPACK_STR} ON)
      option(DLIB_USE_CUDA ${DLIB_USE_CUDA_STR} ON)
      set(DLIB_USE_CUDA_COMPUTE_CAPABILITIES 50 CACHE STRING ${DLIB_USE_CUDA_COMPUTE_CAPABILITIES_STR})
      option(DLIB_PNG_SUPPORT ${DLIB_PNG_SUPPORT_STR} ON)
      option(DLIB_GIF_SUPPORT ${DLIB_GIF_SUPPORT_STR} ON)
      #option(DLIB_USE_FFTW ${DLIB_USE_FFTW_STR} ON)
      option(DLIB_USE_MKL_FFT ${DLIB_USE_MKL_FFT_STR} ON)
   endif()
   toggle_preprocessor_switch(DLIB_JPEG_SUPPORT)
   toggle_preprocessor_switch(DLIB_WEBP_SUPPORT)
   toggle_preprocessor_switch(DLIB_USE_BLAS)
   toggle_preprocessor_switch(DLIB_USE_LAPACK)
   toggle_preprocessor_switch(DLIB_USE_CUDA)
   toggle_preprocessor_switch(DLIB_PNG_SUPPORT) 
   toggle_preprocessor_switch(DLIB_GIF_SUPPORT) 
   #toggle_preprocessor_switch(DLIB_USE_FFTW)
   toggle_preprocessor_switch(DLIB_USE_MKL_FFT)


   set(source_files
      base64/base64_kernel_1.cpp
      bigint/bigint_kernel_1.cpp
      bigint/bigint_kernel_2.cpp
      bit_stream/bit_stream_kernel_1.cpp
      entropy_decoder/entropy_decoder_kernel_1.cpp
      entropy_decoder/entropy_decoder_kernel_2.cpp
      entropy_encoder/entropy_encoder_kernel_1.cpp
      entropy_encoder/entropy_encoder_kernel_2.cpp
      md5/md5_kernel_1.cpp
      tokenizer/tokenizer_kernel_1.cpp
      unicode/unicode.cpp
      test_for_odr_violations.cpp
      )


   set(dlib_needed_libraries)
   set(dlib_needed_includes)

   if (DLIB_ISO_CPP_ONLY)
      add_library(dlib ${source_files} )
   else()

      set(source_files ${source_files}
         sockets/sockets_kernel_1.cpp
         bsp/bsp.cpp
         dir_nav/dir_nav_kernel_1.cpp
         dir_nav/dir_nav_kernel_2.cpp
         dir_nav/dir_nav_extensions.cpp
         gui_widgets/fonts.cpp
         linker/linker_kernel_1.cpp
         logger/extra_logger_headers.cpp
         logger/logger_kernel_1.cpp
         logger/logger_config_file.cpp
         misc_api/misc_api_kernel_1.cpp
         misc_api/misc_api_kernel_2.cpp
         sockets/sockets_extensions.cpp
         sockets/sockets_kernel_2.cpp
         sockstreambuf/sockstreambuf.cpp
         sockstreambuf/sockstreambuf_unbuffered.cpp
         server/server_kernel.cpp
         server/server_iostream.cpp
         server/server_http.cpp
         threads/multithreaded_object_extension.cpp
         threads/threaded_object_extension.cpp
         threads/threads_kernel_1.cpp
         threads/threads_kernel_2.cpp
         threads/threads_kernel_shared.cpp
         threads/thread_pool_extension.cpp
         threads/async.cpp
         timer/timer.cpp
         stack_trace.cpp
         cuda/cpu_dlib.cpp
         cuda/tensor_tools.cpp
         data_io/image_dataset_metadata.cpp
         data_io/mnist.cpp
         data_io/cifar.cpp
         global_optimization/global_function_search.cpp
         filtering/kalman_filter.cpp
         svm/auto.cpp
         )

      if(UNIX)
         set(CMAKE_THREAD_PREFER_PTHREAD ON)
         find_package(Threads REQUIRED)
         set(dlib_needed_libraries ${dlib_needed_libraries} ${CMAKE_THREAD_LIBS_INIT})
      endif()

      # we want to link to the right stuff depending on our platform.  
      if (WIN32 AND NOT CYGWIN) ###############################################################################
         if (DLIB_NO_GUI_SUPPORT)
            set (dlib_needed_libraries ws2_32 winmm)
         else()
            set (dlib_needed_libraries ws2_32 winmm comctl32 gdi32 imm32)
         endif()
      elseif(APPLE) ############################################################################
         set(CMAKE_MACOSX_RPATH 1)
         if (NOT DLIB_NO_GUI_SUPPORT)
            find_package(X11 QUIET)
            if (X11_FOUND)
               # If both X11 and anaconda are installed, it's possible for the
               # anaconda path to appear before /opt/X11, so we remove anaconda.
               foreach (ITR ${X11_INCLUDE_DIR})
                  if ("${ITR}" MATCHES "(.*)(Ana|ana|mini)conda(.*)")
                     list (REMOVE_ITEM X11_INCLUDE_DIR ${ITR})
                  endif ()
               endforeach(ITR)
               include_directories(${X11_INCLUDE_DIR})
               set (dlib_needed_libraries ${dlib_needed_libraries} ${X11_LIBRARIES})
            else()
               find_library(xlib X11)
               # Make sure X11 is in the include path.  Note that we look for
               # Xlocale.h rather than Xlib.h because it avoids finding a partial
               # copy of the X11 headers on systems with anaconda installed.
               find_path(xlib_path Xlocale.h
                  PATHS 
                  /Developer/SDKs/MacOSX10.4u.sdk/usr/X11R6/include
                  /opt/local/include
                  PATH_SUFFIXES X11
                  )
               if (xlib AND xlib_path)
                  get_filename_component(x11_path ${xlib_path} PATH CACHE)
                  include_directories(${x11_path})
                  set(dlib_needed_libraries ${dlib_needed_libraries} ${xlib} )
                  set(X11_FOUND 1)
               endif()
            endif()
            if (NOT X11_FOUND)
               message(" *****************************************************************************")
               message(" *** DLIB GUI SUPPORT DISABLED BECAUSE X11 DEVELOPMENT LIBRARIES NOT FOUND ***")
               message(" *** Make sure XQuartz is installed if you want GUI support.               ***")
               message(" *** You can download XQuartz from: https://www.xquartz.org/               ***")
               message(" *****************************************************************************")
               set(DLIB_NO_GUI_SUPPORT ON CACHE STRING ${DLIB_NO_GUI_SUPPORT_STR} FORCE )
               enable_preprocessor_switch(DLIB_NO_GUI_SUPPORT)
            endif()
         endif()

         mark_as_advanced(xlib xlib_path x11_path)
      else () ##################################################################################
         # link to the socket library if it exists.  this is something you need on solaris
         find_library(socketlib socket)
         if (socketlib)
            set (dlib_needed_libraries ${dlib_needed_libraries} ${socketlib})
         endif ()

         if (NOT DLIB_NO_GUI_SUPPORT)
            include(FindX11)
            if (X11_FOUND)
               include_directories(${X11_INCLUDE_DIR})
               set (dlib_needed_libraries ${dlib_needed_libraries} ${X11_LIBRARIES})
            else()
               message(" *****************************************************************************")
               message(" *** DLIB GUI SUPPORT DISABLED BECAUSE X11 DEVELOPMENT LIBRARIES NOT FOUND ***")
               message(" *** Make sure libx11-dev is installed if you want GUI support.            ***")
               message(" *** On Ubuntu run: sudo apt-get install libx11-dev                        ***")
               message(" *****************************************************************************")
               set(DLIB_NO_GUI_SUPPORT ON CACHE STRING ${DLIB_NO_GUI_SUPPORT_STR} FORCE )
               enable_preprocessor_switch(DLIB_NO_GUI_SUPPORT)
            endif()
         endif()

         mark_as_advanced(nsllib socketlib)
      endif () ##################################################################################

      if (NOT DLIB_NO_GUI_SUPPORT)
         set(source_files ${source_files}
            gui_widgets/widgets.cpp
            gui_widgets/drawable.cpp
            gui_widgets/canvas_drawing.cpp
            gui_widgets/style.cpp
            gui_widgets/base_widgets.cpp
            gui_core/gui_core_kernel_1.cpp
            gui_core/gui_core_kernel_2.cpp
            )
      endif()

      INCLUDE (CheckFunctionExists)

      if (DLIB_GIF_SUPPORT)
         find_package(GIF QUIET)
         if (GIF_FOUND)
            set (dlib_needed_includes ${dlib_needed_includes} ${GIF_INCLUDE_DIR})
            set (dlib_needed_libraries ${dlib_needed_libraries} ${GIF_LIBRARY})
         else()
            set(DLIB_GIF_SUPPORT OFF CACHE STRING ${DLIB_GIF_SUPPORT_STR} FORCE )
            toggle_preprocessor_switch(DLIB_GIF_SUPPORT)
         endif()
      endif()

      if (DLIB_PNG_SUPPORT)
         include(cmake_utils/find_libpng.cmake)
         if (PNG_FOUND)
            include_directories(${PNG_INCLUDE_DIR})
            set (dlib_needed_libraries ${dlib_needed_libraries} ${PNG_LIBRARIES})
         else()
            # If we can't find libpng then statically compile it in.
            include_directories(external/libpng external/zlib)
            set(source_files ${source_files}
               external/libpng/arm/arm_init.c
               external/libpng/arm/filter_neon_intrinsics.c
               external/libpng/png.c
               external/libpng/pngerror.c
               external/libpng/pngget.c
               external/libpng/pngmem.c
               external/libpng/pngpread.c
               external/libpng/pngread.c
               external/libpng/pngrio.c
               external/libpng/pngrtran.c
               external/libpng/pngrutil.c
               external/libpng/pngset.c
               external/libpng/pngtrans.c
               external/libpng/pngwio.c
               external/libpng/pngwrite.c
               external/libpng/pngwtran.c
               external/libpng/pngwutil.c
               external/zlib/adler32.c
               external/zlib/compress.c
               external/zlib/crc32.c
               external/zlib/deflate.c
               external/zlib/gzclose.c
               external/zlib/gzlib.c
               external/zlib/gzread.c
               external/zlib/gzwrite.c
               external/zlib/infback.c
               external/zlib/inffast.c
               external/zlib/inflate.c
               external/zlib/inftrees.c
               external/zlib/trees.c
               external/zlib/uncompr.c
               external/zlib/zutil.c
               )

            include(cmake_utils/check_if_neon_available.cmake)
            if (ARM_NEON_IS_AVAILABLE)
               message (STATUS "NEON instructions will be used for libpng.")
               enable_language(ASM)
               set(source_files ${source_files}
                  external/libpng/arm/arm_init.c
                  external/libpng/arm/filter_neon_intrinsics.c
                  external/libpng/arm/filter_neon.S
                  )
               set_source_files_properties(external/libpng/arm/filter_neon.S PROPERTIES COMPILE_FLAGS "${CMAKE_ASM_FLAGS} ${CMAKE_CXX_FLAGS} -x assembler-with-cpp")
            endif()
         endif()
         set(source_files ${source_files}
            image_loader/png_loader.cpp
            image_saver/save_png.cpp
            )
      endif()

      if (DLIB_JPEG_SUPPORT)
         include(cmake_utils/find_libjpeg.cmake)
         if (JPEG_FOUND)
            include_directories(${JPEG_INCLUDE_DIR})
            set (dlib_needed_libraries ${dlib_needed_libraries} ${JPEG_LIBRARY})
         else()
            # If we can't find libjpeg then statically compile it in.
            add_definitions(-DDLIB_JPEG_STATIC)
            set(source_files ${source_files}
              external/libjpeg/jaricom.c
              external/libjpeg/jcapimin.c
              external/libjpeg/jcapistd.c
              external/libjpeg/jcarith.c
              external/libjpeg/jccoefct.c
              external/libjpeg/jccolor.c
              external/libjpeg/jcdctmgr.c
              external/libjpeg/jchuff.c
              external/libjpeg/jcinit.c
              external/libjpeg/jcmainct.c
              external/libjpeg/jcmarker.c
              external/libjpeg/jcmaster.c
              external/libjpeg/jcomapi.c
              external/libjpeg/jcparam.c
              external/libjpeg/jcprepct.c
              external/libjpeg/jcsample.c
              external/libjpeg/jdapimin.c
              external/libjpeg/jdapistd.c
              external/libjpeg/jdarith.c
              external/libjpeg/jdatadst.c
              external/libjpeg/jdatasrc.c
              external/libjpeg/jdcoefct.c
              external/libjpeg/jdcolor.c
              external/libjpeg/jddctmgr.c
              external/libjpeg/jdhuff.c
              external/libjpeg/jdinput.c
              external/libjpeg/jdmainct.c
              external/libjpeg/jdmarker.c
              external/libjpeg/jdmaster.c
              external/libjpeg/jdmerge.c
              external/libjpeg/jdpostct.c
              external/libjpeg/jdsample.c
              external/libjpeg/jerror.c
              external/libjpeg/jfdctflt.c
              external/libjpeg/jfdctfst.c
              external/libjpeg/jfdctint.c
              external/libjpeg/jidctflt.c
              external/libjpeg/jidctfst.c
              external/libjpeg/jidctint.c
              external/libjpeg/jmemmgr.c
              external/libjpeg/jmemnobs.c
              external/libjpeg/jquant1.c
              external/libjpeg/jquant2.c
              external/libjpeg/jutils.c
               )
         endif()
         set(source_files ${source_files}
            image_loader/jpeg_loader.cpp
            image_saver/save_jpeg.cpp
            )
      endif()
      if (DLIB_WEBP_SUPPORT)
         include(cmake_utils/find_libwebp.cmake)
         if (WEBP_FOUND)
            include_directories(${WEBP_INCLUDE_DIR})
            set (dlib_needed_libraries ${dlib_needed_libraries} ${WEBP_LIBRARY})
            set(source_files ${source_files}
               image_loader/webp_loader.cpp
               image_saver/save_webp.cpp
               )
         else()
             set(DLIB_WEBP_SUPPORT OFF CACHE BOOL ${DLIB_WEBP_SUPPORT_STR} FORCE )
             toggle_preprocessor_switch(DLIB_WEBP_SUPPORT)
         endif()
     endif()


      if (DLIB_USE_BLAS OR DLIB_USE_LAPACK OR DLIB_USE_MKL_FFT)
         if (DLIB_USE_MKL_WITH_TBB AND DLIB_USE_MKL_SEQUENTIAL)
            set(DLIB_USE_MKL_SEQUENTIAL OFF CACHE STRING ${DLIB_USE_MKL_SEQUENTIAL_STR} FORCE )
            toggle_preprocessor_switch(DLIB_USE_MKL_SEQUENTIAL)
            message(STATUS "Disabling DLIB_USE_MKL_SEQUENTIAL. It cannot be used simultaneously with DLIB_USE_MKL_WITH_TBB.")
         endif()


         # Try to find BLAS, LAPACK and MKL
         include(cmake_utils/find_blas.cmake)

         if (DLIB_USE_BLAS)
            if (blas_found)
               set (dlib_needed_libraries ${dlib_needed_libraries} ${blas_libraries})
            else()
               set(DLIB_USE_BLAS OFF CACHE STRING ${DLIB_USE_BLAS_STR} FORCE )
               toggle_preprocessor_switch(DLIB_USE_BLAS)
            endif()
         endif()

         if (DLIB_USE_LAPACK)
            if (lapack_found)
               set (dlib_needed_libraries ${dlib_needed_libraries} ${lapack_libraries})
               if (lapack_with_underscore)
                  set(LAPACK_FORCE_UNDERSCORE 1)
                  enable_preprocessor_switch(LAPACK_FORCE_UNDERSCORE)
               elseif (lapack_without_underscore)
                  set(LAPACK_FORCE_NOUNDERSCORE 1)
                  enable_preprocessor_switch(LAPACK_FORCE_NOUNDERSCORE)
               endif ()
            else()
               set(DLIB_USE_LAPACK OFF CACHE STRING ${DLIB_USE_LAPACK_STR} FORCE )
               toggle_preprocessor_switch(DLIB_USE_LAPACK)
            endif()
         endif()

         if (DLIB_USE_MKL_FFT)
            if (found_intel_mkl AND found_intel_mkl_headers)
               set (dlib_needed_includes ${dlib_needed_includes} ${mkl_include_dir})
               set (dlib_needed_libraries ${dlib_needed_libraries} ${mkl_libraries})
            else()
               set(DLIB_USE_MKL_FFT OFF CACHE STRING ${DLIB_USE_MKL_FFT_STR} FORCE )
               toggle_preprocessor_switch(DLIB_USE_MKL_FFT)
            endif()
         endif()
      endif()


      if (DLIB_USE_CUDA)
         find_package(CUDA 7.5)

         if (CUDA_VERSION VERSION_GREATER 9.1 AND CMAKE_VERSION VERSION_LESS 3.12.2)
            # This bit of weirdness is to work around a bug in cmake 
            list(REMOVE_ITEM CUDA_CUBLAS_LIBRARIES "CUDA_cublas_device_LIBRARY-NOTFOUND")
         endif()


         if (CUDA_FOUND AND MSVC AND NOT CUDA_CUBLAS_LIBRARIES AND "${CMAKE_SIZEOF_VOID_P}" EQUAL "4")
            message(WARNING "You have CUDA installed, but we can't use it unless you put visual studio in 64bit mode.")
            set(CUDA_FOUND 0)
         endif()

         if (NOT CUDA_CUBLAS_LIBRARIES)
            message(STATUS "Found CUDA, but CMake was unable to find the cuBLAS libraries that should be part of every basic CUDA "
               "install. Your CUDA install is somehow broken or incomplete. Since cuBLAS is required for dlib to use CUDA we won't use CUDA.")
            set(CUDA_FOUND 0)
         endif()

         if (CUDA_FOUND)

            # There is some bug in cmake that causes it to mess up the
            # -std=c++11 option if you let it propagate it to nvcc in some
            # cases.  So instead we disable this and manually include
            # things from CMAKE_CXX_FLAGS in the CUDA_NVCC_FLAGS list below.
            if (APPLE)
               set(CUDA_PROPAGATE_HOST_FLAGS OFF)
               # Grab all the -D flags from CMAKE_CXX_FLAGS so we can pass them
               # to nvcc.
               string(REGEX MATCHALL "-D[^ ]*" FLAGS_FOR_NVCC "${CMAKE_CXX_FLAGS}")

               # Check if we are being built as part of a pybind11 module. 
               if (COMMAND pybind11_add_module)
                  # Don't export unnecessary symbols.
                  list(APPEND FLAGS_FOR_NVCC "-Xcompiler=-fvisibility=hidden")
               endif()
            endif()

            set(CUDA_HOST_COMPILATION_CPP ON)
            string(REPLACE "," ";" DLIB_CUDA_COMPUTE_CAPABILITIES ${DLIB_USE_CUDA_COMPUTE_CAPABILITIES})
            foreach(CAP ${DLIB_CUDA_COMPUTE_CAPABILITIES})
                list(APPEND CUDA_NVCC_FLAGS "-gencode arch=compute_${CAP},code=[sm_${CAP},compute_${CAP}]")
            endforeach()
            # Note that we add __STRICT_ANSI__ to avoid freaking out nvcc with gcc specific
            # magic in the standard C++ header files (since nvcc uses gcc headers on linux).
            list(APPEND CUDA_NVCC_FLAGS "-D__STRICT_ANSI__;-D_MWAITXINTRIN_H_INCLUDED;-D_FORCE_INLINES;${FLAGS_FOR_NVCC}")
            list(APPEND CUDA_NVCC_FLAGS ${active_preprocessor_switches})
            if (NOT DLIB_IN_PROJECT_BUILD)
               LIST(APPEND CUDA_NVCC_FLAGS -DDLIB__CMAKE_GENERATED_A_CONFIG_H_FILE)
            endif()
            if (NOT MSVC)
               list(APPEND CUDA_NVCC_FLAGS "-std=c++14")
            endif()
            if (CMAKE_POSITION_INDEPENDENT_CODE)
               # sometimes this setting isn't propagated to NVCC, which then causes the
               # compile to fail.  So make sure it's propagated.
               if (NOT MSVC) # Visual studio doesn't have -fPIC so don't do it in that case.
                  list(APPEND CUDA_NVCC_FLAGS "-Xcompiler -fPIC")
               endif()
            endif()

            include(cmake_utils/test_for_cudnn/find_cudnn.txt)

            if (cudnn AND cudnn_include AND NOT DEFINED cuda_test_compile_worked AND NOT DEFINED cudnn_test_compile_worked)
               # make sure cuda is really working by doing a test compile
               message(STATUS "Building a CUDA test project to see if your compiler is compatible with CUDA...")

               set(CUDA_TEST_CMAKE_FLAGS 
                  "-DCMAKE_PREFIX_PATH=${CMAKE_PREFIX_PATH}"
                  "-DCMAKE_INCLUDE_PATH=${CMAKE_INCLUDE_PATH}"
                  "-DCMAKE_LIBRARY_PATH=${CMAKE_LIBRARY_PATH}")

               if (NOT MSVC) # see https://github.com/davisking/dlib/issues/363
                  list(APPEND CUDA_TEST_CMAKE_FLAGS "-DCUDA_HOST_COMPILER=${CUDA_HOST_COMPILER}")
               endif()

               try_compile(cuda_test_compile_worked 
                  ${PROJECT_BINARY_DIR}/cuda_test_build 
                  ${PROJECT_SOURCE_DIR}/cmake_utils/test_for_cuda cuda_test
                  CMAKE_FLAGS ${CUDA_TEST_CMAKE_FLAGS}
                  OUTPUT_VARIABLE try_compile_output_message
                  )
               if (NOT cuda_test_compile_worked)
                  string(REPLACE "\n" "\n   ***   " try_compile_output_message "${try_compile_output_message}")
                  message(STATUS "*****************************************************************************************************************")
                  message(STATUS "*** CUDA was found but your compiler failed to compile a simple CUDA program so dlib isn't going to use CUDA. ")
                  message(STATUS "*** The output of the failed CUDA test compile is shown below: ")
                  message(STATUS "*** ")
                  message(STATUS "***   ${try_compile_output_message}")
                  message(STATUS "*****************************************************************************************************************")
               else()
                  message(STATUS "Building a cuDNN test project to check if you have the right version of cuDNN installed...")
                  try_compile(cudnn_test_compile_worked 
                     ${PROJECT_BINARY_DIR}/cudnn_test_build 
                     ${PROJECT_SOURCE_DIR}/cmake_utils/test_for_cudnn cudnn_test
                     CMAKE_FLAGS ${CUDA_TEST_CMAKE_FLAGS}
                     OUTPUT_VARIABLE try_compile_output_message
                     )
                  if (NOT cudnn_test_compile_worked)
                     string(REPLACE "\n" "\n   ***   " try_compile_output_message "${try_compile_output_message}")
                     message(STATUS "*****************************************************************************************************")
                     message(STATUS "*** Found cuDNN, but we failed to compile the dlib/cmake_utils/test_for_cudnn project. ")
                     message(STATUS "*** You either have an unsupported version of cuDNN or something is wrong with your cudDNN install.")
                     message(STATUS "*** Since a functional cuDNN is not found DLIB WILL NOT USE CUDA. ")
                     message(STATUS "*** The output of the failed test_for_cudnn build is: ")
                     message(STATUS "*** ")
                     message(STATUS "***   ${try_compile_output_message}")
                     message(STATUS "*****************************************************************************************************")
                  endif()
               endif()
            endif()

            # Find where cuSOLVER is since the FindCUDA cmake package doesn't
            # bother to look for it in older versions of cmake.
            if (NOT CUDA_cusolver_LIBRARY)
               get_filename_component(cuda_blas_path "${CUDA_CUBLAS_LIBRARIES}" DIRECTORY)
               find_library(CUDA_cusolver_LIBRARY cusolver HINTS ${cuda_blas_path})
               # CUDA 10.1 doesn't install symbolic links to libcusolver.so in
               # the usual place.  This is probably a bug in the cuda
               # installer.  In any case, If we haven't found cusolver yet go
               # look in the cuda install folder for it.  New versions of cmake
               # do this correctly, but older versions need help.
               if (NOT CUDA_cusolver_LIBRARY)
                  find_library(CUDA_cusolver_LIBRARY cusolver HINTS 
                     /usr/local/cuda/lib64/
                     )
               endif()
               mark_as_advanced(CUDA_cusolver_LIBRARY)
            endif()
            # Also find OpenMP since cuSOLVER needs it.  Importantly, we only
            # look for one to link to if our use of BLAS, specifically the
            # Intel MKL, hasn't already decided what to use.  This is because
            # it makes the MKL bug out if you link to another openmp lib other
            # than Intel's when you use the MKL. I'm also not really sure when
            # explicit linking to openmp became unnecessary, but for
            # sufficiently older versions of cuda it was needed.  Then in
            # versions of cmake newer than 3.11 linking to openmp started to
            # mess up the switches passed to nvcc, so you can't just leave
            # these "try to link to openmp" statements here going forward.  Fun
            # times.
            if (CUDA_VERSION VERSION_LESS "9.1" AND NOT openmp_libraries AND NOT MSVC AND NOT XCODE AND NOT APPLE)
               find_package(OpenMP)
               if (OPENMP_FOUND)
                  set(openmp_libraries ${OpenMP_CXX_FLAGS}) 
               else()
                  message(STATUS "*** Didn't find OpenMP, which is required to use CUDA. ***")
                  set(CUDA_FOUND 0)
               endif()
            endif()
         endif()

         if (CUDA_FOUND AND cudnn AND cuda_test_compile_worked AND cudnn_test_compile_worked AND cudnn_include)
            set(source_files ${source_files} 
               cuda/cuda_dlib.cu 
               cuda/cudnn_dlibapi.cpp
               cuda/cublas_dlibapi.cpp
               cuda/cusolver_dlibapi.cu
               cuda/curand_dlibapi.cpp
               cuda/cuda_data_ptr.cpp
               cuda/gpu_data.cpp
               )
            set(dlib_needed_libraries ${dlib_needed_libraries} 
               ${CUDA_CUBLAS_LIBRARIES} 
               ${cudnn}
               ${CUDA_curand_LIBRARY}
               ${CUDA_cusolver_LIBRARY}
               ${CUDA_CUDART_LIBRARY}
               )
            if(openmp_libraries)
               list(APPEND dlib_needed_libraries ${openmp_libraries})
            endif()

            include_directories(${cudnn_include})
            message(STATUS "Enabling CUDA support for dlib.  DLIB WILL USE CUDA, compute capabilities: ${DLIB_CUDA_COMPUTE_CAPABILITIES}")
         else()
            set(DLIB_USE_CUDA OFF CACHE STRING ${DLIB_USE_BLAS_STR} FORCE )
            toggle_preprocessor_switch(DLIB_USE_CUDA)
            if (NOT CUDA_FOUND)
               message(STATUS "DID NOT FIND CUDA")
            endif()
            message(STATUS "Disabling CUDA support for dlib.  DLIB WILL NOT USE CUDA")
         endif()
      endif()


      if (DLIB_LINK_WITH_SQLITE3)
         find_library(sqlite sqlite3)
         # make sure sqlite3.h is in the include path
         find_path(sqlite_path sqlite3.h)
         if (sqlite AND sqlite_path)
            set(dlib_needed_includes ${dlib_needed_includes} ${sqlite_path})
            set(dlib_needed_libraries ${dlib_needed_libraries} ${sqlite} )
         else()
            set(DLIB_LINK_WITH_SQLITE3 OFF CACHE STRING ${DLIB_LINK_WITH_SQLITE3_STR} FORCE )
         endif()
         mark_as_advanced(sqlite sqlite_path)
      endif()



      if (DLIB_USE_FFTW)
         find_library(fftw fftw3)
         # make sure fftw3.h is in the include path
         find_path(fftw_path fftw3.h)
         if (fftw AND fftw_path)
            set(dlib_needed_includes ${dlib_needed_includes} ${fftw_path})
            set(dlib_needed_libraries ${dlib_needed_libraries} ${fftw} )
         else()
            set(DLIB_USE_FFTW OFF CACHE STRING ${DLIB_USE_FFTW_STR} FORCE )
            toggle_preprocessor_switch(DLIB_USE_FFTW)
         endif()
         mark_as_advanced(fftw fftw_path)
      endif()



      # Tell CMake to build dlib via add_library()/cuda_add_library()
      if (DLIB_USE_CUDA)
         # The old cuda_add_library() command doesn't support CMake's newer dependency
         # stuff, so we have to set the include path manually still, which we do here.
         include_directories(${dlib_needed_includes})
         cuda_add_library(dlib ${source_files} )
      else()
         add_library(dlib ${source_files} )
      endif()

   endif ()  ##### end of if NOT DLIB_ISO_CPP_ONLY ##########################################################


   target_include_directories(dlib
      INTERFACE $<BUILD_INTERFACE:${CMAKE_CURRENT_SOURCE_DIR}/..>
      INTERFACE $<INSTALL_INTERFACE:include>
      PUBLIC ${dlib_needed_includes}
      )
   target_link_libraries(dlib PUBLIC ${dlib_needed_libraries})
   if (DLIB_IN_PROJECT_BUILD)
      target_compile_options(dlib PUBLIC ${active_preprocessor_switches})
   else()
      # These are private in this case because they will be controlled by the
      # contents of dlib/config.h once it's installed. But for in project
      # builds, there is no real config.h so they are public in the above case.
      target_compile_options(dlib PRIVATE ${active_preprocessor_switches})
      # Do this so that dlib/config.h won't set DLIB_NOT_CONFIGURED. This will then allow
      # the code in dlib/threads_kernel_shared.cpp to emit a linker error for users who
      # don't use the configured config.h file generated by cmake.
      target_compile_options(dlib PRIVATE -DDLIB__CMAKE_GENERATED_A_CONFIG_H_FILE)

      # Do this so that dlib/config.h can record the version of dlib it's configured with
      # and ultimately issue a linker error to people who try to use a binary dlib that is
      # the wrong version.
      set(DLIB_CHECK_FOR_VERSION_MISMATCH 
         DLIB_VERSION_MISMATCH_CHECK__EXPECTED_VERSION_${CPACK_PACKAGE_VERSION_MAJOR}_${CPACK_PACKAGE_VERSION_MINOR}_${CPACK_PACKAGE_VERSION_PATCH})
      target_compile_options(dlib PRIVATE "-DDLIB_CHECK_FOR_VERSION_MISMATCH=${DLIB_CHECK_FOR_VERSION_MISMATCH}")
   endif()


   # Allow the unit tests to ask us to compile the all/source.cpp file just to make sure it compiles.
   if (DLIB_TEST_COMPILE_ALL_SOURCE_CPP)
      add_library(dlib_all_source_cpp STATIC all/source.cpp) 
      target_link_libraries(dlib_all_source_cpp dlib)
      target_compile_options(dlib_all_source_cpp PUBLIC ${active_preprocessor_switches})
<<<<<<< HEAD
      enable_cpp14_for_target(dlib_all_source_cpp)
   endif()

   enable_cpp14_for_target(dlib)
   if((MSVC AND CMAKE_VERSION VERSION_LESS 3.11) OR CMAKE_VERSION VERSION_LESS 3.3)
=======
      target_compile_features(dlib_all_source_cpp PUBLIC cxx_std_14)
   endif()

   target_compile_features(dlib PUBLIC cxx_std_14)
   if((MSVC AND CMAKE_VERSION VERSION_LESS 3.11))
>>>>>>> 89d57364
      target_compile_options(dlib PUBLIC ${active_compile_opts})
      target_compile_options(dlib PRIVATE ${active_compile_opts_private})
   else()
      target_compile_options(dlib PUBLIC $<$<COMPILE_LANGUAGE:CXX>:${active_compile_opts}>)
      target_compile_options(dlib PRIVATE $<$<COMPILE_LANGUAGE:CXX>:${active_compile_opts_private}>)
   endif()

   # Install the library
   if (NOT DLIB_IN_PROJECT_BUILD)
      string (REPLACE ";" " " pkg_config_dlib_needed_libraries "${dlib_needed_libraries}")
      # Make the -I include options for pkg-config
      foreach (ITR ${dlib_needed_includes})
         set (pkg_config_dlib_needed_includes "${pkg_config_dlib_needed_includes} -I${ITR}")
      endforeach()
      set_target_properties(dlib PROPERTIES
         VERSION ${VERSION})
      install(TARGETS dlib
         EXPORT dlib 
         RUNTIME DESTINATION ${CMAKE_INSTALL_BINDIR} # Windows considers .dll to be runtime artifacts
         LIBRARY DESTINATION ${CMAKE_INSTALL_LIBDIR}
         ARCHIVE DESTINATION ${CMAKE_INSTALL_LIBDIR})

      install(DIRECTORY ${CMAKE_CURRENT_SOURCE_DIR}/ DESTINATION ${CMAKE_INSTALL_INCLUDEDIR}/dlib
         FILES_MATCHING 
            PATTERN "*.h" 
            PATTERN "*.cmake"
            PATTERN "*_tutorial.txt"
            PATTERN "cassert"
            PATTERN "cstring"
            PATTERN "fstream"
            PATTERN "iomanip"
            PATTERN "iosfwd"
            PATTERN "iostream"
            PATTERN "istream"
            PATTERN "locale"
            PATTERN "ostream"
            PATTERN "sstream"
            REGEX "${CMAKE_CURRENT_BINARY_DIR}" EXCLUDE)


      configure_file(${PROJECT_SOURCE_DIR}/config.h.in ${CMAKE_CURRENT_BINARY_DIR}/config.h)
      # overwrite config.h with the configured one
      install(FILES ${CMAKE_CURRENT_BINARY_DIR}/config.h DESTINATION ${CMAKE_INSTALL_INCLUDEDIR}/dlib)

      configure_file(${PROJECT_SOURCE_DIR}/revision.h.in ${CMAKE_CURRENT_BINARY_DIR}/revision.h)
      install(FILES ${CMAKE_CURRENT_BINARY_DIR}/revision.h DESTINATION ${CMAKE_INSTALL_INCLUDEDIR}/dlib)

      ## Config.cmake generation and installation

      set(ConfigPackageLocation "${CMAKE_INSTALL_LIBDIR}/cmake/dlib")
      install(EXPORT dlib
         NAMESPACE dlib::
         DESTINATION ${ConfigPackageLocation})

      configure_file(cmake_utils/dlibConfig.cmake.in "${CMAKE_CURRENT_BINARY_DIR}/config/dlibConfig.cmake" @ONLY)

      include(CMakePackageConfigHelpers)
      write_basic_package_version_file(
         "${CMAKE_CURRENT_BINARY_DIR}/config/dlibConfigVersion.cmake"
         VERSION ${VERSION}
         COMPATIBILITY AnyNewerVersion
         )

      install(FILES 
         "${CMAKE_CURRENT_BINARY_DIR}/config/dlibConfig.cmake" 
         "${CMAKE_CURRENT_BINARY_DIR}/config/dlibConfigVersion.cmake" 
         DESTINATION ${ConfigPackageLocation})

      ## dlib-1.pc generation and installation

      configure_file("cmake_utils/dlib.pc.in" "dlib-1.pc" @ONLY)
      install(FILES "${CMAKE_CURRENT_BINARY_DIR}/dlib-1.pc"
         DESTINATION "${CMAKE_INSTALL_LIBDIR}/pkgconfig")

      # Add a cpack "package" target. This will create an archive containing
      # the built library file, the header files, and cmake and pkgconfig
      # configuration files.
      include(CPack)

   endif()

endif()

if (MSVC)
   # Give the output library files names that are unique functions of the
   # visual studio mode that compiled them.  We do this so that people who
   # compile dlib and then copy the .lib files around (which they shouldn't be
   # doing in the first place!) will hopefully be slightly less confused by
   # what happens since, at the very least, the filenames will indicate what
   # visual studio runtime they go with.
   math(EXPR numbits ${CMAKE_SIZEOF_VOID_P}*8)
   set_target_properties(dlib PROPERTIES DEBUG_POSTFIX "${VERSION}_debug_${numbits}bit_msvc${MSVC_VERSION}")
   set_target_properties(dlib PROPERTIES RELEASE_POSTFIX "${VERSION}_release_${numbits}bit_msvc${MSVC_VERSION}")
   set_target_properties(dlib PROPERTIES MINSIZEREL_POSTFIX "${VERSION}_minsizerel_${numbits}bit_msvc${MSVC_VERSION}")
   set_target_properties(dlib PROPERTIES RELWITHDEBINFO_POSTFIX "${VERSION}_relwithdebinfo_${numbits}bit_msvc${MSVC_VERSION}")
endif()

# Check if we are being built as part of a pybind11 module. 
if (COMMAND pybind11_add_module)
   # Don't export unnecessary symbols.
   set_target_properties(dlib PROPERTIES CXX_VISIBILITY_PRESET "hidden")
   set_target_properties(dlib PROPERTIES CUDA_VISIBILITY_PRESET "hidden")
endif()

if (WIN32 AND mkl_iomp_dll)
   # If we are using the Intel MKL on windows then try and copy the iomp dll
   # file to the output folder.  We do this since a very large number of
   # windows users don't understand that they need to add the Intel MKL's
   # folders to their PATH to use the Intel MKL.  They then complain on the
   # dlib forums.  Copying the Intel MKL dlls to the output directory removes
   # the need to add the Intel MKL to the PATH.
   if (CMAKE_LIBRARY_OUTPUT_DIRECTORY)
      add_custom_command(TARGET dlib POST_BUILD
         # In some newer versions of windows/visual studio the output Config folder doesn't
         # exist at first, so you can't copy to it unless you make it yourself.  So make
         # sure the target folder exists first.
         COMMAND ${CMAKE_COMMAND} -E make_directory "${CMAKE_LIBRARY_OUTPUT_DIRECTORY}/"
         COMMAND ${CMAKE_COMMAND} -E copy "${mkl_iomp_dll}" "${CMAKE_LIBRARY_OUTPUT_DIRECTORY}/"
         )
   else()
      add_custom_command(TARGET dlib POST_BUILD
         # In some newer versions of windows/visual studio the output Config folder doesn't
         # exist at first, so you can't copy to it unless you make it yourself.  So make
         # sure the target folder exists first.
         COMMAND ${CMAKE_COMMAND} -E make_directory "${CMAKE_BINARY_DIR}/$<CONFIG>/"
         COMMAND ${CMAKE_COMMAND} -E copy "${mkl_iomp_dll}" "${CMAKE_BINARY_DIR}/$<CONFIG>/"
         )
   endif()
endif()

add_library(dlib::dlib ALIAS dlib)<|MERGE_RESOLUTION|>--- conflicted
+++ resolved
@@ -39,24 +39,6 @@
 
 # default to a Release build (except if CMAKE_BUILD_TYPE is set)
 include(cmake_utils/release_build_by_default)
-<<<<<<< HEAD
-
-function(enable_cpp14_for_target target_name)
-
-   # Option 1
-   target_compile_features(${target_name} PUBLIC cxx_std_14)
-   set_target_properties(${target_name} PROPERTIES CXX_STANDARD_REQUIRED ON)
-
-   # # Option 2
-   # set_target_properties(${target_name} PROPERTIES
-   #    CXX_STANDARD 14
-   #    CXX_STANDARD_REQUIRED ON
-   # )
-endfunction()
-
-# include(cmake_utils/use_cpp_11.cmake)
-=======
->>>>>>> 89d57364
 
 # Set DLIB_VERSION in the including CMake file so they can use it to do whatever they want. 
 get_directory_property(has_parent PARENT_DIRECTORY)
@@ -895,19 +877,11 @@
       add_library(dlib_all_source_cpp STATIC all/source.cpp) 
       target_link_libraries(dlib_all_source_cpp dlib)
       target_compile_options(dlib_all_source_cpp PUBLIC ${active_preprocessor_switches})
-<<<<<<< HEAD
-      enable_cpp14_for_target(dlib_all_source_cpp)
-   endif()
-
-   enable_cpp14_for_target(dlib)
-   if((MSVC AND CMAKE_VERSION VERSION_LESS 3.11) OR CMAKE_VERSION VERSION_LESS 3.3)
-=======
       target_compile_features(dlib_all_source_cpp PUBLIC cxx_std_14)
    endif()
 
    target_compile_features(dlib PUBLIC cxx_std_14)
    if((MSVC AND CMAKE_VERSION VERSION_LESS 3.11))
->>>>>>> 89d57364
       target_compile_options(dlib PUBLIC ${active_compile_opts})
       target_compile_options(dlib PRIVATE ${active_compile_opts_private})
    else()
