--- conflicted
+++ resolved
@@ -1,21 +1,10 @@
-<<<<<<< HEAD
 cmake_minimum_required(VERSION 3.17)
-=======
-#
-# This is a CMake makefile.  You can find the cmake utility and
-# information about it at http://www.cmake.org
-#
-
-
-cmake_minimum_required(VERSION 3.8.0)
->>>>>>> e2fa5f1e
 
 ### General stuff ###########################################################################################
 set(CMAKE_DISABLE_SOURCE_CHANGES ON)
 set(CMAKE_DISABLE_IN_SOURCE_BUILD ON)
 ### General stuff ###########################################################################################
 
-<<<<<<< HEAD
 ### Policies ################################################################################################
 if (POLICY CMP0048)
    cmake_policy(SET CMP0048 NEW)
@@ -92,47 +81,8 @@
 
 if (DLIB_USE_CUDA)
    set(DLIB_USE_CUDA_COMPUTE_CAPABILITIES 50 CACHE STRING ${DLIB_USE_CUDA_COMPUTE_CAPABILITIES_STR})
-=======
-if(POLICY CMP0077)
-   cmake_policy(SET CMP0077 NEW)
-endif()
-
-project(dlib)
-
-set(CPACK_PACKAGE_NAME "dlib")
-set(CPACK_PACKAGE_VERSION_MAJOR "19")
-set(CPACK_PACKAGE_VERSION_MINOR "24")
-set(CPACK_PACKAGE_VERSION_PATCH "99")
-set(VERSION ${CPACK_PACKAGE_VERSION_MAJOR}.${CPACK_PACKAGE_VERSION_MINOR}.${CPACK_PACKAGE_VERSION_PATCH})
-# Only print these messages once, even if dlib is added multiple times via add_subdirectory()
-if (NOT TARGET dlib)
-   message(STATUS "Using CMake version: ${CMAKE_VERSION}")
-   message(STATUS "Compiling dlib version: ${VERSION}")
-endif()
-
-
-include(cmake_utils/set_compiler_specific_options.cmake)
-
-
-# Adhere to GNU filesystem layout conventions
-include(GNUInstallDirs)
-
-if (POLICY CMP0075)
-   cmake_policy(SET CMP0075 NEW)
-endif()
-
-# default to a Release build (except if CMAKE_BUILD_TYPE is set)
-include(cmake_utils/release_build_by_default)
-
-# Set DLIB_VERSION in the including CMake file so they can use it to do whatever they want. 
-get_directory_property(has_parent PARENT_DIRECTORY)
-if(has_parent)
-   set(DLIB_VERSION ${VERSION} PARENT_SCOPE)
-   if (NOT DEFINED DLIB_IN_PROJECT_BUILD)
-      set(DLIB_IN_PROJECT_BUILD true)
-   endif()
->>>>>>> e2fa5f1e
-endif()
+endif()
+### Options #################################################################################################
 
 if(NOT CMAKE_BUILD_TYPE)
    set(CMAKE_BUILD_TYPE "Release" CACHE STRING "Choose the type of build, options are: Debug Release RelWithDebInfo MinSizeRel." FORCE)
@@ -328,7 +278,6 @@
    endif()
 endif()
 
-<<<<<<< HEAD
 if (DLIB_WEBP_SUPPORT)
    target_sources(dlib PRIVATE
       image_loader/webp_loader.cpp
@@ -337,624 +286,6 @@
    target_include_directories(dlib PRIVATE ${WEBP_INCLUDE_DIRS})
    target_compile_definitions(dlib PUBLIC DLIB_WEBP_SUPPORT)
 endif()
-=======
-   if (DLIB_ISO_CPP_ONLY)
-      option(DLIB_JPEG_SUPPORT ${DLIB_JPEG_SUPPORT_STR} OFF)
-      option(DLIB_LINK_WITH_SQLITE3 ${DLIB_LINK_WITH_SQLITE3_STR} OFF)
-      option(DLIB_USE_BLAS ${DLIB_USE_BLAS_STR} OFF)
-      option(DLIB_USE_LAPACK ${DLIB_USE_LAPACK_STR} OFF)
-      option(DLIB_USE_CUDA ${DLIB_USE_CUDA_STR} OFF)
-      option(DLIB_PNG_SUPPORT ${DLIB_PNG_SUPPORT_STR} OFF)
-      option(DLIB_GIF_SUPPORT ${DLIB_GIF_SUPPORT_STR} OFF)
-      option(DLIB_WEBP_SUPPORT ${DLIB_WEBP_SUPPORT_STR} OFF)
-      #option(DLIB_USE_FFTW ${DLIB_USE_FFTW_STR} OFF)
-      option(DLIB_USE_MKL_FFT ${DLIB_USE_MKL_FFT_STR} OFF)
-   else()
-      option(DLIB_JPEG_SUPPORT ${DLIB_JPEG_SUPPORT_STR} ON)
-      option(DLIB_WEBP_SUPPORT ${DLIB_WEBP_SUPPORT_STR} ON)
-      option(DLIB_LINK_WITH_SQLITE3 ${DLIB_LINK_WITH_SQLITE3_STR} ON)
-      option(DLIB_USE_BLAS ${DLIB_USE_BLAS_STR} ON)
-      option(DLIB_USE_LAPACK ${DLIB_USE_LAPACK_STR} ON)
-      option(DLIB_USE_CUDA ${DLIB_USE_CUDA_STR} ON)
-      set(DLIB_USE_CUDA_COMPUTE_CAPABILITIES 50 CACHE STRING ${DLIB_USE_CUDA_COMPUTE_CAPABILITIES_STR})
-      option(DLIB_PNG_SUPPORT ${DLIB_PNG_SUPPORT_STR} ON)
-      option(DLIB_GIF_SUPPORT ${DLIB_GIF_SUPPORT_STR} ON)
-      #option(DLIB_USE_FFTW ${DLIB_USE_FFTW_STR} ON)
-      option(DLIB_USE_MKL_FFT ${DLIB_USE_MKL_FFT_STR} ON)
-   endif()
-   toggle_preprocessor_switch(DLIB_JPEG_SUPPORT)
-   toggle_preprocessor_switch(DLIB_WEBP_SUPPORT)
-   toggle_preprocessor_switch(DLIB_USE_BLAS)
-   toggle_preprocessor_switch(DLIB_USE_LAPACK)
-   toggle_preprocessor_switch(DLIB_USE_CUDA)
-   toggle_preprocessor_switch(DLIB_PNG_SUPPORT) 
-   toggle_preprocessor_switch(DLIB_GIF_SUPPORT) 
-   #toggle_preprocessor_switch(DLIB_USE_FFTW)
-   toggle_preprocessor_switch(DLIB_USE_MKL_FFT)
-
-
-   set(source_files
-      base64/base64_kernel_1.cpp
-      bigint/bigint_kernel_1.cpp
-      bigint/bigint_kernel_2.cpp
-      bit_stream/bit_stream_kernel_1.cpp
-      entropy_decoder/entropy_decoder_kernel_1.cpp
-      entropy_decoder/entropy_decoder_kernel_2.cpp
-      entropy_encoder/entropy_encoder_kernel_1.cpp
-      entropy_encoder/entropy_encoder_kernel_2.cpp
-      md5/md5_kernel_1.cpp
-      tokenizer/tokenizer_kernel_1.cpp
-      unicode/unicode.cpp
-      test_for_odr_violations.cpp
-      )
-
-
-   set(dlib_needed_libraries)
-   set(dlib_needed_includes)
-
-   if (DLIB_ISO_CPP_ONLY)
-      add_library(dlib ${source_files} )
-   else()
-
-      set(source_files ${source_files}
-         sockets/sockets_kernel_1.cpp
-         bsp/bsp.cpp
-         dir_nav/dir_nav_kernel_1.cpp
-         dir_nav/dir_nav_kernel_2.cpp
-         dir_nav/dir_nav_extensions.cpp
-         gui_widgets/fonts.cpp
-         linker/linker_kernel_1.cpp
-         logger/extra_logger_headers.cpp
-         logger/logger_kernel_1.cpp
-         logger/logger_config_file.cpp
-         misc_api/misc_api_kernel_1.cpp
-         misc_api/misc_api_kernel_2.cpp
-         sockets/sockets_extensions.cpp
-         sockets/sockets_kernel_2.cpp
-         sockstreambuf/sockstreambuf.cpp
-         sockstreambuf/sockstreambuf_unbuffered.cpp
-         server/server_kernel.cpp
-         server/server_iostream.cpp
-         server/server_http.cpp
-         threads/multithreaded_object_extension.cpp
-         threads/threaded_object_extension.cpp
-         threads/threads_kernel_1.cpp
-         threads/threads_kernel_2.cpp
-         threads/threads_kernel_shared.cpp
-         threads/thread_pool_extension.cpp
-         threads/async.cpp
-         timer/timer.cpp
-         stack_trace.cpp
-         cuda/cpu_dlib.cpp
-         cuda/tensor_tools.cpp
-         data_io/image_dataset_metadata.cpp
-         data_io/mnist.cpp
-         data_io/cifar.cpp
-         global_optimization/global_function_search.cpp
-         filtering/kalman_filter.cpp
-         svm/auto.cpp
-         )
-
-      if(UNIX)
-         set(CMAKE_THREAD_PREFER_PTHREAD ON)
-         find_package(Threads REQUIRED)
-         set(dlib_needed_libraries ${dlib_needed_libraries} ${CMAKE_THREAD_LIBS_INIT})
-      endif()
-
-      # we want to link to the right stuff depending on our platform.  
-      if (WIN32 AND NOT CYGWIN) ###############################################################################
-         if (DLIB_NO_GUI_SUPPORT)
-            set (dlib_needed_libraries ws2_32 winmm)
-         else()
-            set (dlib_needed_libraries ws2_32 winmm comctl32 gdi32 imm32)
-         endif()
-      elseif(APPLE) ############################################################################
-         set(CMAKE_MACOSX_RPATH 1)
-         if (NOT DLIB_NO_GUI_SUPPORT)
-            find_package(X11 QUIET)
-            if (X11_FOUND)
-               # If both X11 and anaconda are installed, it's possible for the
-               # anaconda path to appear before /opt/X11, so we remove anaconda.
-               foreach (ITR ${X11_INCLUDE_DIR})
-                  if ("${ITR}" MATCHES "(.*)(Ana|ana|mini)conda(.*)")
-                     list (REMOVE_ITEM X11_INCLUDE_DIR ${ITR})
-                  endif ()
-               endforeach(ITR)
-               include_directories(${X11_INCLUDE_DIR})
-               set (dlib_needed_libraries ${dlib_needed_libraries} ${X11_LIBRARIES})
-            else()
-               find_library(xlib X11)
-               # Make sure X11 is in the include path.  Note that we look for
-               # Xlocale.h rather than Xlib.h because it avoids finding a partial
-               # copy of the X11 headers on systems with anaconda installed.
-               find_path(xlib_path Xlocale.h
-                  PATHS 
-                  /Developer/SDKs/MacOSX10.4u.sdk/usr/X11R6/include
-                  /opt/local/include
-                  PATH_SUFFIXES X11
-                  )
-               if (xlib AND xlib_path)
-                  get_filename_component(x11_path ${xlib_path} PATH CACHE)
-                  include_directories(${x11_path})
-                  set(dlib_needed_libraries ${dlib_needed_libraries} ${xlib} )
-                  set(X11_FOUND 1)
-               endif()
-            endif()
-            if (NOT X11_FOUND)
-               message(" *****************************************************************************")
-               message(" *** DLIB GUI SUPPORT DISABLED BECAUSE X11 DEVELOPMENT LIBRARIES NOT FOUND ***")
-               message(" *** Make sure XQuartz is installed if you want GUI support.               ***")
-               message(" *** You can download XQuartz from: https://www.xquartz.org/               ***")
-               message(" *****************************************************************************")
-               set(DLIB_NO_GUI_SUPPORT ON CACHE STRING ${DLIB_NO_GUI_SUPPORT_STR} FORCE )
-               enable_preprocessor_switch(DLIB_NO_GUI_SUPPORT)
-            endif()
-         endif()
-
-         mark_as_advanced(xlib xlib_path x11_path)
-      else () ##################################################################################
-         # link to the socket library if it exists.  this is something you need on solaris
-         find_library(socketlib socket)
-         if (socketlib)
-            set (dlib_needed_libraries ${dlib_needed_libraries} ${socketlib})
-         endif ()
-
-         if (NOT DLIB_NO_GUI_SUPPORT)
-            include(FindX11)
-            if (X11_FOUND)
-               include_directories(${X11_INCLUDE_DIR})
-               set (dlib_needed_libraries ${dlib_needed_libraries} ${X11_LIBRARIES})
-            else()
-               message(" *****************************************************************************")
-               message(" *** DLIB GUI SUPPORT DISABLED BECAUSE X11 DEVELOPMENT LIBRARIES NOT FOUND ***")
-               message(" *** Make sure libx11-dev is installed if you want GUI support.            ***")
-               message(" *** On Ubuntu run: sudo apt-get install libx11-dev                        ***")
-               message(" *****************************************************************************")
-               set(DLIB_NO_GUI_SUPPORT ON CACHE STRING ${DLIB_NO_GUI_SUPPORT_STR} FORCE )
-               enable_preprocessor_switch(DLIB_NO_GUI_SUPPORT)
-            endif()
-         endif()
-
-         mark_as_advanced(nsllib socketlib)
-      endif () ##################################################################################
-
-      if (NOT DLIB_NO_GUI_SUPPORT)
-         set(source_files ${source_files}
-            gui_widgets/widgets.cpp
-            gui_widgets/drawable.cpp
-            gui_widgets/canvas_drawing.cpp
-            gui_widgets/style.cpp
-            gui_widgets/base_widgets.cpp
-            gui_core/gui_core_kernel_1.cpp
-            gui_core/gui_core_kernel_2.cpp
-            )
-      endif()
-
-      INCLUDE (CheckFunctionExists)
-
-      if (DLIB_GIF_SUPPORT)
-         find_package(GIF QUIET)
-         if (GIF_FOUND)
-            set (dlib_needed_includes ${dlib_needed_includes} ${GIF_INCLUDE_DIR})
-            set (dlib_needed_libraries ${dlib_needed_libraries} ${GIF_LIBRARY})
-         else()
-            set(DLIB_GIF_SUPPORT OFF CACHE STRING ${DLIB_GIF_SUPPORT_STR} FORCE )
-            toggle_preprocessor_switch(DLIB_GIF_SUPPORT)
-         endif()
-      endif()
-
-      if (DLIB_PNG_SUPPORT)
-         include(cmake_utils/find_libpng.cmake)
-         if (PNG_FOUND)
-            include_directories(${PNG_INCLUDE_DIR})
-            set (dlib_needed_libraries ${dlib_needed_libraries} ${PNG_LIBRARIES})
-         else()
-            # If we can't find libpng then statically compile it in.
-            include_directories(external/libpng external/zlib)
-            set(source_files ${source_files}
-               external/libpng/arm/arm_init.c
-               external/libpng/arm/filter_neon_intrinsics.c
-               external/libpng/png.c
-               external/libpng/pngerror.c
-               external/libpng/pngget.c
-               external/libpng/pngmem.c
-               external/libpng/pngpread.c
-               external/libpng/pngread.c
-               external/libpng/pngrio.c
-               external/libpng/pngrtran.c
-               external/libpng/pngrutil.c
-               external/libpng/pngset.c
-               external/libpng/pngtrans.c
-               external/libpng/pngwio.c
-               external/libpng/pngwrite.c
-               external/libpng/pngwtran.c
-               external/libpng/pngwutil.c
-               external/zlib/adler32.c
-               external/zlib/compress.c
-               external/zlib/crc32.c
-               external/zlib/deflate.c
-               external/zlib/gzclose.c
-               external/zlib/gzlib.c
-               external/zlib/gzread.c
-               external/zlib/gzwrite.c
-               external/zlib/infback.c
-               external/zlib/inffast.c
-               external/zlib/inflate.c
-               external/zlib/inftrees.c
-               external/zlib/trees.c
-               external/zlib/uncompr.c
-               external/zlib/zutil.c
-               )
-
-            include(cmake_utils/check_if_neon_available.cmake)
-            if (ARM_NEON_IS_AVAILABLE)
-               message (STATUS "NEON instructions will be used for libpng.")
-               enable_language(ASM)
-               set(source_files ${source_files}
-                  external/libpng/arm/arm_init.c
-                  external/libpng/arm/filter_neon_intrinsics.c
-                  external/libpng/arm/filter_neon.S
-                  )
-               set_source_files_properties(external/libpng/arm/filter_neon.S PROPERTIES COMPILE_FLAGS "${CMAKE_ASM_FLAGS} ${CMAKE_CXX_FLAGS} -x assembler-with-cpp")
-            endif()
-         endif()
-         set(source_files ${source_files}
-            image_loader/png_loader.cpp
-            image_saver/save_png.cpp
-            )
-      endif()
-
-      if (DLIB_JPEG_SUPPORT)
-         include(cmake_utils/find_libjpeg.cmake)
-         if (JPEG_FOUND)
-            include_directories(${JPEG_INCLUDE_DIR})
-            set (dlib_needed_libraries ${dlib_needed_libraries} ${JPEG_LIBRARY})
-         else()
-            # If we can't find libjpeg then statically compile it in.
-            add_definitions(-DDLIB_JPEG_STATIC)
-            set(source_files ${source_files}
-              external/libjpeg/jaricom.c
-              external/libjpeg/jcapimin.c
-              external/libjpeg/jcapistd.c
-              external/libjpeg/jcarith.c
-              external/libjpeg/jccoefct.c
-              external/libjpeg/jccolor.c
-              external/libjpeg/jcdctmgr.c
-              external/libjpeg/jchuff.c
-              external/libjpeg/jcinit.c
-              external/libjpeg/jcmainct.c
-              external/libjpeg/jcmarker.c
-              external/libjpeg/jcmaster.c
-              external/libjpeg/jcomapi.c
-              external/libjpeg/jcparam.c
-              external/libjpeg/jcprepct.c
-              external/libjpeg/jcsample.c
-              external/libjpeg/jdapimin.c
-              external/libjpeg/jdapistd.c
-              external/libjpeg/jdarith.c
-              external/libjpeg/jdatadst.c
-              external/libjpeg/jdatasrc.c
-              external/libjpeg/jdcoefct.c
-              external/libjpeg/jdcolor.c
-              external/libjpeg/jddctmgr.c
-              external/libjpeg/jdhuff.c
-              external/libjpeg/jdinput.c
-              external/libjpeg/jdmainct.c
-              external/libjpeg/jdmarker.c
-              external/libjpeg/jdmaster.c
-              external/libjpeg/jdmerge.c
-              external/libjpeg/jdpostct.c
-              external/libjpeg/jdsample.c
-              external/libjpeg/jerror.c
-              external/libjpeg/jfdctflt.c
-              external/libjpeg/jfdctfst.c
-              external/libjpeg/jfdctint.c
-              external/libjpeg/jidctflt.c
-              external/libjpeg/jidctfst.c
-              external/libjpeg/jidctint.c
-              external/libjpeg/jmemmgr.c
-              external/libjpeg/jmemnobs.c
-              external/libjpeg/jquant1.c
-              external/libjpeg/jquant2.c
-              external/libjpeg/jutils.c
-               )
-         endif()
-         set(source_files ${source_files}
-            image_loader/jpeg_loader.cpp
-            image_saver/save_jpeg.cpp
-            )
-      endif()
-      if (DLIB_WEBP_SUPPORT)
-         include(cmake_utils/find_libwebp.cmake)
-         if (WEBP_FOUND)
-            include_directories(${WEBP_INCLUDE_DIR})
-            set (dlib_needed_libraries ${dlib_needed_libraries} ${WEBP_LIBRARY})
-            set(source_files ${source_files}
-               image_loader/webp_loader.cpp
-               image_saver/save_webp.cpp
-               )
-         else()
-             set(DLIB_WEBP_SUPPORT OFF CACHE BOOL ${DLIB_WEBP_SUPPORT_STR} FORCE )
-             toggle_preprocessor_switch(DLIB_WEBP_SUPPORT)
-         endif()
-     endif()
-
-
-      if (DLIB_USE_BLAS OR DLIB_USE_LAPACK OR DLIB_USE_MKL_FFT)
-         if (DLIB_USE_MKL_WITH_TBB AND DLIB_USE_MKL_SEQUENTIAL)
-            set(DLIB_USE_MKL_SEQUENTIAL OFF CACHE STRING ${DLIB_USE_MKL_SEQUENTIAL_STR} FORCE )
-            toggle_preprocessor_switch(DLIB_USE_MKL_SEQUENTIAL)
-            message(STATUS "Disabling DLIB_USE_MKL_SEQUENTIAL. It cannot be used simultaneously with DLIB_USE_MKL_WITH_TBB.")
-         endif()
-
-
-         # Try to find BLAS, LAPACK and MKL
-         include(cmake_utils/find_blas.cmake)
-
-         if (DLIB_USE_BLAS)
-            if (blas_found)
-               set (dlib_needed_libraries ${dlib_needed_libraries} ${blas_libraries})
-            else()
-               set(DLIB_USE_BLAS OFF CACHE STRING ${DLIB_USE_BLAS_STR} FORCE )
-               toggle_preprocessor_switch(DLIB_USE_BLAS)
-            endif()
-         endif()
-
-         if (DLIB_USE_LAPACK)
-            if (lapack_found)
-               set (dlib_needed_libraries ${dlib_needed_libraries} ${lapack_libraries})
-               if (lapack_with_underscore)
-                  set(LAPACK_FORCE_UNDERSCORE 1)
-                  enable_preprocessor_switch(LAPACK_FORCE_UNDERSCORE)
-               elseif (lapack_without_underscore)
-                  set(LAPACK_FORCE_NOUNDERSCORE 1)
-                  enable_preprocessor_switch(LAPACK_FORCE_NOUNDERSCORE)
-               endif ()
-            else()
-               set(DLIB_USE_LAPACK OFF CACHE STRING ${DLIB_USE_LAPACK_STR} FORCE )
-               toggle_preprocessor_switch(DLIB_USE_LAPACK)
-            endif()
-         endif()
-
-         if (DLIB_USE_MKL_FFT)
-            if (found_intel_mkl AND found_intel_mkl_headers)
-               set (dlib_needed_includes ${dlib_needed_includes} ${mkl_include_dir})
-               set (dlib_needed_libraries ${dlib_needed_libraries} ${mkl_libraries})
-            else()
-               set(DLIB_USE_MKL_FFT OFF CACHE STRING ${DLIB_USE_MKL_FFT_STR} FORCE )
-               toggle_preprocessor_switch(DLIB_USE_MKL_FFT)
-            endif()
-         endif()
-      endif()
-
-
-      if (DLIB_USE_CUDA)
-         find_package(CUDA 7.5)
-
-         if (CUDA_VERSION VERSION_GREATER 9.1 AND CMAKE_VERSION VERSION_LESS 3.12.2)
-            # This bit of weirdness is to work around a bug in cmake 
-            list(REMOVE_ITEM CUDA_CUBLAS_LIBRARIES "CUDA_cublas_device_LIBRARY-NOTFOUND")
-         endif()
-
-
-         if (CUDA_FOUND AND MSVC AND NOT CUDA_CUBLAS_LIBRARIES AND "${CMAKE_SIZEOF_VOID_P}" EQUAL "4")
-            message(WARNING "You have CUDA installed, but we can't use it unless you put visual studio in 64bit mode.")
-            set(CUDA_FOUND 0)
-         endif()
-
-         if (NOT CUDA_CUBLAS_LIBRARIES)
-            message(STATUS "Found CUDA, but CMake was unable to find the cuBLAS libraries that should be part of every basic CUDA "
-               "install. Your CUDA install is somehow broken or incomplete. Since cuBLAS is required for dlib to use CUDA we won't use CUDA.")
-            set(CUDA_FOUND 0)
-         endif()
-
-         if (CUDA_FOUND)
-
-            # There is some bug in cmake that causes it to mess up the
-            # -std=c++11 option if you let it propagate it to nvcc in some
-            # cases.  So instead we disable this and manually include
-            # things from CMAKE_CXX_FLAGS in the CUDA_NVCC_FLAGS list below.
-            if (APPLE)
-               set(CUDA_PROPAGATE_HOST_FLAGS OFF)
-               # Grab all the -D flags from CMAKE_CXX_FLAGS so we can pass them
-               # to nvcc.
-               string(REGEX MATCHALL "-D[^ ]*" FLAGS_FOR_NVCC "${CMAKE_CXX_FLAGS}")
-
-               # Check if we are being built as part of a pybind11 module. 
-               if (COMMAND pybind11_add_module)
-                  # Don't export unnecessary symbols.
-                  list(APPEND FLAGS_FOR_NVCC "-Xcompiler=-fvisibility=hidden")
-               endif()
-            endif()
-
-            set(CUDA_HOST_COMPILATION_CPP ON)
-            string(REPLACE "," ";" DLIB_CUDA_COMPUTE_CAPABILITIES ${DLIB_USE_CUDA_COMPUTE_CAPABILITIES})
-            foreach(CAP ${DLIB_CUDA_COMPUTE_CAPABILITIES})
-                list(APPEND CUDA_NVCC_FLAGS "-gencode arch=compute_${CAP},code=[sm_${CAP},compute_${CAP}]")
-            endforeach()
-            # Note that we add __STRICT_ANSI__ to avoid freaking out nvcc with gcc specific
-            # magic in the standard C++ header files (since nvcc uses gcc headers on linux).
-            list(APPEND CUDA_NVCC_FLAGS "-D__STRICT_ANSI__;-D_MWAITXINTRIN_H_INCLUDED;-D_FORCE_INLINES;${FLAGS_FOR_NVCC}")
-            list(APPEND CUDA_NVCC_FLAGS ${active_preprocessor_switches})
-            if (NOT DLIB_IN_PROJECT_BUILD)
-               LIST(APPEND CUDA_NVCC_FLAGS -DDLIB__CMAKE_GENERATED_A_CONFIG_H_FILE)
-            endif()
-            if (NOT MSVC)
-               list(APPEND CUDA_NVCC_FLAGS "-std=c++14")
-            endif()
-            if (CMAKE_POSITION_INDEPENDENT_CODE)
-               # sometimes this setting isn't propagated to NVCC, which then causes the
-               # compile to fail.  So make sure it's propagated.
-               if (NOT MSVC) # Visual studio doesn't have -fPIC so don't do it in that case.
-                  list(APPEND CUDA_NVCC_FLAGS "-Xcompiler -fPIC")
-               endif()
-            endif()
-
-            include(cmake_utils/test_for_cudnn/find_cudnn.txt)
-
-            if (cudnn AND cudnn_include AND NOT DEFINED cuda_test_compile_worked AND NOT DEFINED cudnn_test_compile_worked)
-               # make sure cuda is really working by doing a test compile
-               message(STATUS "Building a CUDA test project to see if your compiler is compatible with CUDA...")
-
-               set(CUDA_TEST_CMAKE_FLAGS 
-                  "-DCMAKE_PREFIX_PATH=${CMAKE_PREFIX_PATH}"
-                  "-DCMAKE_INCLUDE_PATH=${CMAKE_INCLUDE_PATH}"
-                  "-DCMAKE_LIBRARY_PATH=${CMAKE_LIBRARY_PATH}")
-
-               if (NOT MSVC) # see https://github.com/davisking/dlib/issues/363
-                  list(APPEND CUDA_TEST_CMAKE_FLAGS "-DCUDA_HOST_COMPILER=${CUDA_HOST_COMPILER}")
-               endif()
-
-               try_compile(cuda_test_compile_worked 
-                  ${PROJECT_BINARY_DIR}/cuda_test_build 
-                  ${PROJECT_SOURCE_DIR}/cmake_utils/test_for_cuda cuda_test
-                  CMAKE_FLAGS ${CUDA_TEST_CMAKE_FLAGS}
-                  OUTPUT_VARIABLE try_compile_output_message
-                  )
-               if (NOT cuda_test_compile_worked)
-                  string(REPLACE "\n" "\n   ***   " try_compile_output_message "${try_compile_output_message}")
-                  message(STATUS "*****************************************************************************************************************")
-                  message(STATUS "*** CUDA was found but your compiler failed to compile a simple CUDA program so dlib isn't going to use CUDA. ")
-                  message(STATUS "*** The output of the failed CUDA test compile is shown below: ")
-                  message(STATUS "*** ")
-                  message(STATUS "***   ${try_compile_output_message}")
-                  message(STATUS "*****************************************************************************************************************")
-               else()
-                  message(STATUS "Building a cuDNN test project to check if you have the right version of cuDNN installed...")
-                  try_compile(cudnn_test_compile_worked 
-                     ${PROJECT_BINARY_DIR}/cudnn_test_build 
-                     ${PROJECT_SOURCE_DIR}/cmake_utils/test_for_cudnn cudnn_test
-                     CMAKE_FLAGS ${CUDA_TEST_CMAKE_FLAGS}
-                     OUTPUT_VARIABLE try_compile_output_message
-                     )
-                  if (NOT cudnn_test_compile_worked)
-                     string(REPLACE "\n" "\n   ***   " try_compile_output_message "${try_compile_output_message}")
-                     message(STATUS "*****************************************************************************************************")
-                     message(STATUS "*** Found cuDNN, but we failed to compile the dlib/cmake_utils/test_for_cudnn project. ")
-                     message(STATUS "*** You either have an unsupported version of cuDNN or something is wrong with your cudDNN install.")
-                     message(STATUS "*** Since a functional cuDNN is not found DLIB WILL NOT USE CUDA. ")
-                     message(STATUS "*** The output of the failed test_for_cudnn build is: ")
-                     message(STATUS "*** ")
-                     message(STATUS "***   ${try_compile_output_message}")
-                     message(STATUS "*****************************************************************************************************")
-                  endif()
-               endif()
-            endif()
-
-            # Find where cuSOLVER is since the FindCUDA cmake package doesn't
-            # bother to look for it in older versions of cmake.
-            if (NOT CUDA_cusolver_LIBRARY)
-               get_filename_component(cuda_blas_path "${CUDA_CUBLAS_LIBRARIES}" DIRECTORY)
-               find_library(CUDA_cusolver_LIBRARY cusolver HINTS ${cuda_blas_path})
-               # CUDA 10.1 doesn't install symbolic links to libcusolver.so in
-               # the usual place.  This is probably a bug in the cuda
-               # installer.  In any case, If we haven't found cusolver yet go
-               # look in the cuda install folder for it.  New versions of cmake
-               # do this correctly, but older versions need help.
-               if (NOT CUDA_cusolver_LIBRARY)
-                  find_library(CUDA_cusolver_LIBRARY cusolver HINTS 
-                     /usr/local/cuda/lib64/
-                     )
-               endif()
-               mark_as_advanced(CUDA_cusolver_LIBRARY)
-            endif()
-            # Also find OpenMP since cuSOLVER needs it.  Importantly, we only
-            # look for one to link to if our use of BLAS, specifically the
-            # Intel MKL, hasn't already decided what to use.  This is because
-            # it makes the MKL bug out if you link to another openmp lib other
-            # than Intel's when you use the MKL. I'm also not really sure when
-            # explicit linking to openmp became unnecessary, but for
-            # sufficiently older versions of cuda it was needed.  Then in
-            # versions of cmake newer than 3.11 linking to openmp started to
-            # mess up the switches passed to nvcc, so you can't just leave
-            # these "try to link to openmp" statements here going forward.  Fun
-            # times.
-            if (CUDA_VERSION VERSION_LESS "9.1" AND NOT openmp_libraries AND NOT MSVC AND NOT XCODE AND NOT APPLE)
-               find_package(OpenMP)
-               if (OPENMP_FOUND)
-                  set(openmp_libraries ${OpenMP_CXX_FLAGS}) 
-               else()
-                  message(STATUS "*** Didn't find OpenMP, which is required to use CUDA. ***")
-                  set(CUDA_FOUND 0)
-               endif()
-            endif()
-         endif()
-
-         if (CUDA_FOUND AND cudnn AND cuda_test_compile_worked AND cudnn_test_compile_worked AND cudnn_include)
-            set(source_files ${source_files} 
-               cuda/cuda_dlib.cu 
-               cuda/cudnn_dlibapi.cpp
-               cuda/cublas_dlibapi.cpp
-               cuda/cusolver_dlibapi.cu
-               cuda/curand_dlibapi.cpp
-               cuda/cuda_data_ptr.cpp
-               cuda/gpu_data.cpp
-               )
-            set(dlib_needed_libraries ${dlib_needed_libraries} 
-               ${CUDA_CUBLAS_LIBRARIES} 
-               ${cudnn}
-               ${CUDA_curand_LIBRARY}
-               ${CUDA_cusolver_LIBRARY}
-               ${CUDA_CUDART_LIBRARY}
-               )
-            if(openmp_libraries)
-               list(APPEND dlib_needed_libraries ${openmp_libraries})
-            endif()
-
-            include_directories(${cudnn_include})
-            message(STATUS "Enabling CUDA support for dlib.  DLIB WILL USE CUDA, compute capabilities: ${DLIB_CUDA_COMPUTE_CAPABILITIES}")
-         else()
-            set(DLIB_USE_CUDA OFF CACHE STRING ${DLIB_USE_BLAS_STR} FORCE )
-            toggle_preprocessor_switch(DLIB_USE_CUDA)
-            if (NOT CUDA_FOUND)
-               message(STATUS "DID NOT FIND CUDA")
-            endif()
-            message(STATUS "Disabling CUDA support for dlib.  DLIB WILL NOT USE CUDA")
-         endif()
-      endif()
-
-
-      if (DLIB_LINK_WITH_SQLITE3)
-         find_library(sqlite sqlite3)
-         # make sure sqlite3.h is in the include path
-         find_path(sqlite_path sqlite3.h)
-         if (sqlite AND sqlite_path)
-            set(dlib_needed_includes ${dlib_needed_includes} ${sqlite_path})
-            set(dlib_needed_libraries ${dlib_needed_libraries} ${sqlite} )
-         else()
-            set(DLIB_LINK_WITH_SQLITE3 OFF CACHE STRING ${DLIB_LINK_WITH_SQLITE3_STR} FORCE )
-         endif()
-         mark_as_advanced(sqlite sqlite_path)
-      endif()
-
-
-
-      if (DLIB_USE_FFTW)
-         find_library(fftw fftw3)
-         # make sure fftw3.h is in the include path
-         find_path(fftw_path fftw3.h)
-         if (fftw AND fftw_path)
-            set(dlib_needed_includes ${dlib_needed_includes} ${fftw_path})
-            set(dlib_needed_libraries ${dlib_needed_libraries} ${fftw} )
-         else()
-            set(DLIB_USE_FFTW OFF CACHE STRING ${DLIB_USE_FFTW_STR} FORCE )
-            toggle_preprocessor_switch(DLIB_USE_FFTW)
-         endif()
-         mark_as_advanced(fftw fftw_path)
-      endif()
-
-
-
-      # Tell CMake to build dlib via add_library()/cuda_add_library()
-      if (DLIB_USE_CUDA)
-         # The old cuda_add_library() command doesn't support CMake's newer dependency
-         # stuff, so we have to set the include path manually still, which we do here.
-         include_directories(${dlib_needed_includes})
-         cuda_add_library(dlib ${source_files} )
-      else()
-         add_library(dlib ${source_files} )
-      endif()
->>>>>>> e2fa5f1e
 
 if (DLIB_GIF_SUPPORT)
    target_compile_definitions(dlib PUBLIC DLIB_GIF_SUPPORT)
@@ -982,7 +313,6 @@
    target_link_libraries(dlib PUBLIC ${MKL_LIBRARIES})
 endif()
 
-<<<<<<< HEAD
 if (DLIB_USE_BLAS OR DLIB_USE_LAPACK OR DLIB_USE_MKL_FFT)
    if (DLIB_USE_MKL_WITH_TBB)
       target_compile_definitions(dlib PUBLIC DLIB_USE_MKL_WITH_TBB)
@@ -990,23 +320,6 @@
 
    if (DLIB_USE_MKL_SEQUENTIAL)
       target_compile_definitions(dlib PUBLIC DLIB_USE_MKL_SEQUENTIAL)
-=======
-   # Allow the unit tests to ask us to compile the all/source.cpp file just to make sure it compiles.
-   if (DLIB_TEST_COMPILE_ALL_SOURCE_CPP)
-      add_library(dlib_all_source_cpp STATIC all/source.cpp) 
-      target_link_libraries(dlib_all_source_cpp dlib)
-      target_compile_options(dlib_all_source_cpp PUBLIC ${active_preprocessor_switches})
-      target_compile_features(dlib_all_source_cpp PUBLIC cxx_std_14)
-   endif()
-
-   target_compile_features(dlib PUBLIC cxx_std_14)
-   if((MSVC AND CMAKE_VERSION VERSION_LESS 3.11))
-      target_compile_options(dlib PUBLIC ${active_compile_opts})
-      target_compile_options(dlib PRIVATE ${active_compile_opts_private})
-   else()
-      target_compile_options(dlib PUBLIC $<$<COMPILE_LANGUAGE:CXX>:${active_compile_opts}>)
-      target_compile_options(dlib PRIVATE $<$<COMPILE_LANGUAGE:CXX>:${active_compile_opts_private}>)
->>>>>>> e2fa5f1e
    endif()
 endif()
 
