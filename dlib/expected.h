--- conflicted
+++ resolved
@@ -30,7 +30,6 @@
 
 // ---------------------------------------------------------------------------------------------------
 
-<<<<<<< HEAD
     template <class E>
     class unexpected;
 
@@ -44,8 +43,6 @@
 
 // ---------------------------------------------------------------------------------------------------
 
-=======
->>>>>>> 662b39ef
     template <class E> 
     class unexpected 
     {
@@ -489,11 +486,7 @@
 
             template<class ...U>
             constexpr expected_base(unexpect_t, U&& ...u) noexcept(std::is_nothrow_constructible<E,U...>::value)
-<<<<<<< HEAD
             : err{in_place, std::forward<U>(u)...}, is_val{false} 
-=======
-            : err(in_place, std::forward<U>(u)...), is_val{false} 
->>>>>>> 662b39ef
             {}  
 
             union {T val; unexpected<E> err;};
@@ -525,11 +518,7 @@
 
             template<class ...U>
             constexpr expected_base(unexpect_t, U&& ...u) noexcept(std::is_nothrow_constructible<E,U...>::value)
-<<<<<<< HEAD
             : err{in_place, std::forward<U>(u)...}, is_val{false} 
-=======
-            : err(in_place, std::forward<U>(u)...), is_val{false} 
->>>>>>> 662b39ef
             {}  
 
             union {unexpected<E> err;};
@@ -555,11 +544,7 @@
 
             template<class ...U>
             constexpr expected_base(unexpect_t, U&& ...u) noexcept(std::is_nothrow_constructible<E,U...>::value)
-<<<<<<< HEAD
             : err{in_place, std::forward<U>(u)...}, is_val{false} 
-=======
-            : err(in_place, std::forward<U>(u)...), is_val{false} 
->>>>>>> 662b39ef
             {}  
 
             union {unexpected<E> err;};
@@ -579,21 +564,12 @@
             constexpr const T&  operator*() const&  noexcept { return this->val; }
             constexpr T&&       operator*() &&      noexcept { return std::move(this->val); }
             constexpr const T&& operator*() const&& noexcept { return std::move(this->val); }
-<<<<<<< HEAD
             constexpr const T*  operator->() const  noexcept { return std::addressof(this->val); }
             constexpr T*        operator->()        noexcept { return std::addressof(this->val); }
             constexpr E&        error() &       noexcept { return this->err.error(); }
             constexpr const E&  error() const&  noexcept { return this->err.error(); }
             constexpr E&&       error() &&      noexcept { return std::move(this->err.error()); }
             constexpr const E&& error() const&& noexcept { return std::move(this->err.error()); }
-=======
-            constexpr const T*  operator->() const  noexcept { return &this->val; }
-            constexpr T*        operator->()        noexcept { return &this->val; }
-            constexpr E&        error() &           noexcept { return this->err.error(); }
-            constexpr const E&  error() const&      noexcept { return this->err.error(); }
-            constexpr E&&       error() &&          noexcept { return std::move(this->err.error()); }
-            constexpr const E&& error() const&&     noexcept { return std::move(this->err.error()); }
->>>>>>> 662b39ef
 
             constexpr T& value() & 
             {
@@ -707,13 +683,8 @@
             {
                 // double parentheses in decltype(()) so that we evaluate decltype of "expression", 
                 // not "member variable access". This is important, otherwise you don't get the exact CV-REf qualifiers.
-<<<<<<< HEAD
                 using TF = decltype((*std::forward<Expected>(rhs))); 
                 using EF = decltype((std::forward<Expected>(rhs).error()));
-=======
-                using TF = decltype((std::forward<Expected>(rhs).val)); 
-                using EF = decltype((std::forward<Expected>(rhs).err.error()));
->>>>>>> 662b39ef
 
                 if (this->is_val && rhs.is_val) 
                 {
@@ -721,20 +692,12 @@
                 }
                 else if (!this->is_val && !rhs.is_val)
                 {
-<<<<<<< HEAD
                     this->error() = std::forward<Expected>(rhs).error(); 
-=======
-                    this->err = std::forward<Expected>(rhs).err; 
->>>>>>> 662b39ef
                 }
                 else if (this->is_val && !rhs.is_val)
                 {
                     destruct_value();
-<<<<<<< HEAD
                     construct_error(std::forward<Expected>(rhs).error());
-=======
-                    construct_error(std::forward<Expected>(rhs).err);
->>>>>>> 662b39ef
                 }
                 else if (!this->is_val && rhs.is_val)
                 {
@@ -761,7 +724,6 @@
                         }
                     );
                 }
-<<<<<<< HEAD
             }  
 
             void swap_(expected_operations& other)
@@ -777,9 +739,6 @@
                     throw;
                 }
             }
-=======
-            }      
->>>>>>> 662b39ef
         };
 
         template <class E>
@@ -790,17 +749,10 @@
 
             constexpr bool has_value() const noexcept { return this->is_val; }
             constexpr void operator*() const noexcept {}
-<<<<<<< HEAD
             constexpr E&        error() &       noexcept { return this->err.error(); }
             constexpr const E&  error() const&  noexcept { return this->err.error(); }
             constexpr E&&       error() &&      noexcept { return std::move(this->err.error()); }
             constexpr const E&& error() const&& noexcept { return std::move(this->err.error()); }
-=======
-            constexpr E&        error() &           noexcept { return this->err.error(); }
-            constexpr const E&  error() const&      noexcept { return this->err.error(); }
-            constexpr E&&       error() &&          noexcept { return std::move(this->err.error()); }
-            constexpr const E&& error() const&&     noexcept { return std::move(this->err.error()); }
->>>>>>> 662b39ef
 
             constexpr void value() const &
             {
@@ -852,11 +804,7 @@
             constexpr void construct(Expected&& rhs)
             {
                 if (rhs.has_value())
-<<<<<<< HEAD
                     construct_value();
-=======
-                    this->is_val = true;
->>>>>>> 662b39ef
                 else
                     construct_error(std::forward<Expected>(rhs).error());
             }          
@@ -878,7 +826,6 @@
                     destruct_error();
                     construct_value();
                 }
-<<<<<<< HEAD
             } 
 
             constexpr void swap_(expected_operations& other)
@@ -891,9 +838,6 @@
                     use _. And you can't put it around a type, only objects.
                 */
             } 
-=======
-            }   
->>>>>>> 662b39ef
         };
 
 // ---------------------------------------------------------------------------------------------------
@@ -1478,11 +1422,7 @@
             return *this;
         }
         
-<<<<<<< HEAD
         constexpr explicit  operator bool() const noexcept { return base::has_value(); }
-=======
-        constexpr explicit operator bool() const noexcept { return base::has_value(); }
->>>>>>> 662b39ef
 
         template<class F> constexpr auto and_then( F&& f ) &         { return expected_details::and_then(*this, std::forward<F>(f)); }
         template<class F> constexpr auto and_then( F&& f ) const&    { return expected_details::and_then(*this, std::forward<F>(f)); }
