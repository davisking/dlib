
<<<<<<< HEAD
cmake_minimum_required(VERSION 3.17)
=======
CMAKE_MINIMUM_REQUIRED(VERSION 3.8.0)
>>>>>>> e2fa5f1e

if (WIN32 AND NOT "${CMAKE_GENERATOR}" MATCHES "Visual Studio") 
   message(FATAL_ERROR "\n"
      "!!!!!!!!!!!!!!!!!!!!!!!!!!!!!!!!!!!!!!!!!!!!!!!!!!!!!!!!!!!!!!!!!!!!!!!!!!!!!!!\n"
      "You must use Visual Studio to build a python extension on windows. If you "
      "are getting this error it means you have not installed Visual C++.  Note that "
      "there are many flavors of Visual Studio, like Visual Studio for C\# development. " 
      "You need to install Visual Studio for C++. \n"
      "!!!!!!!!!!!!!!!!!!!!!!!!!!!!!!!!!!!!!!!!!!!!!!!!!!!!!!!!!!!!!!!!!!!!!!!!!!!!!!!\n")
endif()

project(dlib_python_bindings)

include(FetchContent) 

FetchContent_Declare(
   pybind11
   GIT_REPOSITORY https://github.com/pybind/pybind11.git
   GIT_TAG v2.10.0
)
FetchContent_MakeAvailable(pybind11)

# Pybind11's cmake scripts enable link time optimization by default.  However,
# it makes linking take a really long time and doesn't seem to substantively
# improve runtime performance.  So we disable LTO here to make building dlib
# faster.
set(PYBIND11_LTO_CXX_FLAGS "")


# Avoid cmake warnings about changes in behavior of some Mac OS X path 
# variable we don't care about.
if (POLICY CMP0042)
    cmake_policy(SET CMP0042 NEW)
endif()


# To avoid dll hell, always link everything statically when compiling in
# visual studio.  This way, the resulting library won't depend on a bunch
# of other dll files and can be safely copied to someone else's computer
# and expected to run.
if (MSVC)
    include(${CMAKE_CURRENT_LIST_DIR}/../../dlib/cmake_utils/tell_visual_studio_to_use_static_runtime.cmake)
endif()

add_subdirectory(../../dlib dlib_build)

add_definitions(-DDLIB_VERSION=${DLIB_VERSION})

# Tell cmake to compile all these cpp files into a dlib python module.
set(python_srcs
   src/dlib.cpp
   src/matrix.cpp
   src/vector.cpp
   src/svm_c_trainer.cpp
   src/svm_rank_trainer.cpp
   src/decision_functions.cpp
   src/other.cpp
   src/basic.cpp
   src/cca.cpp
   src/sequence_segmenter.cpp
   src/svm_struct.cpp
   src/image.cpp
   src/image2.cpp
   src/image3.cpp
   src/image4.cpp
   src/rectangles.cpp
   src/object_detection.cpp
   src/shape_predictor.cpp
   src/correlation_tracker.cpp
   src/face_recognition.cpp
   src/cnn_face_detector.cpp
   src/global_optimization.cpp
   src/image_dataset_metadata.cpp
   src/numpy_returns.cpp
   src/line.cpp
)

# Only add the GUI module if requested
if(NOT ${DLIB_NO_GUI_SUPPORT})
   list(APPEND python_srcs src/gui.cpp)
endif()

pybind11_add_module(_dlib_pybind11 ${python_srcs})
target_link_libraries(_dlib_pybind11 PRIVATE dlib::dlib)

# When invoked from setup.py CMAKE_LIBRARY_OUTPUT_DIRECTORY will be set.  But when you are just building via say
# `cd dlib/tools/python; mkdir build; cd build; cmake ..` it won't be set.  It only matters for building the actual
# distribution.  So skip this for people building directly with cmake (which they might do when testing stuff).
if (CMAKE_LIBRARY_OUTPUT_DIRECTORY) 
   configure_file(${PROJECT_SOURCE_DIR}/dlib/__init__.py.in ${CMAKE_LIBRARY_OUTPUT_DIRECTORY}/dlib/__init__.py)
endif()<|MERGE_RESOLUTION|>--- conflicted
+++ resolved
@@ -1,9 +1,5 @@
 
-<<<<<<< HEAD
 cmake_minimum_required(VERSION 3.17)
-=======
-CMAKE_MINIMUM_REQUIRED(VERSION 3.8.0)
->>>>>>> e2fa5f1e
 
 if (WIN32 AND NOT "${CMAKE_GENERATOR}" MATCHES "Visual Studio") 
    message(FATAL_ERROR "\n"
